--- conflicted
+++ resolved
@@ -90,11 +90,7 @@
     ),
     _create_test_layout_description(
         seed_number=50000,
-<<<<<<< HEAD
-        configuration=LayoutConfiguration(trick_level=LayoutTrickLevel.NO_TRICKS,
-=======
-        configuration=LayoutConfiguration(logic=LayoutLogic.HYPERMODE,
->>>>>>> 51f263e6
+        configuration=LayoutConfiguration(trick_level=LayoutTrickLevel.HYPERMODE,
                                           mode=LayoutMode.STANDARD,
                                           sky_temple_keys=LayoutRandomizedFlag.VANILLA,
                                           item_loss=LayoutEnabledFlag.ENABLED,

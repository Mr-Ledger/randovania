{
    "schema_version": 23,
    "info": {
        "randovania_version": "7.1.0.dev325-dirty",
        "randovania_version_git": "184357f7",
        "permalink": "DeyRR278mxhDV_cLmYzeLLKI-mG4SqQAAFKS",
        "has_spoiler": true,
        "seed": 1831247653,
        "hash": "SFDW57E3",
        "word_hash": "Orb Meboid Zeta",
        "presets": [
            {
                "schema_version": 69,
                "base_preset_uuid": null,
                "name": "Starter Preset",
                "uuid": "b400da54-584e-496b-a6c9-140b847d40d9",
                "description": "Basic preset.",
                "game": "samus_returns",
                "configuration": {
                    "trick_level": {
                        "minimal_logic": false,
                        "specific_levels": {}
                    },
                    "starting_location": [
                        {
                            "region": "Surface - East",
                            "area": "Landing Site",
                            "node": "Ship"
                        }
                    ],
                    "available_locations": {
                        "randomization_mode": "full",
                        "excluded_indices": []
                    },
                    "standard_pickup_configuration": {
                        "pickups_state": {
                            "Wave Beam": {},
                            "Spazer Beam": {},
                            "Plasma Beam": {},
                            "Progressive Beam": {
                                "num_shuffled_pickups": 3
                            },
                            "Charge Beam": {
                                "num_shuffled_pickups": 1
                            },
                            "Ice Beam": {
                                "num_shuffled_pickups": 1
                            },
                            "Grapple Beam": {
                                "num_shuffled_pickups": 1
                            },
                            "Missile Launcher": {
                                "num_included_in_starting_pickups": 1,
                                "included_ammo": [
                                    24
                                ]
                            },
                            "Super Missile Launcher": {
                                "num_shuffled_pickups": 1,
                                "included_ammo": [
                                    5
                                ]
                            },
                            "Scan Pulse": {
                                "num_included_in_starting_pickups": 1,
                                "included_ammo": [
                                    0
                                ]
                            },
                            "Lightning Armor": {
                                "num_shuffled_pickups": 1,
                                "included_ammo": [
                                    150
                                ]
                            },
                            "Beam Burst": {
                                "num_shuffled_pickups": 1,
                                "included_ammo": [
                                    150
                                ]
                            },
                            "Phase Drift": {
                                "num_shuffled_pickups": 1,
                                "included_ammo": [
                                    150
                                ]
                            },
                            "Varia Suit": {},
                            "Gravity Suit": {},
                            "Progressive Suit": {
                                "num_shuffled_pickups": 2
                            },
                            "Morph Ball": {
                                "num_shuffled_pickups": 1
                            },
                            "Spider Ball": {
                                "num_shuffled_pickups": 1
                            },
                            "Bomb": {
                                "num_shuffled_pickups": 1
                            },
                            "Spring Ball": {
                                "num_shuffled_pickups": 1
                            },
                            "Power Bomb Launcher": {
                                "num_shuffled_pickups": 1,
                                "included_ammo": [
                                    5
                                ]
                            },
                            "High Jump Boots": {},
                            "Space Jump": {},
                            "Progressive Jump": {
                                "num_shuffled_pickups": 2
                            },
                            "Screw Attack": {
                                "num_shuffled_pickups": 1
                            },
                            "Baby Metroid": {
                                "num_shuffled_pickups": 1
                            },
                            "Energy Tank": {
                                "num_shuffled_pickups": 10
                            },
                            "Energy Reserve Tank": {
                                "num_shuffled_pickups": 1
                            },
                            "Aeion Reserve Tank": {
                                "num_shuffled_pickups": 1
                            },
                            "Missile Reserve Tank": {
                                "num_shuffled_pickups": 1
                            }
                        },
                        "default_pickups": {},
                        "minimum_random_starting_pickups": 0,
                        "maximum_random_starting_pickups": 0
                    },
                    "ammo_pickup_configuration": {
                        "pickups_state": {
                            "Missile Tank": {
                                "ammo_count": [
                                    3
                                ],
                                "pickup_count": 80,
                                "requires_main_item": true
                            },
                            "Super Missile Tank": {
                                "ammo_count": [
                                    1
                                ],
                                "pickup_count": 30,
                                "requires_main_item": true
                            },
                            "Power Bomb Tank": {
                                "ammo_count": [
                                    1
                                ],
                                "pickup_count": 15,
                                "requires_main_item": true
                            },
                            "Aeion Tank": {
                                "ammo_count": [
                                    50
                                ],
                                "pickup_count": 15,
                                "requires_main_item": true
                            }
                        }
                    },
                    "damage_strictness": 1.5,
                    "pickup_model_style": "all-visible",
                    "pickup_model_data_source": "etm",
                    "logical_resource_action": "randomly",
                    "first_progression_must_be_local": false,
                    "minimum_available_locations_for_hint_placement": 0,
                    "minimum_location_weight_for_hint_placement": 0.0,
                    "dock_rando": {
                        "mode": "vanilla",
                        "types_state": {}
                    },
                    "single_set_for_pickups_that_solve": true,
                    "staggered_multi_pickup_placement": true,
                    "check_if_beatable_after_base_patches": false,
                    "energy_per_tank": 100,
                    "starting_energy": 99,
                    "starting_aeion": 1000,
                    "life_tank_size": 299,
                    "aeion_tank_size": 500,
                    "missile_tank_size": 30,
                    "super_missile_tank_size": 10,
                    "elevator_grapple_blocks": true,
                    "area3_interior_shortcut_no_grapple": true,
                    "charge_door_buff": true,
                    "beam_door_buff": true,
                    "nerf_super_missiles": false,
                    "surface_crumbles": true,
                    "area1_crumbles": true,
                    "reverse_area8": false,
                    "allow_highly_dangerous_logic": false,
                    "artifacts": {
                        "prefer_metroids": true,
                        "prefer_stronger_metroids": true,
                        "prefer_bosses": false,
                        "prefer_anywhere": false,
                        "required_artifacts": 10
                    }
                }
            }
        ]
    },
    "game_modifications": [
        {
            "game": "samus_returns",
            "starting_equipment": {
                "pickups": [
                    "Missile Launcher",
                    "Scan Pulse",
                    "Metroid DNA 11",
                    "Metroid DNA 12",
                    "Metroid DNA 13",
                    "Metroid DNA 14",
                    "Metroid DNA 15",
                    "Metroid DNA 16",
                    "Metroid DNA 17",
                    "Metroid DNA 18",
                    "Metroid DNA 19",
                    "Metroid DNA 20",
                    "Metroid DNA 21",
                    "Metroid DNA 22",
                    "Metroid DNA 23",
                    "Metroid DNA 24",
                    "Metroid DNA 25",
                    "Metroid DNA 26",
                    "Metroid DNA 27",
                    "Metroid DNA 28",
                    "Metroid DNA 29",
                    "Metroid DNA 30",
                    "Metroid DNA 31",
                    "Metroid DNA 32",
                    "Metroid DNA 33",
                    "Metroid DNA 34",
                    "Metroid DNA 35",
                    "Metroid DNA 36",
                    "Metroid DNA 37",
                    "Metroid DNA 38",
                    "Metroid DNA 39"
                ]
            },
            "starting_location": "Surface - East/Landing Site/Ship",
            "dock_connections": {
                "Surface - East/Transport to Area 1/Elevator to Area 1": "Area 1/Transport to Surface East and Area 2/Elevator to Surface - East",
                "Area 1/Transport to Surface East and Area 2/Elevator to Surface - East": "Surface - East/Transport to Area 1/Elevator to Area 1",
                "Area 1/Transport to Surface East and Area 2/Elevator to Area 2 - Dam Entryway": "Area 2 - Dam Entryway/Transport to Areas 1 and 3/Elevator to Area 1",
                "Area 2 - Dam Exterior/Dam Exterior/Elevator to Area 2 - Dam Interior": "Area 2 - Dam Interior/Transport to Area 2 Dam Exterior/Elevator to Area 2 - Dam Exterior",
                "Area 2 - Dam Exterior/Dam Exterior/Elevator to Area 2 - Dam Entryway": "Area 2 - Dam Entryway/Transport to Area 2 Dam Exterior/Elevator to Area 2 - Dam Exterior",
                "Area 2 - Dam Interior/Transport to Area 2 Dam Exterior/Elevator to Area 2 - Dam Exterior": "Area 2 - Dam Exterior/Dam Exterior/Elevator to Area 2 - Dam Interior",
                "Area 2 - Dam Entryway/Transport to Areas 1 and 3/Elevator to Area 1": "Area 1/Transport to Surface East and Area 2/Elevator to Area 2 - Dam Entryway",
                "Area 2 - Dam Entryway/Transport to Areas 1 and 3/Elevator to Area 3 - Factory Exterior": "Area 3 - Factory Exterior/Transport to Area 2/Elevator to Area 2 - Dam Entryway",
                "Area 2 - Dam Entryway/Transport to Area 2 Dam Exterior/Elevator to Area 2 - Dam Exterior": "Area 2 - Dam Exterior/Dam Exterior/Elevator to Area 2 - Dam Entryway",
                "Area 3 - Factory Exterior/Transport to Area 2/Elevator to Area 2 - Dam Entryway": "Area 2 - Dam Entryway/Transport to Areas 1 and 3/Elevator to Area 3 - Factory Exterior",
                "Area 3 - Factory Exterior/Factory Exterior/Elevator to Area 3 - Factory Interior": "Area 3 - Factory Interior/Transport to Area 3 Factory Exterior/Elevator to Area 3 - Factory Exterior",
                "Area 3 - Factory Exterior/Transport to Area 3 Metroid Caverns (Lower)/Elevator to Area 3 - Metroid Caverns": "Area 3 - Metroid Caverns/Transport to Area 3 Factory Exterior (Lower)/Elevator to Area 3 - Factory Exterior",
                "Area 3 - Factory Exterior/Transport to Area 4/Elevator to Area 4 - Central Caves": "Area 4 - Central Caves/Transport to Areas 3 and 4 Crystal Mines/Elevator to Area 3 - Factory Exterior",
                "Area 3 - Factory Exterior/Transport to Area 3 Metroid Caverns (Upper)/Elevator to Area 3 - Metroid Caverns": "Area 3 - Metroid Caverns/Transport to Area 3 Factory Exterior (Upper)/Elevator to Area 3 - Factory Exterior",
                "Area 3 - Metroid Caverns/Transport to Area 3 Factory Exterior (Upper)/Elevator to Area 3 - Factory Exterior": "Area 3 - Factory Exterior/Transport to Area 3 Metroid Caverns (Upper)/Elevator to Area 3 - Metroid Caverns",
                "Area 3 - Metroid Caverns/Transport to Area 3 Factory Interior/Elevator to Area 3 - Factory Interior": "Area 3 - Factory Interior/Transport to Area 3 Metroid Caverns/Elevator to Area 3 - Metroid Caverns",
                "Area 3 - Metroid Caverns/Transport to Area 3 Factory Exterior (Lower)/Elevator to Area 3 - Factory Exterior": "Area 3 - Factory Exterior/Transport to Area 3 Metroid Caverns (Lower)/Elevator to Area 3 - Metroid Caverns",
                "Area 3 - Factory Interior/Transport to Area 3 Factory Exterior/Elevator to Area 3 - Factory Exterior": "Area 3 - Factory Exterior/Factory Exterior/Elevator to Area 3 - Factory Interior",
                "Area 3 - Factory Interior/Transport to Area 3 Metroid Caverns/Elevator to Area 3 - Metroid Caverns": "Area 3 - Metroid Caverns/Transport to Area 3 Factory Interior/Elevator to Area 3 - Factory Interior",
                "Area 4 - Central Caves/Transport to Areas 3 and 4 Crystal Mines/Elevator to Area 3 - Factory Exterior": "Area 3 - Factory Exterior/Transport to Area 4/Elevator to Area 4 - Central Caves",
                "Area 4 - Central Caves/Transport to Areas 3 and 4 Crystal Mines/Elevator to Area 4 - Crystal Mines": "Area 4 - Crystal Mines/Transport to Area 4 Central Caves/Elevator to Area 4 - Central Caves",
                "Area 4 - Central Caves/Transport to Area 5/Elevator to Area 5 - Tower Lobby": "Area 5 - Tower Lobby/Transport to Areas 4 and 6/Elevator to Area 4 - Central Caves",
                "Area 4 - Crystal Mines/Transport to Area 4 Central Caves/Elevator to Area 4 - Central Caves": "Area 4 - Central Caves/Transport to Areas 3 and 4 Crystal Mines/Elevator to Area 4 - Crystal Mines",
                "Area 5 - Tower Lobby/Transport to Area 5 Tower Interior (East)/Elevator to Area 5 - Tower Interior": "Area 5 - Tower Interior/Transport to Area 5 Tower Lobby (East)/Elevator to Area 5 - Tower Lobby",
                "Area 5 - Tower Lobby/Transport to Areas 4 and 6/Elevator to Area 6": "Area 6/Transport to Area 5 Tower Lobby/Elevator to Area 5 - Tower Lobby",
                "Area 5 - Tower Lobby/Transport to Area 5 Tower Interior (West)/Elevator to Area 5 - Tower Interior": "Area 5 - Tower Interior/Transport to Area 5 Tower Lobby (West)/Elevator to Area 5 - Tower Lobby",
                "Area 5 - Tower Lobby/Transport to Areas 4 and 6/Elevator to Area 4 - Central Caves": "Area 4 - Central Caves/Transport to Area 5/Elevator to Area 5 - Tower Lobby",
                "Area 5 - Tower Exterior/Tower Exterior/Elevator to Area 5 - Tower Interior": "Area 5 - Tower Interior/Transport to Area 5 Tower Exterior (East)/Elevator to Area 5 - Tower Exterior",
                "Area 5 - Tower Exterior/Transport to Area 5 Tower Interior/Elevator to Area 5 - Tower Interior": "Area 5 - Tower Interior/Transport to Area 5 Tower Exterior (West)/Elevator to Area 5 - Tower Exterior",
                "Area 5 - Tower Interior/Transport to Area 5 Tower Lobby (East)/Elevator to Area 5 - Tower Lobby": "Area 5 - Tower Lobby/Transport to Area 5 Tower Interior (East)/Elevator to Area 5 - Tower Interior",
                "Area 5 - Tower Interior/Transport to Area 5 Tower Exterior (East)/Elevator to Area 5 - Tower Exterior": "Area 5 - Tower Exterior/Tower Exterior/Elevator to Area 5 - Tower Interior",
                "Area 5 - Tower Interior/Transport to Area 5 Tower Lobby (West)/Elevator to Area 5 - Tower Lobby": "Area 5 - Tower Lobby/Transport to Area 5 Tower Interior (West)/Elevator to Area 5 - Tower Interior",
                "Area 5 - Tower Interior/Transport to Area 5 Tower Exterior (West)/Elevator to Area 5 - Tower Exterior": "Area 5 - Tower Exterior/Transport to Area 5 Tower Interior/Elevator to Area 5 - Tower Interior",
                "Area 6/Transport to Area 7/Elevator to Area 7": "Area 7/Transport to Area 6/Elevator to Area 6",
                "Area 6/Transport to Area 5 Tower Lobby/Elevator to Area 5 - Tower Lobby": "Area 5 - Tower Lobby/Transport to Areas 4 and 6/Elevator to Area 6",
                "Area 7/Transport to Area 6/Elevator to Area 6": "Area 6/Transport to Area 7/Elevator to Area 7",
                "Area 7/Transport to Area 8/Elevator to Area 8": "Area 8/Transport to Area 7/Elevator to Area 7",
                "Area 8/Transport to Surface West/Elevator to Surface - West": "Surface - West/Transport to Area 8/Elevator to Area 8",
                "Area 8/Transport to Area 7/Elevator to Area 7": "Area 7/Transport to Area 8/Elevator to Area 8",
                "Surface - West/Transport to Area 8/Elevator to Area 8": "Area 8/Transport to Surface West/Elevator to Surface - West"
            },
            "dock_weakness": {},
            "configurable_nodes": {},
            "locations": {
                "Area 1": {
                    "Metroid Caverns Alpha Arena North East/Pickup (DNA)": "Missile Tank",
                    "Exterior Alpha Arena/Pickup (DNA)": "Missile Tank",
                    "Exterior Alpha Arena/Pickup (Energy Tank)": "Energy Transfer Module",
                    "Metroid Caverns Alpha Arena South East/Pickup (DNA)": "Missile Tank",
                    "Metroid Caverns Alpha Arena South West/Pickup (DNA)": "Metroid DNA 2",
                    "Bomb Chamber/Pickup (Bomb)": "Missile Tank",
                    "Bomb Chamber/Pickup (Missile Tank)": "Energy Transfer Module",
                    "Transport Cache/Pickup (Missile Tank)": "Energy Reserve Tank",
                    "Ice Beam Chamber/Pickup (Ice Beam)": "Progressive Jump",
                    "Ice Beam Chamber/Pickup (Super Missile Tank)": "Charge Beam",
                    "Inner Temple Ventilation Shaft/Pickup (Missile Tank)": "Energy Transfer Module",
                    "Magma Pool/Pickup (Missile Tank)": "Missile Tank",
                    "Magma Pool/Pickup (Super Missile Tank)": "Energy Transfer Module",
                    "Water Maze/Pickup (Missile Tank)": "Missile Tank",
                    "Temple Exterior/Pickup (Missile Tank Crevice)": "Missile Tank",
                    "Temple Exterior/Pickup (Missile Tank Hidden)": "Power Bomb Tank",
                    "Temple Exterior/Pickup (Missile Tank Puzzle)": "Energy Transfer Module",
                    "Metroid Caverns Save Station/Pickup (Missile Tank)": "Missile Tank",
                    "Destroyed Armory/Pickup (Aeion Tank)": "Bomb",
                    "Spider Ball Chamber/Pickup (Missile Tank)": "Missile Tank",
                    "Spider Ball Chamber/Pickup (Spider Ball)": "Grapple Beam"
                },
                "Area 2 - Dam Entryway": {
                    "Alpha+ Arena/Pickup (DNA)": "Super Missile Tank",
                    "Transport to Areas 1 and 3/Pickup (Missile Tank)": "Missile Tank",
                    "Transport to Areas 1 and 3/Pickup (Power Bomb Tank)": "Missile Tank",
                    "Entryway Teleporter/Pickup (Missile Tank)": "Super Missile Tank",
                    "Transport to Area 2 Dam Exterior/Pickup (Lightning Armor)": "Lightning Armor",
                    "Transport to Area 2 Dam Exterior/Pickup (Missile Tank)": "Progressive Jump",
                    "Fleech Swarm Floodway/Pickup (Missile Tank)": "Missile Tank"
                },
                "Area 2 - Dam Exterior": {
                    "Metroid Caverns Alpha Arena South West/Pickup (DNA)": "Super Missile Tank",
                    "Inner Alpha Arena/Pickup (DNA)": "Metroid DNA 8",
                    "Metroid Caverns Alpha Arena East/Pickup (DNA)": "Super Missile Tank",
                    "Metroid Caverns Alpha Arena North West/Pickup (DNA)": "Energy Transfer Module",
                    "Metroid Caverns Alpha+ Arena/Pickup (DNA)": "Missile Tank",
                    "Exterior Alpha+ Arena/Pickup (DNA)": "Missile Tank",
                    "Dam Control Room/Pickup (Super Missile Tank)": "Missile Tank",
                    "Arachnus Arena/Pickup (Spring Ball)": "Energy Transfer Module",
                    "Metroid Caverns Teleporter/Pickup (Missile Tank)": "Power Bomb Tank",
                    "Glow Fly Maze/Pickup (Missile Tank)": "Missile Tank",
                    "Spike Ravine/Pickup (Aeion Tank)": "Energy Tank",
                    "Metroid Caverns Entrance/Pickup (Super Missile Tank)": "Super Missile Tank",
                    "Dam Exterior/Pickup (Missile Tank)": "Progressive Beam",
                    "Critter Playground/Pickup (Missile Tank)": "Missile Tank"
                },
                "Area 2 - Dam Interior": {
                    "Teleporter Storage/Pickup (Aeion Tank)": "Missile Tank",
                    "Lava Generator/Pickup (Missile Tank)": "Energy Transfer Module",
                    "Crumble Cavern/Pickup (Power Bomb Tank)": "Aeion Tank",
                    "Gamma Arena/Pickup (DNA)": "Metroid DNA 9",
                    "High Jump Chamber/Pickup (High Jump Boots)": "Energy Transfer Module",
                    "Dam Basement/Pickup (Energy Tank)": "Baby Metroid",
                    "Dam Basement/Pickup (Missile Tank)": "Super Missile Tank",
                    "Transport to Area 2 Dam Exterior/Pickup (Wave Beam)": "Missile Tank",
                    "Varia Chamber/Pickup (Super Missile Tank)": "Aeion Tank",
                    "Varia Chamber/Pickup (Varia Suit)": "Missile Tank"
                },
                "Area 3 - Factory Exterior": {
                    "Blob Thrower Boulevard/Pickup (Beam Burst)": "Super Missile Tank",
                    "Gamma Arena/Pickup (DNA)": "Metroid DNA 3",
                    "Halzyn Hangout/Pickup (Missile Tank)": "Missile Tank",
                    "Halzyn Hangout/Pickup (Power Bomb Tank)": "Missile Tank",
                    "Entrance Maze/Pickup (Missile Tank)": "Power Bomb Tank",
                    "Grapple Beam Chamber/Pickup (Grapple Beam)": "Energy Transfer Module",
                    "Exterior Maze/Pickup (Power Bomb Tank)": "Power Bomb Tank",
                    "Factory Exterior/Pickup (Missile Tank Ceiling)": "Super Missile Launcher",
                    "Factory Exterior/Pickup (Missile Tank Shaft)": "Missile Tank",
                    "Transport to Area 3 Metroid Caverns (Lower)/Pickup (Missile Tank)": "Super Missile Tank",
                    "Transport to Area 4/Pickup (Missile Tank)": "Power Bomb Tank"
                },
                "Area 3 - Factory Interior": {
                    "Alpha Arena/Pickup (DNA)": "Missile Tank",
                    "Alpha Arena/Pickup (Super Missile Tank)": "Power Bomb Tank",
                    "Fan Control/Pickup (Super Missile Tank)": "Missile Tank",
                    "Mumbo Midpoint/Pickup (Energy Tank)": "Super Missile Tank",
                    "Gamma Arena South/Pickup (DNA)": "Super Missile Tank",
                    "Security Site/Pickup (Power Bomb Tank)": "Energy Tank",
                    "Factory Intersection/Pickup (Aeion Tank)": "Aeion Tank",
                    "Transport to Area 3 Metroid Caverns/Pickup (DNA)": "Ice Beam"
                },
                "Area 3 - Metroid Caverns": {
                    "Alpha+ Arena North/Pickup (DNA)": "Power Bomb Tank",
                    "Alpha+ Arena West/Pickup (DNA)": "Missile Tank",
                    "Caverns Teleporter East/Pickup (Missile Tank)": "Missile Tank",
                    "Gamma Arena Center/Pickup (DNA)": "Missile Tank",
                    "Gamma Arena South/Pickup (DNA)": "Super Missile Tank",
                    "Gamma Arena South/Pickup (Super Missile Tank)": "Super Missile Tank",
                    "Gamma+ Arena North/Pickup (DNA)": "Missile Tank",
                    "Gamma+ Arena South/Pickup (DNA)": "Missile Tank",
                    "Ascending Alleyway/Pickup (Missile Tank)": "Missile Tank",
                    "Quarry Shaft/Pickup (Aeion Tank)": "Progressive Suit",
                    "Gravitt Garden/Pickup (Missile Tank)": "Missile Tank",
                    "Transport to Area 3 Factory Exterior (Upper)/Pickup (Missile Tank)": "Aeion Reserve Tank",
                    "Transport to Area 3 Factory Interior/Pickup (Super Missile Tank)": "Energy Transfer Module",
                    "Ramulken Rollway/Pickup (Missile Tank)": "Super Missile Tank"
                },
                "Area 4 - Crystal Mines": {
                    "Diggernaut Excavation Tunnels/Pickup (Aeion Tank)": "Missile Tank",
                    "Diggernaut Excavation Tunnels/Pickup (Missile Tank Bottom)": "Missile Tank",
                    "Diggernaut Excavation Tunnels/Pickup (Missile Tank Middle)": "Progressive Suit",
                    "Diggernaut Excavation Tunnels/Pickup (Missile Tank Top)": "Super Missile Tank",
                    "Gamma Arena/Pickup (DNA)": "Metroid DNA 10",
                    "Gamma Arena/Pickup (Super Missile Tank)": "Super Missile Tank",
                    "Lava Reservoir/Pickup (Missile Tank)": "Missile Tank",
                    "Dual Pond Alcove/Pickup (Power Bomb Tank)": "Aeion Tank",
                    "Mines Intersection Terminal/Pickup (Super Missile Tank Bottom)": "Missile Tank",
                    "Mines Intersection Terminal/Pickup (Super Missile Tank Top)": "Missile Tank",
                    "Space Jump Chamber/Pickup (Space Jump)": "Missile Tank",
                    "Super Missile Chamber/Pickup (Super Missile)": "Beam Burst",
                    "Zeta Arena Access/Pickup (Missile Tank)": "Missile Tank",
                    "Zeta Arena/Pickup (DNA)": "Missile Tank",
                    "Pink Crystal Vestibule/Pickup (Energy Tank)": "Missile Tank"
                },
                "Area 4 - Central Caves": {
                    "Alpha+ Arena/Pickup (DNA)": "Metroid DNA 4",
                    "Alpha+ Arena/Pickup (Missile Tank)": "Missile Tank",
                    "Transport to Areas 3 and 4 Crystal Mines/Pickup (Energy Tank)": "Energy Transfer Module",
                    "Fleech Swarm Cave/Pickup (Aeion Tank)": "Energy Transfer Module",
                    "Gamma Arena Access South/Pickup (Aeion Tank)": "Energy Transfer Module",
                    "Gamma Arena/Pickup (DNA)": "Metroid DNA 6",
                    "Gamma Arena/Pickup (Missile Tank)": "Super Missile Tank",
                    "Amethyst Altars/Pickup (Missile Tank)": "Super Missile Tank",
                    "Crumble Catwalk/Pickup (Super Missile Tank)": "Super Missile Tank",
                    "Transit Tunnel/Pickup (Missile Tank)": "Super Missile Tank",
                    "Spazer Beam Chamber/Pickup (Spazer Beam)": "Aeion Tank",
                    "Transport to Area 5/Pickup (Super Missile Tank)": "Progressive Beam",
                    "Caves Intersection Terminal/Pickup (Missile Tank)": "Energy Transfer Module"
                },
                "Area 5 - Tower Lobby": {
                    "Lobby Teleporter East/Pickup (Missile Tank)": "Missile Tank",
                    "Alpha+ Arena/Pickup (DNA)": "Power Bomb Tank",
                    "Transport to Areas 4 and 6/Pickup (Power Bomb Tank)": "Aeion Tank",
                    "Transport to Areas 4 and 6/Pickup (Super Missile Tank)": "Missile Tank",
                    "Gamma+ Arena/Pickup (DNA)": "Missile Tank",
                    "Phase Drift Chamber/Pickup (Phase Drift)": "Missile Tank",
                    "Phase Drift Chamber/Pickup (Super Missile Tank)": "Power Bomb Tank",
                    "Meboid Millpond/Pickup (Missile Tank)": "Missile Tank",
                    "Lobby Teleporter West/Pickup (Aeion Tank)": "Missile Reserve Tank",
                    "Lobby Teleporter West/Pickup (Power Bomb Tank)": "Super Missile Tank"
                },
                "Area 5 - Tower Exterior": {
                    "Demolished Maze/Pickup (Energy Tank)": "Spring Ball",
                    "Demolished Maze/Pickup (Power Bomb Tank)": "Missile Tank",
                    "Gamma Arena/Pickup (DNA)": "Missile Tank",
                    "Gamma Arena/Pickup (Missile Tank)": "Missile Tank",
                    "Gamma+ Arena/Pickup (DNA)": "Aeion Tank",
                    "Red Plant Maze/Pickup (Aeion Tank)": "Missile Tank",
                    "Screw Attack Chamber/Pickup (Screw Attack)": "Missile Tank",
                    "Tower Exterior/Pickup (Missile Tank Bottom)": "Aeion Tank",
                    "Tower Exterior/Pickup (Missile Tank Hidden)": "Aeion Tank",
                    "Tower Exterior/Pickup (Super Missile Tank Bottom)": "Energy Transfer Module",
                    "Tower Exterior/Pickup (Super Missile Tank Top)": "Missile Tank",
                    "Zeta Arena/Pickup (DNA)": "Power Bomb Tank"
                },
                "Area 5 - Tower Interior": {
                    "Gamma+ Arena/Pickup (DNA)": "Energy Tank",
                    "Grapple Shuffler/Pickup (Missile Tank)": "Missile Tank",
                    "Gravity Chamber/Pickup (Gravity Suit)": "Power Bomb Tank",
                    "Plasma Beam Chamber/Pickup (Plasma Beam)": "Missile Tank",
                    "Interior Teleporter/Pickup (Missile Tank)": "Missile Tank",
                    "Interior Save Station/Pickup (Missile Tank)": "Missile Tank",
                    "Gravity Chamber Access/Pickup (Missile Tank)": "Aeion Tank",
                    "Phase Drift Trial West/Pickup (Missile Tank)": "Missile Tank",
                    "Phase Drift Trial West/Pickup (Super Missile Tank)": "Energy Transfer Module",
                    "Phase Drift Trial Reward Room/Pickup (Power Bomb Tank)": "Missile Tank",
                    "Zeta+ Arena Access/Pickup (Missile Tank)": "Aeion Tank",
                    "Zeta+ Arena/Pickup (DNA)": "Energy Tank"
                },
                "Area 6": {
                    "Chozo Seal East/Pickup (Super Missile Tank)": "Super Missile Tank",
                    "Chozo Seal West/Pickup (Missile Tank Ceiling)": "Energy Tank",
                    "Chozo Seal West/Pickup (Missile Tank Save)": "Energy Transfer Module",
                    "Chozo Seal West/Pickup (Super Missile Tank)": "Missile Tank",
                    "Crumble Bridge/Pickup (Energy Tank)": "Energy Tank",
                    "Crumble Bridge/Pickup (Missile Tank)": "Super Missile Tank",
                    "Crumble Steps/Pickup (Missile Tank)": "Energy Transfer Module",
                    "Diggernaut Arena/Pickup (Power Bomb)": "Phase Drift",
                    "Diggernaut Shaft/Pickup (Power Bomb Tank)": "Missile Tank",
                    "Omega Arena/Pickup (DNA)": "Missile Tank",
                    "Red Plant Tunnel/Pickup (Missile Tank)": "Power Bomb Tank",
                    "Stolen Power Bomb Room/Pickup (Power Bomb Tank)": "Energy Transfer Module",
                    "Stolen Power Bomb Room/Pickup (Super Missile Tank)": "Missile Tank",
                    "Transport to Area 7/Pickup (Aeion Tank)": "Energy Tank",
                    "Zeta Arena/Pickup (DNA)": "Power Bomb Tank"
                },
                "Area 7": {
                    "Entrance Shaft/Pickup (Power Bomb Tank)": "Missile Tank",
                    "Exit Puzzle Room 2/Pickup (Aeion Tank)": "Missile Tank",
                    "Launch Tunnel North/Pickup (Super Missile Tank)": "Super Missile Tank",
                    "Launch Tunnel South/Pickup (Energy Tank)": "Energy Transfer Module",
                    "Launch Tunnels Shaft/Pickup (Aeion Tank)": "Missile Tank",
                    "Launch Tunnels Shaft/Pickup (Missile Tank)": "Energy Transfer Module",
                    "Omega Arena North Access/Pickup (Missile Tank)": "Missile Tank",
                    "Omega Arena North/Pickup (DNA)": "Metroid DNA 5",
                    "Omega Arena South Access/Pickup (Missile Tank)": "Missile Tank",
                    "Omega Arena South/Pickup (DNA)": "Metroid DNA 7",
                    "Omega+ Arena Access/Pickup (Missile Tank)": "Super Missile Tank",
                    "Omega+ Arena/Pickup (DNA)": "Metroid DNA 1",
                    "Transport to Area 6/Pickup (Missile Tank Baby Locked)": "Super Missile Tank",
                    "Transport to Area 6/Pickup (Missile Tank Hidden)": "Aeion Tank",
                    "Transport to Area 6/Pickup (Missile Tank West)": "Missile Tank",
                    "Transport to Area 6/Pickup (Super Missile Tank)": "Missile Tank"
                },
                "Area 8": {
                    "Central Chamber Access/Pickup (Missile Tank Baby Locked)": "Power Bomb Launcher",
                    "Central Chamber Access/Pickup (Missile Tank Hallway)": "Missile Tank",
                    "Central Chamber/Pickup (Missile Tank Hidden)": "Aeion Tank",
                    "Central Chamber/Pickup (Missile Tank Left)": "Missile Tank",
                    "Central Chamber/Pickup (Missile Tank Top)": "Energy Tank",
                    "Central Chamber/Pickup (Power Bomb Tank)": "Energy Transfer Module",
                    "Central Chamber/Pickup (Super Missile Tank)": "Super Missile Tank",
                    "Entrance Hallway/Pickup (Energy Tank)": "Super Missile Tank",
                    "Larva Shaft 3/Pickup (Missile Tank)": "Super Missile Tank",
                    "Queen Arena/Pickup (Baby Metroid)": "Energy Transfer Module",
                    "Shaft East/Pickup (Missile Tank)": "Missile Tank",
                    "Shaft East/Pickup (Super Missile Tank)": "Progressive Beam",
                    "Teleporter Shaft South/Pickup (Missile Tank)": "Missile Tank",
                    "Transport to Surface West/Pickup (Missile Tank)": "Screw Attack",
                    "Transport to Surface West/Pickup (Super Missile Tank)": "Super Missile Tank"
                },
                "Surface - East": {
                    "Energy Recharge Station Shaft/Pickup (Missile Tank)": "Energy Transfer Module",
                    "Alpha Arena/Pickup (DNA)": "Energy Transfer Module",
                    "Alpha Arena Access/Pickup (Missile Tank)": "Super Missile Tank",
                    "Chozo Cache West/Pickup (Super Missile Tank)": "Energy Tank",
                    "Charge Beam Chamber/Pickup (Charge Beam)": "Energy Tank",
                    "Charge Beam Chamber Access/Pickup (Energy Tank)": "Missile Tank",
                    "Chozo Cache East/Pickup (Missile Tank)": "Power Bomb Tank",
                    "Gravitt Grotto/Pickup (Missile Tank)": "Aeion Tank",
                    "Surface Crumble Block Challenge/Pickup (Super Missile Tank)": "Energy Transfer Module",
                    "Surface Stash/Pickup (Aeion Tank)": "Missile Tank",
                    "Twisty Tunnel/Pickup (Missile Tank)": "Spider Ball",
                    "Morph Ball Chamber/Pickup (Morph Ball)": "Morph Ball",
                    "Scan Pulse Chamber/Pickup (Scan Pulse)": "Missile Tank",
                    "Transport Cache/Pickup (Power Bomb Tank)": "Missile Tank",
                    "Transport to Area 1/Pickup (Missile Expansion)": "Power Bomb Tank",
                    "Cavern Alcove/Pickup (Missile Tank)": "Missile Tank"
                },
                "Surface - West": {
                    "Transport to Area 8/Pickup (Missile Tank)": "Missile Tank",
                    "Transport to Area 8/Pickup (Super Missile Tank)": "Aeion Tank"
                }
            },
            "hints": {
                "Area 2 - Dam Entryway/Transport to Areas 1 and 3/Chozo Seal": {
                    "hint_type": "location",
                    "precision": {
                        "location": "region-only",
                        "item": "detailed",
                        "include_owner": true,
                        "relative": null
                    },
                    "target": 50,
                    "dark_temple": null
                },
                "Area 3 - Factory Exterior/Transport to Area 2/Chozo Seal": {
                    "hint_type": "location",
                    "precision": {
                        "location": "region-only",
                        "item": "detailed",
                        "include_owner": true,
                        "relative": null
                    },
                    "target": 27,
                    "dark_temple": null
                },
                "Surface - East/Chozo Seal/Chozo Seal": {
                    "hint_type": "location",
                    "precision": {
                        "location": "region-only",
                        "item": "detailed",
                        "include_owner": true,
                        "relative": null
                    },
                    "target": 34,
                    "dark_temple": null
                },
                "Area 1/Transport to Surface East and Area 2/Chozo Seal": {
                    "hint_type": "location",
                    "precision": {
                        "location": "region-only",
                        "item": "detailed",
                        "include_owner": true,
                        "relative": null
                    },
                    "target": 40,
                    "dark_temple": null
                },
                "Area 4 - Central Caves/Transport to Areas 3 and 4 Crystal Mines/Chozo Seal Top": {
                    "hint_type": "location",
                    "precision": {
                        "location": "region-only",
                        "item": "detailed",
                        "include_owner": true,
                        "relative": null
                    },
                    "target": 98,
                    "dark_temple": null
                },
                "Area 4 - Central Caves/Transport to Areas 3 and 4 Crystal Mines/Chozo Seal Bottom": {
                    "hint_type": "location",
                    "precision": {
                        "location": "region-only",
                        "item": "detailed",
                        "include_owner": true,
                        "relative": null
                    },
                    "target": 57,
                    "dark_temple": null
                },
                "Area 5 - Tower Lobby/Transport to Areas 4 and 6/Chozo Seal": {
                    "hint_type": "location",
                    "precision": {
                        "location": "region-only",
                        "item": "detailed",
                        "include_owner": true,
                        "relative": null
                    },
                    "target": 87,
                    "dark_temple": null
                },
                "Area 6/Chozo Seal West/Chozo Seal": {
                    "hint_type": "location",
                    "precision": {
                        "location": "region-only",
                        "item": "detailed",
                        "include_owner": true,
                        "relative": null
                    },
                    "target": 68,
                    "dark_temple": null
                },
                "Area 6/Chozo Seal East/Chozo Seal": {
                    "hint_type": "location",
                    "precision": {
                        "location": "region-only",
                        "item": "detailed",
                        "include_owner": true,
                        "relative": null
                    },
                    "target": 155,
                    "dark_temple": null
                },
                "Area 7/Transport to Area 6/Chozo Seal": {
                    "hint_type": "location",
                    "precision": {
                        "location": "region-only",
                        "item": "detailed",
                        "include_owner": true,
                        "relative": null
                    },
                    "target": 76,
                    "dark_temple": null
                }
            }
        }
    ],
    "item_order": [
        "Morph Ball at Surface - East/Morph Ball Chamber/Pickup (Morph Ball)",
        "Spider Ball at Surface - East/Twisty Tunnel/Pickup (Missile Tank)",
        "Grapple Beam at Area 1/Spider Ball Room/Pickup (Spider Ball)",
        "Lightning Armor at Area 2 - Dam Entryway/Transport to Area 2 Dam Exterior/Pickup (Lightning Armor)",
        "Progressive Jump at Area 2 - Dam Entryway/Transport to Area 2 Dam Exterior/Pickup (Missile Tank) with hint at Area 2 - Dam Entryway/Transport to Areas 1 and 3/Chozo Seal",
        "Progressive Jump at Area 1/Ice Beam Room/Pickup (Ice Beam) with hint at Area 3 - Factory Exterior/Transport to Area 2/Chozo Seal",
        "Progressive Beam at Area 2 - Dam Exterior/Dam Exterior/Pickup (Missile Tank) with hint at Surface - East/Chozo Seal/Chozo Seal",
        "Baby Metroid at Area 2 - Dam Interior/Dam Basement/Pickup (Energy Tank) with hint at Area 1/Transport to Surface East and Area 2/Chozo Seal",
        "Screw Attack at Area 8/Transport to Surface West/Pickup (Missile Tank)",
        "Charge Beam at Area 1/Ice Beam Room/Pickup (Super Missile Tank)",
        "Bomb at Area 1/Spider Ball Balcony/Pickup (Aeion Tank)",
        "Beam Burst at Area 4 - Crystal Mines/Super Missile Chamber/Pickup (Super Missile) with hint at Area 4 - Central Caves/Transport to Areas 3 and 4 Crystal Mines/Chozo Seal Top",
<<<<<<< HEAD
        "Super Missile Launcher at Area 3 - Factory Exterior/Outer Hub/Pickup (Missile Tank Ceiling) with hint at Area 4 - Central Caves/Transport to Areas 3 and 4 Crystal Mines/Chozo Seal Bottom",
        "Progressive Beam at Area 4 - Central Caves/Transport to Area 5/Pickup (Super Missile Tank) with hint at Area 5 - Tower Lobby/Transport to Areas 4 and 6/Chozo Seal",
        "Progressive Suit at Area 3 - Metroid Caverns/Shaft East/Pickup (Aeion Tank) with hint at Area 6/Chozo Seal West/Chozo Seal",
=======
        "Super Missile Launcher at Area 3 - Factory Exterior/Factory Exterior/Pickup (Missile Tank Ceiling) with hint at Area 4 - Central Caves/Transport to Areas 3 and 4 Crystal Mines/Chozo Seal Bottom",
        "Progressive Beam at Area 4 - Central Caves/Transport to Area 5/Pickup (Super Missile Tank) with hint at Area 5 - Tower Lobby/Chozo Seal/Chozo Seal",
        "Progressive Suit at Area 3 - Metroid Caverns/Quarry Shaft/Pickup (Aeion Tank) with hint at Area 6/Chozo Seal West/Chozo Seal",
>>>>>>> 59f2254c
        "Progressive Beam at Area 8/Shaft East/Pickup (Super Missile Tank) with hint at Area 6/Chozo Seal East/Chozo Seal",
        "Power Bomb Launcher at Area 8/Central Chamber Access/Pickup (Missile Tank Baby Locked)",
        "Energy Tank at Area 6/Crumble Bridge/Pickup (Energy Tank)",
        "Energy Tank at Area 3 - Factory Interior/Security Site/Pickup (Power Bomb Tank) with hint at Area 7/Transport to Area 6/Chozo Seal",
        "Energy Tank at Surface - East/Alpha Storage/Pickup (Super Missile Tank)",
        "Energy Tank at Area 6/Transport to Area 7/Pickup (Aeion Tank)",
        "Progressive Suit at Area 4 - Crystal Mines/Diggernaut Excavation Tunnels/Pickup (Missile Tank Middle)"
    ]
}<|MERGE_RESOLUTION|>--- conflicted
+++ resolved
@@ -666,15 +666,9 @@
         "Charge Beam at Area 1/Ice Beam Room/Pickup (Super Missile Tank)",
         "Bomb at Area 1/Spider Ball Balcony/Pickup (Aeion Tank)",
         "Beam Burst at Area 4 - Crystal Mines/Super Missile Chamber/Pickup (Super Missile) with hint at Area 4 - Central Caves/Transport to Areas 3 and 4 Crystal Mines/Chozo Seal Top",
-<<<<<<< HEAD
-        "Super Missile Launcher at Area 3 - Factory Exterior/Outer Hub/Pickup (Missile Tank Ceiling) with hint at Area 4 - Central Caves/Transport to Areas 3 and 4 Crystal Mines/Chozo Seal Bottom",
+        "Super Missile Launcher at Area 3 - Factory Exterior/Factory Exterior/Pickup (Missile Tank Ceiling) with hint at Area 4 - Central Caves/Transport to Areas 3 and 4 Crystal Mines/Chozo Seal Bottom",
         "Progressive Beam at Area 4 - Central Caves/Transport to Area 5/Pickup (Super Missile Tank) with hint at Area 5 - Tower Lobby/Transport to Areas 4 and 6/Chozo Seal",
-        "Progressive Suit at Area 3 - Metroid Caverns/Shaft East/Pickup (Aeion Tank) with hint at Area 6/Chozo Seal West/Chozo Seal",
-=======
-        "Super Missile Launcher at Area 3 - Factory Exterior/Factory Exterior/Pickup (Missile Tank Ceiling) with hint at Area 4 - Central Caves/Transport to Areas 3 and 4 Crystal Mines/Chozo Seal Bottom",
-        "Progressive Beam at Area 4 - Central Caves/Transport to Area 5/Pickup (Super Missile Tank) with hint at Area 5 - Tower Lobby/Chozo Seal/Chozo Seal",
         "Progressive Suit at Area 3 - Metroid Caverns/Quarry Shaft/Pickup (Aeion Tank) with hint at Area 6/Chozo Seal West/Chozo Seal",
->>>>>>> 59f2254c
         "Progressive Beam at Area 8/Shaft East/Pickup (Super Missile Tank) with hint at Area 6/Chozo Seal East/Chozo Seal",
         "Power Bomb Launcher at Area 8/Central Chamber Access/Pickup (Missile Tank Baby Locked)",
         "Energy Tank at Area 6/Crumble Bridge/Pickup (Energy Tank)",

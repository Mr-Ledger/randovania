{
    "schema_version": 23,
    "info": {
        "randovania_version": "7.1.0.dev325-dirty",
        "randovania_version_git": "184357f7",
        "permalink": "DcSrJMikUhhDV_cRcAAVcW6ooCyEMLK8dHg5wsQAAHtJ",
        "has_spoiler": true,
        "seed": 504518726,
        "hash": "VMSMRJCS",
        "word_hash": "Wallfire Gravity Tank",
        "presets": [
            {
                "schema_version": 69,
                "base_preset_uuid": null,
                "name": "Starter Preset Copy",
                "uuid": "25de6b57-efec-4106-8a92-6e70f291834c",
                "description": "A copy version of Starter Preset.",
                "game": "samus_returns",
                "configuration": {
                    "trick_level": {
                        "minimal_logic": false,
                        "specific_levels": {}
                    },
                    "starting_location": [
                        {
                            "region": "Surface - East",
                            "area": "Landing Site",
                            "node": "Ship"
                        }
                    ],
                    "available_locations": {
                        "randomization_mode": "full",
                        "excluded_indices": []
                    },
                    "standard_pickup_configuration": {
                        "pickups_state": {
                            "Wave Beam": {},
                            "Spazer Beam": {},
                            "Plasma Beam": {},
                            "Progressive Beam": {
                                "num_shuffled_pickups": 3
                            },
                            "Charge Beam": {
                                "num_shuffled_pickups": 1
                            },
                            "Ice Beam": {
                                "num_shuffled_pickups": 1
                            },
                            "Grapple Beam": {
                                "num_shuffled_pickups": 1
                            },
                            "Missile Launcher": {
                                "num_included_in_starting_pickups": 1,
                                "included_ammo": [
                                    24
                                ]
                            },
                            "Super Missile Launcher": {
                                "num_shuffled_pickups": 1,
                                "included_ammo": [
                                    5
                                ]
                            },
                            "Scan Pulse": {
                                "num_included_in_starting_pickups": 1,
                                "included_ammo": [
                                    0
                                ]
                            },
                            "Lightning Armor": {
                                "num_shuffled_pickups": 1,
                                "included_ammo": [
                                    150
                                ]
                            },
                            "Beam Burst": {
                                "num_shuffled_pickups": 1,
                                "included_ammo": [
                                    150
                                ]
                            },
                            "Phase Drift": {
                                "num_shuffled_pickups": 1,
                                "included_ammo": [
                                    150
                                ]
                            },
                            "Varia Suit": {},
                            "Gravity Suit": {},
                            "Progressive Suit": {
                                "num_shuffled_pickups": 2
                            },
                            "Morph Ball": {
                                "num_shuffled_pickups": 1
                            },
                            "Spider Ball": {
                                "num_shuffled_pickups": 1
                            },
                            "Bomb": {
                                "num_shuffled_pickups": 1
                            },
                            "Spring Ball": {
                                "num_shuffled_pickups": 1
                            },
                            "Power Bomb Launcher": {
                                "num_shuffled_pickups": 1,
                                "included_ammo": [
                                    5
                                ]
                            },
                            "High Jump Boots": {},
                            "Space Jump": {},
                            "Progressive Jump": {
                                "num_shuffled_pickups": 2
                            },
                            "Screw Attack": {
                                "num_shuffled_pickups": 1
                            },
                            "Baby Metroid": {
                                "num_shuffled_pickups": 1
                            },
                            "Energy Tank": {
                                "num_shuffled_pickups": 10
                            },
                            "Energy Reserve Tank": {},
                            "Aeion Reserve Tank": {},
                            "Missile Reserve Tank": {}
                        },
                        "default_pickups": {},
                        "minimum_random_starting_pickups": 10,
                        "maximum_random_starting_pickups": 10
                    },
                    "ammo_pickup_configuration": {
                        "pickups_state": {
                            "Missile Tank": {
                                "ammo_count": [
                                    3
                                ],
                                "pickup_count": 80,
                                "requires_main_item": true
                            },
                            "Super Missile Tank": {
                                "ammo_count": [
                                    1
                                ],
                                "pickup_count": 30,
                                "requires_main_item": true
                            },
                            "Power Bomb Tank": {
                                "ammo_count": [
                                    1
                                ],
                                "pickup_count": 15,
                                "requires_main_item": true
                            },
                            "Aeion Tank": {
                                "ammo_count": [
                                    50
                                ],
                                "pickup_count": 15,
                                "requires_main_item": true
                            }
                        }
                    },
                    "damage_strictness": 1.5,
                    "pickup_model_style": "all-visible",
                    "pickup_model_data_source": "etm",
                    "logical_resource_action": "randomly",
                    "first_progression_must_be_local": false,
                    "minimum_available_locations_for_hint_placement": 0,
                    "minimum_location_weight_for_hint_placement": 0.0,
                    "dock_rando": {
                        "mode": "vanilla",
                        "types_state": {}
                    },
                    "single_set_for_pickups_that_solve": true,
                    "staggered_multi_pickup_placement": true,
                    "check_if_beatable_after_base_patches": false,
                    "energy_per_tank": 100,
                    "starting_energy": 99,
                    "starting_aeion": 1000,
                    "life_tank_size": 299,
                    "aeion_tank_size": 500,
                    "missile_tank_size": 30,
                    "super_missile_tank_size": 10,
                    "elevator_grapple_blocks": true,
                    "area3_interior_shortcut_no_grapple": true,
                    "charge_door_buff": true,
                    "beam_door_buff": true,
                    "nerf_super_missiles": false,
                    "surface_crumbles": true,
                    "area1_crumbles": true,
                    "reverse_area8": false,
                    "allow_highly_dangerous_logic": false,
                    "artifacts": {
                        "prefer_metroids": true,
                        "prefer_stronger_metroids": true,
                        "prefer_bosses": false,
                        "prefer_anywhere": false,
                        "required_artifacts": 10
                    }
                }
            }
        ]
    },
    "game_modifications": [
        {
            "game": "samus_returns",
            "starting_equipment": {
                "pickups": [
                    "Missile Launcher",
                    "Scan Pulse",
                    "Metroid DNA 11",
                    "Metroid DNA 12",
                    "Metroid DNA 13",
                    "Metroid DNA 14",
                    "Metroid DNA 15",
                    "Metroid DNA 16",
                    "Metroid DNA 17",
                    "Metroid DNA 18",
                    "Metroid DNA 19",
                    "Metroid DNA 20",
                    "Metroid DNA 21",
                    "Metroid DNA 22",
                    "Metroid DNA 23",
                    "Metroid DNA 24",
                    "Metroid DNA 25",
                    "Metroid DNA 26",
                    "Metroid DNA 27",
                    "Metroid DNA 28",
                    "Metroid DNA 29",
                    "Metroid DNA 30",
                    "Metroid DNA 31",
                    "Metroid DNA 32",
                    "Metroid DNA 33",
                    "Metroid DNA 34",
                    "Metroid DNA 35",
                    "Metroid DNA 36",
                    "Metroid DNA 37",
                    "Metroid DNA 38",
                    "Metroid DNA 39",
                    "Morph Ball",
                    "Spider Ball",
                    "Bomb",
                    "Progressive Jump",
                    "Charge Beam",
                    "Screw Attack",
                    "Progressive Beam",
                    "Progressive Beam",
                    "Beam Burst",
                    "Super Missile Launcher"
                ]
            },
            "starting_location": "Surface - East/Landing Site/Ship",
            "dock_connections": {
                "Surface - East/Transport to Area 1/Elevator to Area 1": "Area 1/Transport to Surface East and Area 2/Elevator to Surface - East",
                "Area 1/Transport to Surface East and Area 2/Elevator to Surface - East": "Surface - East/Transport to Area 1/Elevator to Area 1",
                "Area 1/Transport to Surface East and Area 2/Elevator to Area 2 - Dam Entryway": "Area 2 - Dam Entryway/Transport to Areas 1 and 3/Elevator to Area 1",
                "Area 2 - Dam Exterior/Dam Exterior/Elevator to Area 2 - Dam Interior": "Area 2 - Dam Interior/Transport to Area 2 Dam Exterior/Elevator to Area 2 - Dam Exterior",
                "Area 2 - Dam Exterior/Dam Exterior/Elevator to Area 2 - Dam Entryway": "Area 2 - Dam Entryway/Transport to Area 2 Dam Exterior/Elevator to Area 2 - Dam Exterior",
                "Area 2 - Dam Interior/Transport to Area 2 Dam Exterior/Elevator to Area 2 - Dam Exterior": "Area 2 - Dam Exterior/Dam Exterior/Elevator to Area 2 - Dam Interior",
                "Area 2 - Dam Entryway/Transport to Areas 1 and 3/Elevator to Area 1": "Area 1/Transport to Surface East and Area 2/Elevator to Area 2 - Dam Entryway",
                "Area 2 - Dam Entryway/Transport to Areas 1 and 3/Elevator to Area 3 - Factory Exterior": "Area 3 - Factory Exterior/Transport to Area 2/Elevator to Area 2 - Dam Entryway",
                "Area 2 - Dam Entryway/Transport to Area 2 Dam Exterior/Elevator to Area 2 - Dam Exterior": "Area 2 - Dam Exterior/Dam Exterior/Elevator to Area 2 - Dam Entryway",
                "Area 3 - Factory Exterior/Transport to Area 2/Elevator to Area 2 - Dam Entryway": "Area 2 - Dam Entryway/Transport to Areas 1 and 3/Elevator to Area 3 - Factory Exterior",
                "Area 3 - Factory Exterior/Factory Exterior/Elevator to Area 3 - Factory Interior": "Area 3 - Factory Interior/Transport to Area 3 Factory Exterior/Elevator to Area 3 - Factory Exterior",
                "Area 3 - Factory Exterior/Transport to Area 3 Metroid Caverns (Lower)/Elevator to Area 3 - Metroid Caverns": "Area 3 - Metroid Caverns/Transport to Area 3 Factory Exterior (Lower)/Elevator to Area 3 - Factory Exterior",
                "Area 3 - Factory Exterior/Transport to Area 4/Elevator to Area 4 - Central Caves": "Area 4 - Central Caves/Transport to Areas 3 and 4 Crystal Mines/Elevator to Area 3 - Factory Exterior",
                "Area 3 - Factory Exterior/Transport to Area 3 Metroid Caverns (Upper)/Elevator to Area 3 - Metroid Caverns": "Area 3 - Metroid Caverns/Transport to Area 3 Factory Exterior (Upper)/Elevator to Area 3 - Factory Exterior",
                "Area 3 - Metroid Caverns/Transport to Area 3 Factory Exterior (Upper)/Elevator to Area 3 - Factory Exterior": "Area 3 - Factory Exterior/Transport to Area 3 Metroid Caverns (Upper)/Elevator to Area 3 - Metroid Caverns",
                "Area 3 - Metroid Caverns/Transport to Area 3 Factory Interior/Elevator to Area 3 - Factory Interior": "Area 3 - Factory Interior/Transport to Area 3 Metroid Caverns/Elevator to Area 3 - Metroid Caverns",
                "Area 3 - Metroid Caverns/Transport to Area 3 Factory Exterior (Lower)/Elevator to Area 3 - Factory Exterior": "Area 3 - Factory Exterior/Transport to Area 3 Metroid Caverns (Lower)/Elevator to Area 3 - Metroid Caverns",
                "Area 3 - Factory Interior/Transport to Area 3 Factory Exterior/Elevator to Area 3 - Factory Exterior": "Area 3 - Factory Exterior/Factory Exterior/Elevator to Area 3 - Factory Interior",
                "Area 3 - Factory Interior/Transport to Area 3 Metroid Caverns/Elevator to Area 3 - Metroid Caverns": "Area 3 - Metroid Caverns/Transport to Area 3 Factory Interior/Elevator to Area 3 - Factory Interior",
                "Area 4 - Central Caves/Transport to Areas 3 and 4 Crystal Mines/Elevator to Area 3 - Factory Exterior": "Area 3 - Factory Exterior/Transport to Area 4/Elevator to Area 4 - Central Caves",
                "Area 4 - Central Caves/Transport to Areas 3 and 4 Crystal Mines/Elevator to Area 4 - Crystal Mines": "Area 4 - Crystal Mines/Transport to Area 4 Central Caves/Elevator to Area 4 - Central Caves",
                "Area 4 - Central Caves/Transport to Area 5/Elevator to Area 5 - Tower Lobby": "Area 5 - Tower Lobby/Transport to Areas 4 and 6/Elevator to Area 4 - Central Caves",
                "Area 4 - Crystal Mines/Transport to Area 4 Central Caves/Elevator to Area 4 - Central Caves": "Area 4 - Central Caves/Transport to Areas 3 and 4 Crystal Mines/Elevator to Area 4 - Crystal Mines",
                "Area 5 - Tower Lobby/Transport to Area 5 Tower Interior (East)/Elevator to Area 5 - Tower Interior": "Area 5 - Tower Interior/Transport to Area 5 Tower Lobby (East)/Elevator to Area 5 - Tower Lobby",
                "Area 5 - Tower Lobby/Transport to Areas 4 and 6/Elevator to Area 6": "Area 6/Transport to Area 5 Tower Lobby/Elevator to Area 5 - Tower Lobby",
                "Area 5 - Tower Lobby/Transport to Area 5 Tower Interior (West)/Elevator to Area 5 - Tower Interior": "Area 5 - Tower Interior/Transport to Area 5 Tower Lobby (West)/Elevator to Area 5 - Tower Lobby",
                "Area 5 - Tower Lobby/Transport to Areas 4 and 6/Elevator to Area 4 - Central Caves": "Area 4 - Central Caves/Transport to Area 5/Elevator to Area 5 - Tower Lobby",
                "Area 5 - Tower Exterior/Tower Exterior/Elevator to Area 5 - Tower Interior": "Area 5 - Tower Interior/Transport to Area 5 Tower Exterior (East)/Elevator to Area 5 - Tower Exterior",
                "Area 5 - Tower Exterior/Transport to Area 5 Tower Interior/Elevator to Area 5 - Tower Interior": "Area 5 - Tower Interior/Transport to Area 5 Tower Exterior (West)/Elevator to Area 5 - Tower Exterior",
                "Area 5 - Tower Interior/Transport to Area 5 Tower Lobby (East)/Elevator to Area 5 - Tower Lobby": "Area 5 - Tower Lobby/Transport to Area 5 Tower Interior (East)/Elevator to Area 5 - Tower Interior",
                "Area 5 - Tower Interior/Transport to Area 5 Tower Exterior (East)/Elevator to Area 5 - Tower Exterior": "Area 5 - Tower Exterior/Tower Exterior/Elevator to Area 5 - Tower Interior",
                "Area 5 - Tower Interior/Transport to Area 5 Tower Lobby (West)/Elevator to Area 5 - Tower Lobby": "Area 5 - Tower Lobby/Transport to Area 5 Tower Interior (West)/Elevator to Area 5 - Tower Interior",
                "Area 5 - Tower Interior/Transport to Area 5 Tower Exterior (West)/Elevator to Area 5 - Tower Exterior": "Area 5 - Tower Exterior/Transport to Area 5 Tower Interior/Elevator to Area 5 - Tower Interior",
                "Area 6/Transport to Area 7/Elevator to Area 7": "Area 7/Transport to Area 6/Elevator to Area 6",
                "Area 6/Transport to Area 5 Tower Lobby/Elevator to Area 5 - Tower Lobby": "Area 5 - Tower Lobby/Transport to Areas 4 and 6/Elevator to Area 6",
                "Area 7/Transport to Area 6/Elevator to Area 6": "Area 6/Transport to Area 7/Elevator to Area 7",
                "Area 7/Transport to Area 8/Elevator to Area 8": "Area 8/Transport to Area 7/Elevator to Area 7",
                "Area 8/Transport to Surface West/Elevator to Surface - West": "Surface - West/Transport to Area 8/Elevator to Area 8",
                "Area 8/Transport to Area 7/Elevator to Area 7": "Area 7/Transport to Area 8/Elevator to Area 8",
                "Surface - West/Transport to Area 8/Elevator to Area 8": "Area 8/Transport to Surface West/Elevator to Surface - West"
            },
            "dock_weakness": {},
            "configurable_nodes": {},
            "locations": {
                "Area 1": {
                    "Metroid Caverns Alpha Arena North East/Pickup (DNA)": "Missile Tank",
                    "Exterior Alpha Arena/Pickup (DNA)": "Missile Tank",
                    "Exterior Alpha Arena/Pickup (Energy Tank)": "Missile Tank",
                    "Metroid Caverns Alpha Arena South East/Pickup (DNA)": "Aeion Tank",
                    "Metroid Caverns Alpha Arena South West/Pickup (DNA)": "Missile Tank",
                    "Bomb Chamber/Pickup (Bomb)": "Missile Tank",
                    "Bomb Chamber/Pickup (Missile Tank)": "Power Bomb Tank",
                    "Transport Cache/Pickup (Missile Tank)": "Missile Tank",
                    "Ice Beam Chamber/Pickup (Ice Beam)": "Energy Tank",
                    "Ice Beam Chamber/Pickup (Super Missile Tank)": "Energy Transfer Module",
                    "Inner Temple Ventilation Shaft/Pickup (Missile Tank)": "Energy Transfer Module",
                    "Magma Pool/Pickup (Missile Tank)": "Aeion Tank",
                    "Magma Pool/Pickup (Super Missile Tank)": "Super Missile Tank",
                    "Water Maze/Pickup (Missile Tank)": "Aeion Tank",
                    "Temple Exterior/Pickup (Missile Tank Crevice)": "Energy Transfer Module",
                    "Temple Exterior/Pickup (Missile Tank Hidden)": "Energy Transfer Module",
                    "Temple Exterior/Pickup (Missile Tank Puzzle)": "Grapple Beam",
                    "Metroid Caverns Save Station/Pickup (Missile Tank)": "Super Missile Tank",
                    "Destroyed Armory/Pickup (Aeion Tank)": "Energy Transfer Module",
                    "Spider Ball Chamber/Pickup (Missile Tank)": "Aeion Tank",
                    "Spider Ball Chamber/Pickup (Spider Ball)": "Energy Transfer Module"
                },
                "Area 2 - Dam Entryway": {
                    "Alpha+ Arena/Pickup (DNA)": "Missile Tank",
                    "Transport to Areas 1 and 3/Pickup (Missile Tank)": "Missile Tank",
                    "Transport to Areas 1 and 3/Pickup (Power Bomb Tank)": "Aeion Tank",
                    "Entryway Teleporter/Pickup (Missile Tank)": "Missile Tank",
                    "Transport to Area 2 Dam Exterior/Pickup (Lightning Armor)": "Missile Tank",
                    "Transport to Area 2 Dam Exterior/Pickup (Missile Tank)": "Missile Tank",
                    "Fleech Swarm Floodway/Pickup (Missile Tank)": "Power Bomb Tank"
                },
                "Area 2 - Dam Exterior": {
                    "Metroid Caverns Alpha Arena South West/Pickup (DNA)": "Metroid DNA 9",
                    "Inner Alpha Arena/Pickup (DNA)": "Metroid DNA 5",
                    "Metroid Caverns Alpha Arena East/Pickup (DNA)": "Energy Transfer Module",
                    "Metroid Caverns Alpha Arena North West/Pickup (DNA)": "Metroid DNA 4",
                    "Metroid Caverns Alpha+ Arena/Pickup (DNA)": "Metroid DNA 3",
                    "Exterior Alpha+ Arena/Pickup (DNA)": "Super Missile Tank",
                    "Dam Control Room/Pickup (Super Missile Tank)": "Super Missile Tank",
                    "Arachnus Arena/Pickup (Spring Ball)": "Energy Transfer Module",
                    "Metroid Caverns Teleporter/Pickup (Missile Tank)": "Super Missile Tank",
                    "Glow Fly Maze/Pickup (Missile Tank)": "Aeion Tank",
                    "Spike Ravine/Pickup (Aeion Tank)": "Energy Transfer Module",
                    "Metroid Caverns Entrance/Pickup (Super Missile Tank)": "Missile Tank",
                    "Dam Exterior/Pickup (Missile Tank)": "Power Bomb Tank",
                    "Critter Playground/Pickup (Missile Tank)": "Super Missile Tank"
                },
                "Area 2 - Dam Interior": {
                    "Teleporter Storage/Pickup (Aeion Tank)": "Aeion Tank",
                    "Lava Generator/Pickup (Missile Tank)": "Missile Tank",
                    "Crumble Cavern/Pickup (Power Bomb Tank)": "Missile Tank",
                    "Gamma Arena/Pickup (DNA)": "Super Missile Tank",
                    "High Jump Chamber/Pickup (High Jump Boots)": "Energy Transfer Module",
                    "Dam Basement/Pickup (Energy Tank)": "Missile Tank",
                    "Dam Basement/Pickup (Missile Tank)": "Missile Tank",
                    "Transport to Area 2 Dam Exterior/Pickup (Wave Beam)": "Super Missile Tank",
                    "Varia Chamber/Pickup (Super Missile Tank)": "Missile Tank",
                    "Varia Chamber/Pickup (Varia Suit)": "Missile Tank"
                },
                "Area 3 - Factory Exterior": {
                    "Blob Thrower Boulevard/Pickup (Beam Burst)": "Super Missile Tank",
                    "Gamma Arena/Pickup (DNA)": "Energy Transfer Module",
                    "Halzyn Hangout/Pickup (Missile Tank)": "Progressive Suit",
                    "Halzyn Hangout/Pickup (Power Bomb Tank)": "Missile Tank",
                    "Entrance Maze/Pickup (Missile Tank)": "Missile Tank",
                    "Grapple Beam Chamber/Pickup (Grapple Beam)": "Missile Tank",
                    "Exterior Maze/Pickup (Power Bomb Tank)": "Missile Tank",
                    "Factory Exterior/Pickup (Missile Tank Ceiling)": "Missile Tank",
                    "Factory Exterior/Pickup (Missile Tank Shaft)": "Missile Tank",
                    "Transport to Area 3 Metroid Caverns (Lower)/Pickup (Missile Tank)": "Energy Transfer Module",
                    "Transport to Area 4/Pickup (Missile Tank)": "Missile Tank"
                },
                "Area 3 - Factory Interior": {
                    "Alpha Arena/Pickup (DNA)": "Metroid DNA 10",
                    "Alpha Arena/Pickup (Super Missile Tank)": "Energy Tank",
                    "Fan Control/Pickup (Super Missile Tank)": "Power Bomb Launcher",
                    "Mumbo Midpoint/Pickup (Energy Tank)": "Missile Tank",
                    "Gamma Arena South/Pickup (DNA)": "Energy Transfer Module",
                    "Security Site/Pickup (Power Bomb Tank)": "Missile Tank",
                    "Factory Intersection/Pickup (Aeion Tank)": "Missile Tank",
                    "Transport to Area 3 Metroid Caverns/Pickup (DNA)": "Metroid DNA 2"
                },
                "Area 3 - Metroid Caverns": {
                    "Alpha+ Arena North/Pickup (DNA)": "Missile Tank",
                    "Alpha+ Arena West/Pickup (DNA)": "Missile Tank",
                    "Caverns Teleporter East/Pickup (Missile Tank)": "Missile Tank",
                    "Gamma Arena Center/Pickup (DNA)": "Power Bomb Tank",
                    "Gamma Arena South/Pickup (DNA)": "Super Missile Tank",
                    "Gamma Arena South/Pickup (Super Missile Tank)": "Energy Transfer Module",
                    "Gamma+ Arena North/Pickup (DNA)": "Energy Transfer Module",
                    "Gamma+ Arena South/Pickup (DNA)": "Energy Tank",
                    "Ascending Alleyway/Pickup (Missile Tank)": "Missile Tank",
                    "Quarry Shaft/Pickup (Aeion Tank)": "Energy Transfer Module",
                    "Gravitt Garden/Pickup (Missile Tank)": "Energy Transfer Module",
                    "Transport to Area 3 Factory Exterior (Upper)/Pickup (Missile Tank)": "Missile Tank",
                    "Transport to Area 3 Factory Interior/Pickup (Super Missile Tank)": "Progressive Jump",
                    "Ramulken Rollway/Pickup (Missile Tank)": "Super Missile Tank"
                },
                "Area 4 - Crystal Mines": {
                    "Diggernaut Excavation Tunnels/Pickup (Aeion Tank)": "Power Bomb Tank",
                    "Diggernaut Excavation Tunnels/Pickup (Missile Tank Bottom)": "Aeion Tank",
                    "Diggernaut Excavation Tunnels/Pickup (Missile Tank Middle)": "Missile Tank",
                    "Diggernaut Excavation Tunnels/Pickup (Missile Tank Top)": "Super Missile Tank",
                    "Gamma Arena/Pickup (DNA)": "Metroid DNA 1",
                    "Gamma Arena/Pickup (Super Missile Tank)": "Missile Tank",
                    "Lava Reservoir/Pickup (Missile Tank)": "Missile Tank",
                    "Dual Pond Alcove/Pickup (Power Bomb Tank)": "Super Missile Tank",
                    "Mines Intersection Terminal/Pickup (Super Missile Tank Bottom)": "Missile Tank",
                    "Mines Intersection Terminal/Pickup (Super Missile Tank Top)": "Power Bomb Tank",
                    "Space Jump Chamber/Pickup (Space Jump)": "Energy Transfer Module",
                    "Super Missile Chamber/Pickup (Super Missile)": "Power Bomb Tank",
                    "Zeta Arena Access/Pickup (Missile Tank)": "Aeion Tank",
                    "Zeta Arena/Pickup (DNA)": "Energy Transfer Module",
                    "Pink Crystal Vestibule/Pickup (Energy Tank)": "Energy Transfer Module"
                },
                "Area 4 - Central Caves": {
                    "Alpha+ Arena/Pickup (DNA)": "Metroid DNA 8",
                    "Alpha+ Arena/Pickup (Missile Tank)": "Super Missile Tank",
                    "Transport to Areas 3 and 4 Crystal Mines/Pickup (Energy Tank)": "Missile Tank",
                    "Fleech Swarm Cave/Pickup (Aeion Tank)": "Super Missile Tank",
                    "Gamma Arena Access South/Pickup (Aeion Tank)": "Missile Tank",
                    "Gamma Arena/Pickup (DNA)": "Super Missile Tank",
                    "Gamma Arena/Pickup (Missile Tank)": "Power Bomb Tank",
                    "Amethyst Altars/Pickup (Missile Tank)": "Energy Transfer Module",
                    "Crumble Catwalk/Pickup (Super Missile Tank)": "Missile Tank",
                    "Transit Tunnel/Pickup (Missile Tank)": "Energy Tank",
                    "Spazer Beam Chamber/Pickup (Spazer Beam)": "Power Bomb Tank",
                    "Transport to Area 5/Pickup (Super Missile Tank)": "Phase Drift",
                    "Caves Intersection Terminal/Pickup (Missile Tank)": "Missile Tank"
                },
                "Area 5 - Tower Lobby": {
                    "Lobby Teleporter East/Pickup (Missile Tank)": "Super Missile Tank",
                    "Alpha+ Arena/Pickup (DNA)": "Energy Tank",
                    "Transport to Areas 4 and 6/Pickup (Power Bomb Tank)": "Missile Tank",
                    "Transport to Areas 4 and 6/Pickup (Super Missile Tank)": "Aeion Tank",
                    "Gamma+ Arena/Pickup (DNA)": "Metroid DNA 6",
                    "Phase Drift Chamber/Pickup (Phase Drift)": "Super Missile Tank",
                    "Phase Drift Chamber/Pickup (Super Missile Tank)": "Missile Tank",
                    "Meboid Millpond/Pickup (Missile Tank)": "Super Missile Tank",
                    "Lobby Teleporter West/Pickup (Aeion Tank)": "Power Bomb Tank",
                    "Lobby Teleporter West/Pickup (Power Bomb Tank)": "Energy Tank"
                },
                "Area 5 - Tower Exterior": {
                    "Demolished Maze/Pickup (Energy Tank)": "Missile Tank",
                    "Demolished Maze/Pickup (Power Bomb Tank)": "Missile Tank",
                    "Gamma Arena/Pickup (DNA)": "Missile Tank",
                    "Gamma Arena/Pickup (Missile Tank)": "Energy Transfer Module",
                    "Gamma+ Arena/Pickup (DNA)": "Energy Transfer Module",
                    "Red Plant Maze/Pickup (Aeion Tank)": "Super Missile Tank",
                    "Screw Attack Chamber/Pickup (Screw Attack)": "Missile Tank",
                    "Tower Exterior/Pickup (Missile Tank Bottom)": "Power Bomb Tank",
                    "Tower Exterior/Pickup (Missile Tank Hidden)": "Energy Transfer Module",
                    "Tower Exterior/Pickup (Super Missile Tank Bottom)": "Missile Tank",
                    "Tower Exterior/Pickup (Super Missile Tank Top)": "Missile Tank",
                    "Zeta Arena/Pickup (DNA)": "Baby Metroid"
                },
                "Area 5 - Tower Interior": {
                    "Gamma+ Arena/Pickup (DNA)": "Missile Tank",
                    "Grapple Shuffler/Pickup (Missile Tank)": "Missile Tank",
                    "Gravity Chamber/Pickup (Gravity Suit)": "Missile Tank",
                    "Plasma Beam Chamber/Pickup (Plasma Beam)": "Missile Tank",
                    "Interior Teleporter/Pickup (Missile Tank)": "Energy Tank",
                    "Interior Save Station/Pickup (Missile Tank)": "Missile Tank",
                    "Gravity Chamber Access/Pickup (Missile Tank)": "Missile Tank",
                    "Phase Drift Trial West/Pickup (Missile Tank)": "Energy Transfer Module",
                    "Phase Drift Trial West/Pickup (Super Missile Tank)": "Missile Tank",
                    "Phase Drift Trial Reward Room/Pickup (Power Bomb Tank)": "Super Missile Tank",
                    "Zeta+ Arena Access/Pickup (Missile Tank)": "Missile Tank",
                    "Zeta+ Arena/Pickup (DNA)": "Energy Transfer Module"
                },
                "Area 6": {
                    "Chozo Seal East/Pickup (Super Missile Tank)": "Missile Tank",
                    "Chozo Seal West/Pickup (Missile Tank Ceiling)": "Energy Transfer Module",
                    "Chozo Seal West/Pickup (Missile Tank Save)": "Super Missile Tank",
                    "Chozo Seal West/Pickup (Super Missile Tank)": "Super Missile Tank",
                    "Crumble Bridge/Pickup (Energy Tank)": "Energy Transfer Module",
                    "Crumble Bridge/Pickup (Missile Tank)": "Missile Tank",
                    "Crumble Steps/Pickup (Missile Tank)": "Missile Tank",
                    "Diggernaut Arena/Pickup (Power Bomb)": "Energy Tank",
                    "Diggernaut Shaft/Pickup (Power Bomb Tank)": "Power Bomb Tank",
                    "Omega Arena/Pickup (DNA)": "Energy Transfer Module",
                    "Red Plant Tunnel/Pickup (Missile Tank)": "Energy Transfer Module",
                    "Stolen Power Bomb Room/Pickup (Power Bomb Tank)": "Energy Transfer Module",
                    "Stolen Power Bomb Room/Pickup (Super Missile Tank)": "Energy Transfer Module",
                    "Transport to Area 7/Pickup (Aeion Tank)": "Missile Tank",
                    "Zeta Arena/Pickup (DNA)": "Lightning Armor"
                },
                "Area 7": {
                    "Entrance Shaft/Pickup (Power Bomb Tank)": "Power Bomb Tank",
                    "Exit Puzzle Room 2/Pickup (Aeion Tank)": "Missile Tank",
                    "Launch Tunnel North/Pickup (Super Missile Tank)": "Aeion Tank",
                    "Launch Tunnel South/Pickup (Energy Tank)": "Missile Tank",
                    "Launch Tunnels Shaft/Pickup (Aeion Tank)": "Progressive Suit",
                    "Launch Tunnels Shaft/Pickup (Missile Tank)": "Missile Tank",
                    "Omega Arena North Access/Pickup (Missile Tank)": "Missile Tank",
                    "Omega Arena North/Pickup (DNA)": "Aeion Tank",
                    "Omega Arena South Access/Pickup (Missile Tank)": "Missile Tank",
                    "Omega Arena South/Pickup (DNA)": "Energy Tank",
                    "Omega+ Arena Access/Pickup (Missile Tank)": "Energy Transfer Module",
                    "Omega+ Arena/Pickup (DNA)": "Missile Tank",
                    "Transport to Area 6/Pickup (Missile Tank Baby Locked)": "Energy Transfer Module",
                    "Transport to Area 6/Pickup (Missile Tank Hidden)": "Super Missile Tank",
                    "Transport to Area 6/Pickup (Missile Tank West)": "Missile Tank",
                    "Transport to Area 6/Pickup (Super Missile Tank)": "Ice Beam"
                },
                "Area 8": {
                    "Central Chamber Access/Pickup (Missile Tank Baby Locked)": "Super Missile Tank",
                    "Central Chamber Access/Pickup (Missile Tank Hallway)": "Aeion Tank",
                    "Central Chamber/Pickup (Missile Tank Hidden)": "Aeion Tank",
                    "Central Chamber/Pickup (Missile Tank Left)": "Missile Tank",
                    "Central Chamber/Pickup (Missile Tank Top)": "Super Missile Tank",
                    "Central Chamber/Pickup (Power Bomb Tank)": "Energy Transfer Module",
                    "Central Chamber/Pickup (Super Missile Tank)": "Missile Tank",
                    "Entrance Hallway/Pickup (Energy Tank)": "Power Bomb Tank",
                    "Larva Shaft 3/Pickup (Missile Tank)": "Energy Transfer Module",
                    "Queen Arena/Pickup (Baby Metroid)": "Super Missile Tank",
                    "Shaft East/Pickup (Missile Tank)": "Missile Tank",
                    "Shaft East/Pickup (Super Missile Tank)": "Missile Tank",
                    "Teleporter Shaft South/Pickup (Missile Tank)": "Progressive Beam",
                    "Transport to Surface West/Pickup (Missile Tank)": "Super Missile Tank",
                    "Transport to Surface West/Pickup (Super Missile Tank)": "Missile Tank"
                },
                "Surface - East": {
                    "Energy Recharge Station Shaft/Pickup (Missile Tank)": "Energy Transfer Module",
                    "Chozo Cache West/Pickup (Super Missile Tank)": "Super Missile Tank",
                    "Charge Beam Chamber/Pickup (Charge Beam)": "Missile Tank",
                    "Charge Beam Chamber Access/Pickup (Energy Tank)": "Aeion Tank",
                    "Chozo Cache East/Pickup (Missile Tank)": "Missile Tank",
                    "Gravitt Grotto/Pickup (Missile Tank)": "Missile Tank",
                    "Surface Crumble Block Challenge/Pickup (Super Missile Tank)": "Spring Ball",
                    "Surface Stash/Pickup (Aeion Tank)": "Power Bomb Tank",
                    "Twisty Tunnel/Pickup (Missile Tank)": "Missile Tank",
                    "Morph Ball Chamber/Pickup (Morph Ball)": "Missile Tank",
                    "Scan Pulse Chamber/Pickup (Scan Pulse)": "Missile Tank",
                    "Transport Cache/Pickup (Power Bomb Tank)": "Energy Transfer Module",
                    "Transport to Area 1/Pickup (Missile Expansion)": "Energy Tank",
                    "Cavern Alcove/Pickup (Missile Tank)": "Energy Transfer Module"
                },
                "Surface - West": {
                    "Transport to Area 8/Pickup (Missile Tank)": "Missile Tank",
                    "Transport to Area 8/Pickup (Super Missile Tank)": "Super Missile Tank"
                }
            },
            "hints": {
                "Area 3 - Factory Exterior/Transport to Area 2/Chozo Seal": {
                    "hint_type": "location",
                    "precision": {
                        "location": "region-only",
                        "item": "detailed",
                        "include_owner": true,
                        "relative": null
                    },
                    "target": 25,
                    "dark_temple": null
                },
                "Area 1/Transport to Surface East and Area 2/Chozo Seal": {
                    "hint_type": "location",
                    "precision": {
                        "location": "region-only",
                        "item": "detailed",
                        "include_owner": true,
                        "relative": null
                    },
                    "target": 72,
                    "dark_temple": null
                },
                "Area 2 - Dam Entryway/Transport to Areas 1 and 3/Chozo Seal": {
                    "hint_type": "location",
                    "precision": {
                        "location": "region-only",
                        "item": "detailed",
                        "include_owner": true,
                        "relative": null
                    },
                    "target": 74,
                    "dark_temple": null
                },
                "Area 7/Transport to Area 6/Chozo Seal": {
                    "hint_type": "location",
                    "precision": {
                        "location": "region-only",
                        "item": "detailed",
                        "include_owner": true,
                        "relative": null
                    },
                    "target": 151,
                    "dark_temple": null
                },
                "Area 4 - Central Caves/Transport to Areas 3 and 4 Crystal Mines/Chozo Seal Top": {
                    "hint_type": "location",
                    "precision": {
                        "location": "region-only",
                        "item": "detailed",
                        "include_owner": true,
                        "relative": null
                    },
                    "target": 206,
                    "dark_temple": null
                },
                "Surface - East/Chozo Seal/Chozo Seal": {
                    "hint_type": "location",
                    "precision": {
                        "location": "region-only",
                        "item": "detailed",
                        "include_owner": true,
                        "relative": null
                    },
                    "target": 87,
                    "dark_temple": null
                },
                "Area 6/Chozo Seal East/Chozo Seal": {
                    "hint_type": "location",
                    "precision": {
                        "location": "region-only",
                        "item": "detailed",
                        "include_owner": true,
                        "relative": null
                    },
                    "target": 161,
                    "dark_temple": null
                },
                "Area 4 - Central Caves/Transport to Areas 3 and 4 Crystal Mines/Chozo Seal Bottom": {
                    "hint_type": "location",
                    "precision": {
                        "location": "region-only",
                        "item": "detailed",
                        "include_owner": true,
                        "relative": null
                    },
                    "target": 63,
                    "dark_temple": null
                },
                "Area 5 - Tower Lobby/Transport to Areas 4 and 6/Chozo Seal": {
                    "hint_type": "location",
                    "precision": {
                        "location": "region-only",
                        "item": "detailed",
                        "include_owner": true,
                        "relative": null
                    },
                    "target": 204,
                    "dark_temple": null
                },
                "Area 6/Chozo Seal West/Chozo Seal": {
                    "hint_type": "location",
                    "precision": {
                        "location": "region-only",
                        "item": "detailed",
                        "include_owner": true,
                        "relative": null
                    },
                    "target": 77,
                    "dark_temple": null
                }
            }
        }
    ],
    "item_order": [
        "Morph Ball as starting item",
        "Spider Ball as starting item",
        "Bomb as starting item",
        "Progressive Jump as starting item",
        "Charge Beam as starting item",
        "Screw Attack as starting item",
        "Progressive Beam as starting item",
        "Progressive Beam as starting item",
        "Beam Burst as starting item",
        "Super Missile Launcher as starting item",
        "Grapple Beam at Area 1/Temple Exterior/Pickup (Missile Tank Puzzle) with hint at Area 3 - Factory Exterior/Transport to Area 2/Chozo Seal",
        "Progressive Jump at Area 3 - Metroid Caverns/Transport to Area 3 Factory Interior/Pickup (Super Missile Tank) with hint at Area 1/Transport to Surface East and Area 2/Chozo Seal",
        "Power Bomb Launcher at Area 3 - Factory Interior/Fan Control/Pickup (Super Missile Tank) with hint at Area 2 - Dam Entryway/Transport to Area 1 and Area 3/Chozo Seal",
        "Progressive Suit at Area 7/Launch Tunnels Shaft/Pickup (Aeion Tank) with hint at Area 7/Transport to Area 6/Chozo Seal",
        "Lightning Armor at Area 6/Zeta Arena/Pickup (DNA) with hint at Area 4 - Central Caves/Transport to Areas 3 and 4 Crystal Mines/Chozo Seal Top",
        "Phase Drift at Area 4 - Central Caves/Transport to Area 5/Pickup (Super Missile Tank) with hint at Surface - East/Chozo Seal/Chozo Seal",
        "Progressive Beam at Area 8/Teleporter Shaft South/Pickup (Missile Tank) with hint at Area 6/Chozo Seal East/Chozo Seal",
<<<<<<< HEAD
        "Progressive Suit at Area 3 - Factory Exterior/Gamma Shaft/Pickup (Missile Tank) with hint at Area 4 - Central Caves/Transport to Areas 3 and 4 Crystal Mines/Chozo Seal Bottom",
        "Baby Metroid at Area 5 - Tower Exterior/Zeta Arena/Pickup (DNA) with hint at Area 5 - Tower Lobby/Transport to Areas 4 and 6/Chozo Seal",
=======
        "Progressive Suit at Area 3 - Factory Exterior/Halzyn Hangout/Pickup (Missile Tank) with hint at Area 4 - Central Caves/Transport to Areas 3 and 4 Crystal Mines/Chozo Seal Bottom",
        "Baby Metroid at Area 5 - Tower Exterior/Zeta Arena/Pickup (DNA) with hint at Area 5 - Tower Lobby/Chozo Seal/Chozo Seal",
>>>>>>> 59f2254c
        "Energy Tank at Area 3 - Factory Interior/Alpha Arena/Pickup (Super Missile Tank) with hint at Area 6/Chozo Seal West/Chozo Seal",
        "Energy Tank at Area 5 - Tower Interior/Interior Teleporter/Pickup (Missile Tank)",
        "Energy Tank at Surface - East/Transport to Area 1/Pickup (Missile Expansion)",
        "Energy Tank at Area 6/Diggernaut Arena/Pickup (Power Bomb)"
    ]
}<|MERGE_RESOLUTION|>--- conflicted
+++ resolved
@@ -673,13 +673,10 @@
         "Lightning Armor at Area 6/Zeta Arena/Pickup (DNA) with hint at Area 4 - Central Caves/Transport to Areas 3 and 4 Crystal Mines/Chozo Seal Top",
         "Phase Drift at Area 4 - Central Caves/Transport to Area 5/Pickup (Super Missile Tank) with hint at Surface - East/Chozo Seal/Chozo Seal",
         "Progressive Beam at Area 8/Teleporter Shaft South/Pickup (Missile Tank) with hint at Area 6/Chozo Seal East/Chozo Seal",
-<<<<<<< HEAD
         "Progressive Suit at Area 3 - Factory Exterior/Gamma Shaft/Pickup (Missile Tank) with hint at Area 4 - Central Caves/Transport to Areas 3 and 4 Crystal Mines/Chozo Seal Bottom",
         "Baby Metroid at Area 5 - Tower Exterior/Zeta Arena/Pickup (DNA) with hint at Area 5 - Tower Lobby/Transport to Areas 4 and 6/Chozo Seal",
-=======
         "Progressive Suit at Area 3 - Factory Exterior/Halzyn Hangout/Pickup (Missile Tank) with hint at Area 4 - Central Caves/Transport to Areas 3 and 4 Crystal Mines/Chozo Seal Bottom",
-        "Baby Metroid at Area 5 - Tower Exterior/Zeta Arena/Pickup (DNA) with hint at Area 5 - Tower Lobby/Chozo Seal/Chozo Seal",
->>>>>>> 59f2254c
+        "Baby Metroid at Area 5 - Tower Exterior/Zeta Arena/Pickup (DNA) with hint at Area 5 - Tower Lobby/Transport to Areas 4 and 6/Chozo Seal",
         "Energy Tank at Area 3 - Factory Interior/Alpha Arena/Pickup (Super Missile Tank) with hint at Area 6/Chozo Seal West/Chozo Seal",
         "Energy Tank at Area 5 - Tower Interior/Interior Teleporter/Pickup (Missile Tank)",
         "Energy Tank at Surface - East/Transport to Area 1/Pickup (Missile Expansion)",

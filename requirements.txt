--- conflicted
+++ resolved
@@ -134,11 +134,7 @@
     # via jsonschema
 kiwisolver==1.4.5
     # via matplotlib
-<<<<<<< HEAD
-lzokay==1.1.5
-=======
 lzokay==1.1.7
->>>>>>> 49747611
     # via retro-data-structures
 markdown==3.5.2
     # via randovania (setup.py)

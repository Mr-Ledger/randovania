--- conflicted
+++ resolved
@@ -184,11 +184,8 @@
 open-dread-rando==2.8.3
     # via randovania (setup.py)
 open-prime-rando==0.11.2
-<<<<<<< HEAD
-=======
     # via randovania (setup.py)
 open-samus-returns-rando==1.0.3
->>>>>>> 86456976
     # via randovania (setup.py)
 packaging==23.2
     # via

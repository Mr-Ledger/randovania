#
# This file is autogenerated by pip-compile with python 3.10
# To update, run:
#
#    python tools/update_requirements.py
#
aiofiles==0.8.0
    # via randovania (setup.py)
aiohttp==3.7.4.post0
    # via
    #   discord-py
    #   discord-py-interactions
    #   python-socketio
    #   randovania (setup.py)
altgraph==0.17.2
    # via pyinstaller
appdirs==1.4.4
    # via randovania (setup.py)
async-timeout==3.0.1
    # via aiohttp
async-wiiload==1.0.0
    # via randovania (setup.py)
atomicwrites==1.4.0
    # via pytest
attrs==21.4.0
    # via
    #   aiohttp
    #   jsonschema
    #   pytest
bidict==0.22.0
    # via python-socketio
bitstruct==8.14.1
    # via randovania (setup.py)
cachetools==5.1.0
    # via flask-discord
cave-story-randomizer==1.0.0
    # via randovania (setup.py)
certifi==2022.5.18.1
    # via
    #   dulwich
    #   requests
cffi==1.15.0
    # via cryptography
chardet==4.0.0
    # via aiohttp
charset-normalizer==2.0.12
    # via requests
click==8.1.3
    # via flask
colorama==0.4.4
    # via
    #   click
    #   pytest
construct==2.10.68
    # via
    #   mercury-engine-data-structures
    #   randovania (setup.py)
    #   retro-data-structures
coverage==6.4
    # via pytest-cov
cryptography==37.0.2
    # via
    #   pyopenssl
    #   randovania (setup.py)
cycler==0.11.0
    # via matplotlib
cython==0.29.30
    # via mp2hudcolor
discord-py==1.7.3
    # via
    #   discord-py-interactions
    #   randovania (setup.py)
discord-py-interactions==3.0.2
    # via randovania (setup.py)
dnspython==2.2.1
    # via eventlet
docopt==0.6.2
    # via pyqt-distutils
dolphin-memory-engine==1.1.1
    # via randovania (setup.py)
dulwich==0.20.42
    # via randovania (setup.py)
eventlet==0.33.1
    # via randovania (setup.py)
execnet==1.9.0
    # via pytest-xdist
flask==2.1.2
    # via
    #   flask-discord
    #   flask-socketio
    #   prometheus-flask-exporter
flask-discord==0.1.68
    # via randovania (setup.py)
flask-socketio==5.2.0
    # via randovania (setup.py)
fonttools==4.33.3
    # via matplotlib
frozendict==2.3.2
    # via randovania (setup.py)
future==0.18.2
    # via pefile
graphviz==0.20
    # via randovania (setup.py)
greenlet==1.1.2
    # via eventlet
idna==3.3
    # via
    #   requests
    #   yarl
iniconfig==1.1.1
    # via pytest
ips-py==0.1.2
    # via open-dread-rando
itsdangerous==2.1.2
    # via flask
jinja2==3.1.2
    # via flask
jsonschema==4.5.1
    # via open-dread-rando
kiwisolver==1.4.2
    # via matplotlib
lupa==1.13
    # via cave-story-randomizer
lzokay==1.0.1
    # via retro-data-structures
markdown==3.3.7
    # via randovania (setup.py)
markupsafe==2.1.1
    # via jinja2
matplotlib==3.5.2
    # via randovania (setup.py)
mercury-engine-data-structures==0.16.3
    # via open-dread-rando
mock==4.0.3
    # via randovania (setup.py)
mp2hudcolor==1.0.11
    # via randovania (setup.py)
multidict==6.0.2
    # via
    #   aiohttp
    #   yarl
networkx==2.8.2
    # via randovania (setup.py)
nod==1.7.0
    # via
    #   randovania (setup.py)
    #   retro-data-structures
numpy==1.22.4
    # via matplotlib
oauthlib==3.2.0
    # via
    #   flask-discord
    #   requests-oauthlib
open-dread-rando==0.17.0
    # via randovania (setup.py)
open-prime-rando==0.1.0
    # via randovania (setup.py)
packaging==21.3
    # via
    #   matplotlib
    #   pytest
peewee==3.14.10
    # via randovania (setup.py)
pefile==2021.9.3
    # via pyinstaller
pid==3.0.4
    # via randovania (setup.py)
pillow==9.1.1
    # via
    #   matplotlib
    #   randovania (setup.py)
pluggy==0.13.1
    # via pytest
prometheus-client==0.14.1
    # via prometheus-flask-exporter
prometheus-flask-exporter==0.20.1
    # via randovania (setup.py)
psutil==5.9.1
    # via
    #   pid
    #   pytest-xdist
py==1.11.0
    # via
    #   pytest
    #   pytest-forked
<<<<<<< HEAD
py-randomprime==1.6.2
=======
py-randomprime==1.6.0
>>>>>>> ddd4dd9f
    # via randovania (setup.py)
pycparser==2.21
    # via cffi
pyftpdlib==1.5.6
    # via pytest-localftpserver
pyinstaller==5.1
    # via -r tools/requirements/requirements.in
pyinstaller-hooks-contrib==2022.5
    # via
    #   -r tools/requirements/requirements.in
    #   pyinstaller
pyjwt==2.4.0
    # via flask-discord
pyopenssl==22.0.0
    # via pytest-localftpserver
pyparsing==3.0.9
    # via
    #   matplotlib
    #   packaging
pypresence==4.2.1
    # via randovania (setup.py)
pyqt-distutils==0.7.3
    # via -r tools/requirements/requirements.in
pyqtdarktheme==1.1.0
    # via randovania (setup.py)
pyrsistent==0.18.1
    # via jsonschema
pyside6-essentials==6.3.0
    # via randovania (setup.py)
pytest==7.1.2
    # via
    #   pytest-asyncio
    #   pytest-cov
    #   pytest-forked
    #   pytest-localftpserver
    #   pytest-mock
    #   pytest-qt
    #   pytest-xdist
    #   randovania (setup.py)
pytest-asyncio==0.18.3
    # via randovania (setup.py)
pytest-cov==3.0.0
    # via randovania (setup.py)
pytest-forked==1.4.0
    # via pytest-xdist
pytest-localftpserver==1.1.3
    # via randovania (setup.py)
pytest-mock==3.7.0
    # via randovania (setup.py)
pytest-qt==4.0.2
    # via randovania (setup.py)
pytest-xdist==2.5.0
    # via randovania (setup.py)
python-dateutil==2.8.2
    # via matplotlib
python-engineio==4.3.2
    # via python-socketio
python-slugify==6.1.2
    # via randovania (setup.py)
python-socketio==5.6.0
    # via
    #   flask-socketio
    #   randovania (setup.py)
pywin32-ctypes==0.2.0
    # via pyinstaller
qasync==0.23.0
    # via randovania (setup.py)
requests==2.27.1
    # via
    #   flask-discord
    #   requests-oauthlib
requests-oauthlib==1.3.1
    # via
    #   flask-discord
    #   randovania (setup.py)
retro-data-structures==0.10.1
    # via
    #   open-prime-rando
    #   randovania (setup.py)
shiboken6==6.3.0
    # via pyside6-essentials
six==1.16.0
    # via
    #   eventlet
    #   python-dateutil
superdupermetroid==2.3.0
    # via randovania (setup.py)
tenacity==8.0.1
    # via randovania (setup.py)
text-unidecode==1.3
    # via python-slugify
tomli==2.0.1
    # via
    #   coverage
    #   pytest
tsc-utils==0.2.3
    # via randovania (setup.py)
typing-extensions==4.2.0
    # via
    #   aiohttp
    #   tsc-utils
urllib3==1.26.9
    # via
    #   dulwich
    #   requests
werkzeug==2.1.2
    # via flask
yarl==1.7.2
    # via aiohttp

# The following packages are considered to be unsafe in a requirements file:
setuptools==62.3.2
    # via pyinstaller<|MERGE_RESOLUTION|>--- conflicted
+++ resolved
@@ -183,11 +183,7 @@
     # via
     #   pytest
     #   pytest-forked
-<<<<<<< HEAD
 py-randomprime==1.6.2
-=======
-py-randomprime==1.6.0
->>>>>>> ddd4dd9f
     # via randovania (setup.py)
 pycparser==2.21
     # via cffi

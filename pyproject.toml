--- conflicted
+++ resolved
@@ -231,15 +231,12 @@
 files = [
     "randovania/bitpacking/",
     "randovania/cli/__init__.py",
-<<<<<<< HEAD
     "randovania/game_connection/connector/dread_remote_connector.py",
     "randovania/game_connection/connector/mercury_remote_connector.py",
     "randovania/game_connection/connector/msr_remote_connector.py",
     "randovania/game_connection/executor/dread_executor.py",
     "randovania/game_connection/executor/msr_executor.py",
-=======
     "randovania/cli/commands/new_game.py",
->>>>>>> c561d8b9
     "randovania/game_description/",
     "randovania/games/am2r/gui/dialog/cosmetic_patches_dialog.py",
     "randovania/games/blank/",

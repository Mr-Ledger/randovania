--- conflicted
+++ resolved
@@ -230,17 +230,12 @@
 [tool.mypy]
 files = [
     "randovania/bitpacking/",
-<<<<<<< HEAD
-    "randovania/cli/__init__.py",
+    "randovania/cli/",
     "randovania/game_connection/connector/dread_remote_connector.py",
     "randovania/game_connection/connector/mercury_remote_connector.py",
     "randovania/game_connection/connector/msr_remote_connector.py",
     "randovania/game_connection/executor/dread_executor.py",
     "randovania/game_connection/executor/msr_executor.py",
-    "randovania/cli/commands/new_game.py",
-=======
-    "randovania/cli/",
->>>>>>> f39f37f0
     "randovania/game_description/",
     "randovania/games/am2r/gui/dialog/cosmetic_patches_dialog.py",
     "randovania/games/blank/",

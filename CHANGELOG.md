--- conflicted
+++ resolved
@@ -5,7 +5,6 @@
 The format is based on [Keep a Changelog](https://keepachangelog.com/en/1.0.0/)
 and this project adheres to [Semantic Versioning](https://semver.org/spec/v2.0.0.html).
 
-<<<<<<< HEAD
 ## [4.5.0] - 2022-07-01
 
 - Added: Preferences are now saved separately for each version. This means newer Randovania versions don't break the preferences of older versions. 
@@ -45,13 +44,12 @@
 #### Logic Database
 
 - Nothing.
-=======
+
 ## [4.4.2] - 2022-06-05
 
 - Fixed: Generating multiworld games where one Prime 1 player has item in every room while another Prime 1 player doesn't now works properly.
 - Fixed: It's no longer possible to configure more than 99 shuffled copies of a major item, as that causes errors. 
 - Fixed: Using a trick to break a door lock is now properly displayed in the UI. 
->>>>>>> 86be40dc
 
 ## [4.4.1] - 2022-06-04
 

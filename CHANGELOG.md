--- conflicted
+++ resolved
@@ -7,13 +7,11 @@
 
 ## [8.1.0] - 2024-06-??
 
-<<<<<<< HEAD
-- Fixed: MacGuffin placement respects vanilla item placement settings to not assign two items to one location.
-=======
 - Changed: In Item Pool tab, improved the presentation for configuring ammo.
 - Fixed: Events followed by pickups are now better weighted during generation.
 - Fixed: During generation, the starting health is now properly accounted for when deciding how many Energy Tanks (and similar) are needed for a requirement.
 - Fixed: Text in the Customize Preset window's Randomizer Logic > Generation tab is now game-neutral.
+- Fixed: Items placed before standard generation now respect vanilla item placement settings to not assign two items to one location.
 
 ### AM2R
 
@@ -55,7 +53,6 @@
 ### Discord Bot
 
 - Changed: The website command now points to `https://randovania.org` rather than `https://randovania.github.io`.
->>>>>>> a651ef65
 
 ### Metroid Dread
 

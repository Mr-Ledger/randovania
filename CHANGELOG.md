# Change Log

All notable changes to this project will be documented in this file.

The format is based on [Keep a Changelog](https://keepachangelog.com/en/1.0.0/)
and this project adheres to [Semantic Versioning](https://semver.org/spec/v2.0.0.html).

## [6.2.0] - 2023-09-??

- Changed: The resolver now tries otherwise safe actions behind a point of no return before it tries actions that give dangerous resources. This makes the solve faster by avoiding some cases of backtracking.

### Metroid Dread
- Added: Elevator and Shuttle randomizer.

- **Major** - Added: Split beams and missiles. When playing with non-progressive beams or missiles, each individual upgrade provides a unique effect instead of providing the effects of all previous upgrades.
- Changed: The Starter Preset and April Fools 2023 preset now have non-progressive beams and missiles, instead of progressive.

#### Logic Database

- Added: Diagonal Bomb Jump in Ferenia - Speedboost Slopes Maze.
- Added: Diagonal Bomb Jump in Burenia - Main Hub Tower Top, to the Missile Tank, using either Gravity Suit or an out of water bomb jump.
- Added: In Dairon - West Transport to Ferenia, use Wave Beam to push the Wide Beam Block from above, without Wide Beam.
- Added: Logic to handle having Ice Missiles without Super Missile.
- Added: In Ghavoran - Teleport to Burenia, Cross Bomb Skip using just Morph Ball to get to and from the Pickup. Rated one level higher than the corresponding usage with Flash Shift or Spin Boost.
- Changed: In Dairon - Teleport to Artaria, breaking the speed blocks is no longer "dangerous". This is done by removing the "Before Event" condition on breaking the blocks from above.
- Changed: In Artaria - Water Reservoir, breaking the blob is no longer "dangerous", as long as Slide is not randomized. This was previously dangerous because there's a connection in EMMI Zone Exit Southwest that makes use of Speed Booster, however, by simply adding a "Can Slide" option on the same condition, the logic now sees the blob as safe.
- Changed: In Burenia: Fighting Drogyga is now only "dangerous" if Highly Dangerous Logic is enabled. This is achieved by adding a Highly Dangerous Logic constraint on all instances where the logic uses "Before Drogyga" on connections in the Underneath Drogyga room.
- Changed: in Burenia - Main Hub Tower Middle, lowering the Spider Magnet Wall is now "dangerous" only when Highly Dangerous Logic is enabled. The connection from the bottom of the room to the Pickup Platform that uses Grapple Movement requires the Spider Magnet Wall to not be lowered now requires Highly Dangerous Logic. The randomizer currently doesn't have the necessary options to make this connection mandatory in any seeds anyway.
- Fixed: A typo in the room name Ferenia - East Transport to Dairon has been changed from East Transport to Darion.
- Fixed: In Burenia - Teleport to Ghavoran, to open the Plasma Beam door from below, add requirement to have Plasma Beam. This becomes relevant with Separate Beam Behavior.
- Fixed: In Artaria - Teleport to Dairon, to enter the teleport itself using Wave Beam, add requirements to have Wide Beam and Door Lock Rando being disabled. The former becomes relevant with Separate Beam Behavior.
- Changed: Most instances of pushing Wide Beam Blocks by using Wave Beam through walls now no longer need Wide Beam. Notable exception is Dairon - West Transport to Ferenia, from below.
- Changed: Boss fight logic using Ice Missile without Super Missile is no longer an option, and effectively requires as many missiles as with normal Missiles.

### Metroid Prime

- Fixed: One-way elevator mode not able to generate.

### Metroid Prime 2: Echoes

- Added: New cosmetic suit options. Please note that these suits require the experimental patcher to be enabled.

<<<<<<< HEAD
#### Logic Database

- Added: 2 videos to logic database, see the [Video Directory](https://randovania.github.io/Metroid%20Prime%202%20Echoes/) for the full collection

##### Sanctuary Fortress

- Added: Workers Path - Screw Attack from Z-Axis (Intermediate) now requires Bomb Space Jump (Intermediate) from Dynamo Works
- Added: Workers Path - Bomb Jump (Advanced) method added to reach cannon NSJ from landing platform

## [6.1.1] - 2023-08-??
=======
## [6.1.1] - 2023-08-07
>>>>>>> 14c3b2a3

- Changed: Improve performance significantly when opening a Multiworld session with long history.
- Changed: Slightly improve performance when opening game details.
- Fixed: The correct error is displayed when the incorrect password is provided for Multiworld Sessions.

### Metroid Dread

- Fixed: The progress bar when exporting no longer reaches 100% earlier than intended in some situations.
- Added: Racetime seeds can now be directly imported into Randovania

## [6.1.0] - 2023-08-02

- **Major** - Removed: Starting sessions is no longer necessary and has been removed as an option. It's now always possible to clear a generated game.
- Added: Importing permalinks and rdvgames in a multiworld session now creates new worlds if missing.
- Added: The Generation Order spoiler now has a field to filter it.
- Added: An "Export Game" button has been added to "Session and Connectivity" tab as a shortcut to export any of your worlds.
- Added: It's now possible to filter the history tab in a Multiworld session.
- Added: Add Ready checkbox for Multiworld sessions.
- Added: A new tool was added to the Pickup tab of Game Details that lets you quickly find in which worlds your pickups are.
- Added: The time a world last had any activity is now displayed in the Multiworld session.
- Added: A toggle for allowing anyone to claim worlds in a Multiworld session.
- Added: Sending pickups to an offline world now updates the auto tracker.
- Added: Warnings now show up in Multiworld sessions if you're not connected to any of your worlds.
- Changed: The popup when replacing a preset for a Multiworld Session now has the same features as the solo game interface.
- Changed: Text prompts now default to accepting when pressing enter.
- Changed: Reorganized the top menu bar. The Advanced menu is now called Preferences, with an Advanced sub-menu. Opening the Login window is now in the Open menu.
- Changed: The handling for presets that can't be loaded have been improved.
- Changed: Finishing a session is now called hiding a session, and now can be undone.
- Fixed: Multiworld now properly respects major/minor configuration of each world.
- Fixed: The generation order for multiworld session now correctly handles any kind of names.
- Fixed: Any buttons for changing presets or deleting worlds are properly disabled when a game is being generated.
- Fixed: Import rdvgames for games that uses certain features, like Sky Temple Keys on Bosses or Metroid DNA in Dread, now works properly.
- Fixed: Session Browser now properly sorts by creation date and user count. It also now properly defaults to showing recent sessions first.
- Fixed: Tracking another user's inventory now properly keeps working after a connection loss.
- Fixed: Sorting the session history and audit log now works properly.
- Fixed: In Multiworld session, the Claim world button is now properly disabled when you don't have permissions.
- Fixed: Changing a preset no longer causes it to lose its position in the tree.
- Removed: Connecting to Dolphin on Linux executable builds is now hidden on known situations that it doesn't work properly.

### Metroid Dread

- **Major** - Added: Multiworld support for Dread.
- Changed: Ryujinx (Legacy) is disabled when auto-tracker support is on, or in a multiworld.
- Fixed: Dairon - Navigation Station North can no longer be assigned a hint, which would then be replaced with DNA Hints.
- Added: A new auto-tracker layout featuring progressive items.
- Added: Custom shields now have alternate and more accessible models, which can be toggled per-shield in Cosmetic Options.

#### Logic Database

- Added: 2 videos to the database
- Added: Slide from right to left in Cataris - Total Recharge Station South.
- Added: Grapple Movement to get from Lower Door to Wide Beam Block Room to Upper Door in Artaria - EMMI Zone Hub.
- Added: Crossing the water gap in Ferenia EMMI Zone Exit East with just Bombs (Hypermode IBJ and DBJ) or Cross Bombs and a Slide Bomb Boost (currently Movement Advanced).
- Added: Use Speed Booster and Gravity Suit to escape Cataris - Kraid Arena after fighting Kraid.
- Added: Using Wall Jump to get past the Flash Shift gate in Burenia - Teleport to Ferenia.
- Changed: Make it possible to get to the Diffusion Beam location without Morph Ball.
- Fixed: Entering Hanubia Orange EMMI Introduction from the right now requires having beaten the Red Chozo.
- Fixed: The Pseudo Wave Beam in Burenia - Burenia Hub to Dairon now correctly requires Wide Beam.
- Fixed: Logic issues surrounding ending the Chain Reaction sequence in Artaria, aka the Vanilla Varia Suit area.
- Removed: In Cataris - Green EMMI Introduction, the advanced Pseudo Wave Beam to break the blob from below is removed.
- Removed: In Ghavoran - Blue EMMI Introduction, the trickless Ballspark to climb the room has been removed.

### Metroid Prime

- Added: Experimental Option - `Skippable` Cutscene Mode. Keeps all cutscenes in the game but makes it so they can be skipped with the START button
- Added: Experimental Option - `Competitive (Experimental)` Cutscene Mode Removes some cutscenes from the game which hinder the flow of competitive play. All others are skippable. This will eventually replace the existing Competitive implementation.
- Added: Introduction of non-critical fixes and improvements to the base game such as fixed sound effects and removed tutorial popups. Those wanting an untainted experience of the vanilla game may still do so at their own risk by activating "Legacy Mode". For technical description of what's changed, see [qol.jsonc](https://github.com/toasterparty/randomprime/blob/randovania/generated/json_data/qol.jsonc)
- Added: Completely overhauled how custom Blast Shields and Doors look
- Added: Morph Ball Bomb and Charge Beam door locks now use Blast Shields so that they only need to be opened once with that weapon
- Added: New "Gamecube" pickup model which acts as a placeholder for all non-nothing items without a suitable model which can be displayed natively
- Added: The "Hints" page in the "Game" window now lists the location of the Phazon Suit hint.
- Changed: Non-NTSC enemies now have their health reset to match NTSC 0-00
- Changed: Blast Shields are much more visible in dark rooms
- Fixed: Random Elevators settings should no longer have mismatches between the UI and the preset regarding which elevators are excluded.
- Fixed: HoTE statue door can now handle a blast shield cover
- Fixed: Old scan points lingering in Door Lock Rando
- Fixed: Door Lock Rando shields now make explosion sounds

#### Logic Database

- Added: 52 videos to logic database, bringing the total available via the [Video Directory](https://randovania.github.io/Metroid%20Prime/) to 276

##### Chozo Ruins

- Added: The Hall of the Elders Ghost Skip from Reflecting Pool Access to reach Crossway Access South, using advanced level tricks.
- Added: Knowledge (Intermediate) for reaching Elder Chamber without fighting the Chozo Ghost.
- Added: Main Plaza - Tree item OoB logic.
- Added: Crossway - Easier boost only method for item.
- Changed: Tower of Light - Reduced gravityless SJ slope jump to tower chamber to Beginner.
- Fixed: Ice Beam has been removed from the connection to Elder Chamber in Hall of the Elders.
- Fixed: The Door in Tower of Light Access that leads to Ruined Shrine is now a normal Door instead of a Wave Beam Door.
- Changed: Ruined Nursery Bombless Standables Logic Adjustments
- Added: Ruined Nursery Bombless w/ Boost strat
- Added: Training Chamber Ghost Skip

##### Phendrana Drifts

- Changed: Quarantine Cave - Various cleanup with Thardus fight logic. Reworked visor requirements. Added Missile strategy (allows Ice Beam only fight logically).
- Added: Added Quarantine Cave NSJ Scan Dash to Q-Mon Tunnel
- Added: Dash to Q Mon from Room Center with SJ
- Added: Reverse Thardus Skip Logic (Scan and Scanless)
- Added: Thardus Hop
- Changed: Ice Ruins West Baby Sheegoth Jump Damage Requirements and Trick Adjustments
- Added: Gravity Chamber Pickup (Missile) NSJ w/o Grapple/Plasma Dash Method and Bombu Method

##### Phazon Mines

- Added: Metroid Hop to reach Missile from Quarantine Access A
- Changed: Various Metroid Quarantine A logic adjustments
- Fixed: NSJ Phazon Processing Center having too few requirements

### Metroid Prime 2: Echoes

- Added: Tracker layout "Debug Info", which also shows details useful for investigating errors.
- Added: The Coin Chest model from multiplayer is now used for offworld items instead of the ETM model.
- Changed: The Power Beam and the Morph Ball now use the Coin Chest model when shuffled, instead of the ETM model.
- Added: 4 new joke hints in the pool.
- Fixed: The gate in Command Center now opens correctly when using the new patcher.
- Fixed: Doors in Venomous Pond can no longer become blast shields.
- Fixed: The door from Sacrificial Chamber Tunnel to Sacrificial Chamber has been excluded from door lock rando.
- Fixed: Random Elevators settings should no longer have mismatches between the UI and the preset regarding which elevators are excluded.

#### Logic Database

- Added: 4 videos to logic database, see the [Video Directory](https://randovania.github.io/Metroid%20Prime%202%20Echoes/) for the full collection

## [6.0.1] - 2023-07-04

- Added: Option for disabling crash reporting and monitoring.
- Added: In multiworld sessions, you're prevented from selecting a preset that is incompatible with multiworld.
- Added: In multiworld sessions, world names must now be unique.
- Changed: The Privacy Policy has been updated to mention crash reporting and monitoring.
- Changed: Tweaked the error reporting for generating and exporting games.
- Fixed: Importing permalinks and spoilers in multiworld no longer fails.
- Fixed: Generation order is no longer hidden when Door Lock is enabled with Types mode.
- Fixed: Pickups providing negative resources can now be sent in multiworld games.
- Fixed: The prompt for a session name no longer deletes spaces at the end, making it easier to split words.
- Fixed: In multiworld sessions, the copy permalink button is properly disabled before a game is available.

## [6.0.0] - 2023-07-03

- **Major** - Multiworld support has been significantly changed! New features include:
  *  Sessions now have Worlds instead of rows with users, and users can be associated with any number of Worlds.
     * This means it's now possible to play a Multiworld entirely solo.
  *  You can connect to one Dolphin and any number of Nintendont at the same time.
  *  Multiple sessions can be opened at the same time.
  *  A session window is no longer required to be kept open. As long as Randovania is connected to a game, the server communication works.
- Added: It's now possible to drag presets directly into the root of the presets.
- Added: The order you place presets when drag and dropping is now saved.
- Added: New command line arguments `--local-data` and `--user-data` to allow configuring where Randovania saves its data.
- Added: New Door Lock rando mode - Types. In this mode, every single door of a type is swapped with another type. Generation times should be fast and be compatible with multiworld.
- Added: Interface to customize preset description.
- Added: It's now possible to save rdvgame files for race games. This is not available for multiworld.
- Added: When editing a Pickup Node, there's now a button to find an unused pickup index.
- Added: When viewing the spoiler log in a Multiworld session, it will now display the names for each world rather than "Player 1", "Player 2", etc.
- Changed: Discord login is now performed via your browser, instead of the Discord client.
- Changed: Door Lock mode Two-way is now named Doors. The functionality is unchanged.
- Changed: Improved preset descriptions, making them significantly simpler.
- Changed: Some preset options which are not ready for wide consumption have been hidden by default. To show all preset options, please select `Advanced > Show Experimental Settings`.
- Changed: In the Data Visualizer, requirements are now displayed using a tree widget, which allows for collapsing the and/or blocks.
- Changed: Optimized the solver by allowing more resources as additional resources, allowing more actions to be skipped until the necessary resources are found.
- Changed: For Multiworld, it's now preferred to have an additional pickups than placing it in another player's game, when there's no locations left in your game.
- Changed: Randovania now internally uses the term `Region` for what used to be called a `World`. This is mostly an internal change.
- Changed: Connecting to Dolphin is now hidden on macOS, as it never was supported.
- Changed: Door Lock rando generation is now up to 50% faster.
- Fixed: Issue where the resolver didn't find the paths that lead to taking the least damage.
- Fixed: The resolver no longer allows events as additional requirements. This fixes a problem that could lead to an event locking itself.
- Fixed: The `database render-region-graph` command now works properly.

### Cave Story

- Nothing.

### Metroid Dread

- **Major** - Added: Random Starting Locations is now supported. This enables all Save Stations, Navigation Stations, and Map Stations as possible starting options.
- Added: New cosmetic option to display Randovania's area names on the HUD, either always or after room transitions.
- Added: Door Lock Randomizer can randomize doors to be weak to Ice Missile, Storm Missile, Diffusion Beam, Bombs, Cross Bombs, Power Bombs.
- Added: New option under "Game Modifications" to choose how inconsistencies in Raven Beak's damage resistance are handled.
- Added: Auto tracker is now supported via a new game connection choice.
- Added: Exporting now checks if the RomFS folder has some required files.
- Changed: The doors in Itorash are now excluded from being shuffled in Door Lock Randomizer.

#### Patcher Changes

- Added: Belated April Fools 2023 preset. Enables door rando by default, as well as some surprise changes to the item pool. Make sure to see what advice ADAM has to give!
- Changed: Pickups can be configured to take away some of an item instead of giving more (e.g. missile tanks could take away missiles when collected).
- Fixed: Using Morph Ball in Proto Emmi sequence no longer crashes the game.

#### Logic Database

- Added: Grapple Movement (Beginner) for going up the left side of Burenia - Main Hub Tower Middle.
- Added: Movement (Intermediate) and Water Bomb Jump (Intermediate) for getting out of the water at the same spot.
- Added: Grapple Movement (Beginner) for the Grapple only method of reaching the Missile Tank in Main Hub Tower Top.
- Added: Use Speed Booster to skip breaking the blob submerged in water in Artaria Early Cloak room, requires Speed Booster Conservation (Beginner).
- Added: Use Flash Shift to go right after getting the pickup in Artaria EMMI Zone Spinner.
- Added: Use Flash Shift and Slide Jump to go from Artaria White EMMMI Arena to the top door to EMMI Zone Spinner.
- Added: A new way to reach the tunnel in EMMI Hub Zone with Spider Magnet, Flash Shift and Single-wall Wall Jump (Advanced).
- Added: Use a Shinespark to climb up from Above Screw Attack Blocks in Burenia Main Hub Tower Bottom with only Gravity Suit.
- Added: Use a Shinespark to climb up from Alcove Across Grapple Block in Burenia Main Hub Tower Bottom with only Speed Booster using Speed Booster Conservation Beginner.
- Added: Use a Shinespark with Gravity Suit to reach Ammo Recharge South at the bottom of Burenia Gravity Suit Tower before the Destroy Gravity Suit Floor event.
- Added: Use Spin Boost And Gravity Suit with different trick strategies to cross the big gap in Burenia Main Hub Tower Middle.
- Added: Use a Shinespark with Gravity Suit to reach the Spider Magnet wall in Burenia Main Hub Tower Middle from the bottom of the room.
- Added: Climb up to the Charge Beam Door in Burenia Main Hub Tower Middle using Gravity Suit and Flash Shift.
- Added: Climb up from the Charge Beam Door in Burenia Main Hub Tower Middle using Gravity Suit, a Slide Jump, Spin Boost and a Wall Jump.
- Added: Allow using Shinesparks in Gravity Suit Tower by storing speed in the upper part of Gravity Suit Room, also when Door Lock rando is enabled.
- Added: Pseudo-Wave Beam to break the blob in Ferenia Wave Beam Tutorial, from the right.
- Added: Use Spider Magnet with Grapple Beam in Ghavoran Spider Magnet Elevator.
- Added: Use Speed Booster to get past the pool of water in Dairon Freezer before turning on the power.
- Added: Various trick alternatives to get past the pool of water in Dairon Freezer with Bomb Jumps.
- Added: Water Bomb Jump in Burenia Underneath Drogyga to get up to the left ledge with Normal Bomb, rated as Intermediate.
- Changed: Wall Jump from Flash Shift for reaching the left Dock to Main Hub Tower Top in Main Hub Tower Middle has been removed; it is now trickless.
- Changed: Wall Jump from Flash Shift for reaching the left Dock to Main Hub Tower Top in Main Hub Tower Middle has been removed; it is now trickless.
- Changed: Avoid treating Gravity Suit as a dangerous resource, by removing the "No Gravity Suit" constraint from the "Perform WBJ" template.
- Changed: Going through Artaria Lower Path to Cataris using Damage Boost no longer requires Morph Ball.
- Changed: Reduced the difficulty of the Wall Jump in Dairon Teleporter to Artaria, to reach the pickup from the teleporter, from Advanced to Intermediate.
- Changed: Using Wall Jump Advanced to climb across Moving Magnet Walls (Small) in Cataris, aka Adam Skip, now correctly requires Spider Magnet.
- Changed: The Upper Tunnel from Burenia Teleport to Ghavoran to Main Hub Tower Middle has been converted from a Morph Ball Tunnel to a Slide Tunnel. In order to use this tunnel with Slide, Gravity Suit is also required.
- Changed: In Burenia Teleport to Ghavoran, using Power Bombs to get back up from Early Gravity Speedboost Room now requires 2 ammo units of Power Bomb. The purpose is to account for using one unit on the way down in the first place.
- Changed: Water Bomb Jump in Artaria First Tutorial, after adding the water has been changed to Infinite Bomb Jump.
- Changed: Infinite Bomb Jump in Artaria Screw Attack Room to jump out of the water under the Recharge Station has been changed to Water Bomb Jump.
- Changed: Water Bomb Jump in Burenia Underneath Drogyga to get the pickup is now Beginner with Cross Bombs.
- Changed: Water Bomb Jump in Burenia Underneath Drogyga to get up to the left ledge with Cross Bomb is now Beginner.
- Changed: Bomb Jumping to the upper part of Ghavoran Map Station Access now requires Water Bomb Jump Intermediate with Normal Bomb and Beginner with Cross Bomb. This was previously trivial with both of those.
- Changed: Bomb Jumping to the upper part of Ghavoran EMMI Zone Exit Southeast with Cross Bombs is changed from trivial to Water Bomb Jump Intermediate.
- Changed: Bomb Jumping to the upper part of Ghavoran EMMI Zone Exit Southeast with Normal Bombs is changed from Infinite Bomb Jump Intermediate to both Water Bomb Jump Intermediate and Diagonal Bomb Jump Intermediate.
- Fixed: Correctly require breaking the blob in Burenia Teleport to Ghavoran to be able to go from Main Hub Tower Middle to Teleport to Ghavoran through the upper Tunnel.
- Fixed: Burenia Hub to Dairon Transport Blob from Below giving the wrong event resource.
- Removed: Use Cross Bombs to skip the blob submerged in water in Artaria Early Cloak room. The point of this connection is to skip breaking the blob, which is no longer dangerous when you have the Morph Ball.

### Metroid Prime

- Changed: Divided the "Other" tab into "Quality of Life" and "Chaos".
- Changed: QoL Game Breaking, QoL Cosmetic, QoL pickup scans, Varia-only Heat Protection and Deterministic RNG settings are now always enabled. A new chaos option "Legacy Mode" has been added as a catch-all replacement, including the PB Refill from 5.8.0.
- Changed: Pickups can be configured to take away some of an item instead of giving more (e.g. missile tanks could take away missiles when collected).
- Removed: One-Way door lock randomizer has been removed. This has actually been the case since 5.3.0!
- Fixed: The "Unlock Save Station doors" option should now correctly unlock them.

#### Logic Database

##### Chozo Ruins

- Changed: Reorganized Morph Ball pickup in Ruined Shrine to better fit database good practices.

### Metroid Prime 2: Echoes

- **Major** - Added: Door Lock randomizer has been added. Note that this feature requires enabling the new patcher.
- Added: New random elevators mode: Shuffle Regions. In this mode, we keep the game world consistent by shuffling the regions around Temple Grounds, and then changing the elevators to match. See [this map](randovania/data/gui_assets/echoes_elevator_map.png) for reference.
- Added: When the new patcher is enabled, Security Station B starts in the post-Dark Samus appearance. This change is supported by logic.
- Changed: Pickups can be configured to take away some of an item instead of giving more (e.g. missile tanks could take away missiles when collected).
- Changed: When the new patcher is enabled, some cosmetic effects are removed from Torvus Temple in an attempt to make it crash less.
- Changed: For Multiworld ISOs, the game name now mentions the session name and world name.
- Removed: The elevator sound effect removal is no longer an option and is now automatically enabled in the appropriate circumstances.
- Fixed: The progress bar when exporting a seed is now much more accurate.

#### Logic Database

- Fixed: Re-Added Vanilla Method to access Storage C to logic.
- Changed: Movement trick level for reaching the door to Security Station B from Bioenergy Production with a NSJ Screw jump extension from Advanced to Beginner.
- Changed: Combat/Scan Dash trick level for reaching the door to Security Station B from Bioenergy Production with a Scan Dash from Expert to Intermediate.
- Added: 142 videos to the logic database
- Added: Method to climb Forgotten Bridge with Jump Off Enemy (Advanced)
- Added: Scan Dash to grab the half pipe item in Dark Torvus Arena with Combat/Scan Dash (Intermediate)
- Added: Method to collect the pickup in Reactor Core using the top Rezbit, Bombs, Bomb Space Jump (Advanced), Standable Terrain (Advanced), Movement (Advanced), and Jump Off Enemies (Expert).
- Added: Method to reach the top cannon in Sanctuary Entrance using Bombs, Space Jump Boots, Bomb Space Jump (Advanced), and Standable Terrain (Advanced).
- Added: Method to collect the pickup in Abandoned Worksite using just Screw Attack, and Screw Attack into Tunnels/Openings (Advanced).
- Added: Method to collect the pickup in Bioenergy Production using Boost Ball, Spider Ball, Screw Attack, and Movement (Advanced).

## [5.8.0] - 2023-06-05

- Added: It's now possible to save rdvgame files for race games. This is not available for multiworld.
- Changed: Use the user's new discord display name instead of their username, for users that migrated.
- Fixed: Batch generation now properly prevents Windows from going to sleep.

### Metroid Prime

- Fixed: Generator unable to pass through one-way permanently locked doors such as the ones in uncrashed Frigate
- Fixed: Exporting games with both Door Lock Rando and Room Rando will now preserve both modifications
- Added: Missile Stations refill Power Bomb. In this version, this is always enabled.

#### Logic Database

- Added: 55 videos to logic database, bringing the total available via the [Video Directory](https://randovania.github.io/Metroid%20Prime/) to 224

##### Tallon Overworld

- Added: Biotech Research Area 1 - Easier gravityless NSJ method from room center to Deck Beta Security Hall
- Added: Root Cave - L-Jump method to reach upper area

#### Magmoor Caverns

- Added: Twin Fires Tunnel - Transport to Talon -> Twin Fires, NSJ & SJ dashes now require standable terrain

##### Phendrana Drifts

- Added: Hunter Cave - Lower Edge Tunnel -> Hunter Cave Access, NSJ requires a slope jump or bomb jump after the grapple point to reach the platform with the doors.
- Added: Hunter Cave - Hunter Cave Access -> Lower Edge Tunnell, NSJ requires an L-Jump to reach the platforms across the water without falling in. Added Gravity logic if falling in (matches Lake Tunnel -> Lower Edge Tunnel).

##### Phazon Mines

- Fixed: Fungal Hall B - Scan dash method now requires scan visor
- Fixed: Ventillation Shaft - Combat dash to climb room now requires door lock rando to be off

## [5.7.0] - 2023-05-05

- Added: Skip usual Door Lock randomizer logic when the only valid lock option is unlocked doors.
- Added: When major/minor mode is enabled, the count of majors and minors is also displayed next to how many items are the in the pool.
- Fixed: Unsupported features are now disallowed from use in Multiworld sessions.

### Cave Story

- Fixed: Exporting on Linux no longer fails due to Rest Area in Plantation using "lounge" instead of "Lounge".

### Metroid Dread

- Fixed: All pickups in the pool are now correctly assigned major or minor.

#### Logic Database

- Fixed: Experiment Z-57's pickup is now a major item location in Major/Minor split.

### Metroid Prime

- Added: Selecting an ISO that isn't for Metroid Prime is now explicitly refused when exporting.
- Fixed: All pickups in the pool are now correctly assigned major or minor.
- Fixed: Room Rando no longer overrides the results of Door Lock Rando when exporting.

#### Logic Database

- Fixed: The Artifact of Truth pickup is now a major location for Major/Minor split.

### Metroid Prime 2: Echoes

- Added: Selecting an ISO that isn't for Metroid Prime 2 is now explicitly refused when exporting.
- Fixed: Energy Tanks are now considered major items in Major/Minor split.

## [5.6.1] - 2023-04-??

- Nothing.

## [5.6.0] - 2023-04-02

- Added: Trick Details popup now lists the usages in each area.
- Added: Opening the Data Visualizer from the Trick Details while customizing a preset now automatically configured the trick filters based on the preset being edited.
- Changed: Setting trick filters in the Data Visualizer based on a preset now sets all tricks, even those at disabled.
- Changed: Optimize Solver by choosing actions in a smarter order. Prefer actions of types that are likely to progress th. Postpone dangerous actions. This should make the solver able to validate seeds where it previously timed out. Solving should in general be faster in general.
- Fixed: Solver bug that made it unable to detect dangerous actions, which could result in some possible seeds being considered impossible.
- Fixed: Searching for Multiworld sessions by name is no longer case sensitive.

### Metroid Prime 2: Echoes

#### Logic Database

- Added: Proper combat requirements for the Amorbis fight.
- Removed: Incorrect and improper connections to and from the Amorbis fight.

### Metroid Prime

#### Logic Database

- Added: 48 videos to logic database, bringing the total available via the [Video Directory](https://randovania.github.io/Metroid%20Prime/) 216

### Metroid Dread

#### Logic Database

- Added: Use Flash Shift and Spin Boost with Wall Jump (Beginner) in Burenia Main Hub Tower Bottom to reach the tunnel.
- Changed: The logic for Spin Boost Room in Ghavoran now requires either the template to fight the Chozo X or Highly Dangerous logic to climb out of the room.
- Changed: Simplified various database connections.
- Changed: All three kinds of Chozo X fights now consider Use Spin Boost a valid means of dodging.
- Fixed: Missile ammo requirement when fighting Chozo X with Storm Missile. The numbers were previously too high and the numbers with and without the combat trick were swapped.
- Fixed: Resolve bug with fighting the Twin Robots fights, where to fight them using only missiles for damage always required both the expert level combat trick and the 153 missiles that are intended for trickless.
- Fixed: Add missing fight requirement to fight the Chozo X in Elun when entering the arena from the left.
- Fixed: Add missing requirement to release the X before leaving Elun.

## [5.5.1] - 2023-02-28

- Added: Game Details now contains a tab describing all door locks, when Door Lock rando is enabled.
- Changed: Certain spoiler tabs in Game Details now only show up when relevant, such as Elevators spoiler only when elevators are shuffled.
- Changed: Generation Order in Game Details is now hidden when there's incompatible settings, such as Door Lock rando.
- Changed: A nicer error message is now given when generating with a preset with configuration errors, such as no starting locations.
- Changed: A nicer error message is now given when an error occurs when loading a game layout file.
- Fixed: Customizing an included preset should properly place the resulting preset nested to that preset.
- Fixed: Customizing a preset should no longer reset where it's been placed at.
- Fixed: Generated games now keep track of extra starting pickups instead of starting items, fixing some cases you'd start with the middle of a progressive chain.
- Fixed: Changing trick filters in the Data Visualizer no longer resets the selected connection.
- Fixed: Using trick filters in the Data Visualizer no longer unnecessarily expands templates or remove comments.
- Fixed: Using trick filters in the Data Visualizer now properly removes extra requirements when tricks are removed.
- Fixed: Hiding the pickup collection message now correctly works for other player's pickups in a multiworld.

### Metroid Prime

#### Patcher Changes

- Fixed: Several soft-locks and janky cutscenes when shuffling the Essence elevator
- Fixed: Research Lab Aether wall not breaking when approached from behind (QoL Game Breaking)
- Fixed: Watery Hall lore scan being replaced with QoL Scan Point text
- Fixed: Escape sequence counting up instead of down
- Fixed: Small Samus spawning in ship instead of on top
- Added: Ridley shorelines, biotech research 2, and exterior docking hangar actors now scale with boss size

#### Logic Database

##### Tallon Overworld

- Fixed: Landing Site - PAL SJF is now only logical if Dock Rando is disabled
- Added: Life Grove - Alternate method to skip Bombs and SJ (Scan Dash Expert) to reach item *Found by Vertigo*
- Added: Life Grove - Trick to skip wallboosts when also skipping SJ and Bombs *Found by Vertigo*

##### Chozo Ruins

- Changed: Main Plaza - Lowered Half-Pipe roll-in to Expert ([See Video](https://youtu.be/ne8ap0xa_UE))
- Changed: Ruined Shrine - Wave door to half-pipe item is now L-Jump instead of R-Jump
- Added: Hive Totem - Fight Skip Intermediate Combat Dash
- Added: Hive Totem - Fight Skip "TAS Walk" Advanced Movement+Knowledge
- Added: Crossway Access West - Advanced Standable Terrain (Skips Morph) *Found by toasterparty*

##### Magmoor Caverns

- Fixed: Twin Fires Tunnel - Combat dash is now only logical if Dock Rando is disabled
- Added: Monitor Station - NSJ Heat Run Expert *Found by JustinDM*
- Added: Twin Fires Tunnel - NSJ Bunny Hop Expert Movement *Found by JustinDM*

##### Phendrana Drifts

- Changed: Quarantine Cave - More detailed Thardus Fight requirements (e.g. Plasma Beam, PBs, Boost)
- Changed: Labs - More detailed combat requirements
- Added: Chozo Ice Temple - Expert NSJ Bombless Climb *Found by MeriKatt*
- Added: Quarantine Cave - Thardus Skip Hypermode Slope Jump *Found by JustinDM*
- Added: Quarantine Cave - Expert R-Jumps to skip grapple *Found by toasterparty*
- Added: Control Tower - SJ/DBJ/BSJ/Wallboost tricks(s) to skip fight both ways
- Added: Transport to Magmoor Caverns South - Alternate NSJ Spider Skip BSJ Advanced *Found by Cyberpod*

##### Phazon Mines

- Fixed: Mine Security Station - Starting Room/Elevator doesn't account for doors locking
- Fixed: Mine Security Station - Entering from Storage Depot A doesn't check for lowered barrier
- Fixed: Metroid Quarantine A - Wallboost doesn't require Spider Ball
- Added: Main Quarry - Intermediate Wallboost to skip Bombs for item
- Added: Main Quarry - Intermediate Knowledge+Movement to skip Bombs for item *Found by toasterparty*
- Added: Metroid Quarantine A - Advanced Dashes to skip PBs
- Added: Metroid Quarantine A - Alternate R-Jump from item to door
- Added: Metroid Quarantine A - NSJ Expert Dashes from item to door
- Added: Fungal Hall Access - NSJ Advanced BSJs *Found by JustinDM*

### Metroid Prime 2: Echoes

- Added: Updated A-Kul's scan with the 2022 Echoes Randomizer tournament winner.
- Added: When the experimental patcher is enabled, Dynamo Chamber and Trooper Security Station now start in post-layer change state.

### Metroid Dread

- **Major** - Added: Door Lock randomizer has been added. In this mode, the weapons needed to open doors in the game are also changed, with full support of our logic database.
- Added: A new cosmetic option for adding an in-game death counter to the HUD.
- Added: Exporting with a custom path now checks for conflicts with the input path.
- Fixed: Ryujinx no longer hangs when stopping emulation.

## [5.5.0] - Skipped

## [5.4.1] - 2023-02-16

- Added: Linux releases are now also published to Flathub.
- Fixed: Canceling the prompt from "View previous versions" no longer causes an error.

## [5.4.0] - 2023-02-06

- Added: Experimental generation setting for staggering the placement of selected pickups.
- Added: Experimental generation setting for removing redundant possible actions.
- Added: Automatic reporting of exceptions for the client, and monitoring for requests to the server.
- Added: New pixel icons for Prime 1 & 2 autotracker
- Added: New 8x3 layouts for all Prime 1 & 2 autotracker styles
- Fixed: The minor/major split setting is obeyed much more accurately by the generator.
- Fixed: Starting with ammo no longer causes all requirements for that ammo to be ignored.
- Fixed: The generator no longer attempts placing pickups based on alternatives to satisfied requirements, such as Missile Expansions for Quadraxis while already having Light Beam.
- Fixed: Minor typos in the UI are fixed.
- Fixed: Canceling certain actions will no longer cause the UI to react as if it were an error.
- Changed: Unsupported features are now restricted to dev builds.
- Changed: Requirements where different amount of the same item, such as both Missile = 5 and Missile = 1, are expected are now properly simplified.

  This results in certain pickup combinations no longer being considered for placement in the generator, such as Sunburst for unlocking the Industrial Site from behind.

### Metroid Prime

- Changed: All included presets now have "Unlocked Save Station doors" enabled.
- Changed: "Unlocked Save Station doors" no longer remove the lock in Chozo Ruins - Save Station 3.

#### Patcher Changes

- Added: CGC Tournament Winners to Artifact Temple lore scan
- Fixed: Chapel IS giving the player lightshow on 2nd pass
- Fixed: Items in every room incompatibility with shuffled essence elevator
- Changed: Always apply Elite Quarters item softlock patch regardless of cutscene skip mode

#### Logic Database

- Fixed: Collecting the Missile Expansion in Burn Dome before the fight no longer causes the generation to fail.

### Metroid Prime 2: Echoes

- Changed: Inverted Aether is now an unsupported feature.

### Metroid Dread

- Fixed: Energy Parts are now considered minor items, and Missile+ Tanks are now considered major items.

#### Patcher Changes

- Changed: Main Power Bomb has a different color than Power Bomb tanks
- Changed: Cutscene in Hanubia - Tank Room was removed because it teleports the player to the lower section, which can softlock the player
- Fixed: You now retain Drogyga's and Corpius's item if you reload checkpoint after defeating them. This eliminates a way of rendering a seed impossible to complete.

#### Logic Database

- Added: New trick "Flash Shift Skip" to account for skipping Flash Shift gates.
- Added: Traverse to the bottom of Ferenia: Space Jump Room Access with some more options.
- Added: Pseudo-Wave Beam (Beginner) for the two blobs in Cataris - Teleport to Dairon.
- Added: Water Bomb Jump to reach the item in Cataris - Teleport to Dairon without Gravity Suit.
- Added: Flash Shift (Intermediate), Morph Ball (Intermediate), and Spin Boost (Beginner) wall jumps for climbing up Experiment Z-57's arena.
- Added: Spin Boost and Slide Jump (Beginner) for climbing the upper part of Experiment Z-57's room.
- Added: Speed Booster Conservation (Intermediate) for climbing to either the top platform or Double Obsydomithon Room in Cataris - Teleport to Artaria (Blue).
- Added: Grapple Movement (Beginner) to climb Cataris - Moving Magnet Walls (Tall).
- Added: Flash Shift (Intermediate), Morph Ball (Advanced), and Spin Boost with Spider Magnet wall jumps to climb Cataris - Moving Magnet Walls (Tall).
- Added: Speed Booster Conservation (Beginner) to collect the lower item in Cataris - Teleport to Ghavoran without Gravity Suit.
- Added: Damage Boost (Intermediate) for reaching the teleport in Cataris - Teleport to Ghavoran with Spider Magnet.
- Added: "Adam Skip" added to logic as Wall Jump (Advanced) in Cataris - Moving Magnet Walls (Small).
- Added: Space Jump method of Cross Bomb Skip (Hypermode) to skip needing Speed for the item in Cataris - EMMI Zone Item Tunnel.
- Added: Spin Boost Movement (Intermediate) and Speed Booster Conservation (Beginner) for getting up Hanubia - Central Unit without Space Jump or Infinite Bomb Jump.
- Added: Spin Boost method to climb Hanubia - Escape Room 3.
- Added: Morph Ball Single-Wall Wall Jumps to get to the Nav Station in Itorash - Transport to Hanubia.
- Added: Flash Shift Skip (Intermediate) with Bombs to skip the Flash Shift gate in Teleport to Ferenia.
- Added: Aim Down Clips (Intermediate/Advanced) to go to and from Storm Missile Gate Room without Morph Ball.
- Added: Shine Sink Clip/Aim Down Clip (Intermediate) and Speed Booster Conservation (Advanced) to reach the bottom of Teleport to Ghavoran from the top level.
- Added: Aim Down Clip (Expert) to reach the blobs in Gravity Suit Tower from the top level.
- Added: Aim Down Clip (Intermediate) in Main Hub Tower Middle to Main Hub Tower Bottom.
- Added: Shine Sink Clip/Aim Down Clip (Intermediate) in Gravity Suit room top door to bottom door.
- Added: Climb Golzuna Tower using Spin Boost and Flash Shift using Wall Jump (Intermediate).
- Added: Movement (Intermediate), Simple IBJ, or Spin Boost to reach top tunnel in Vertical Bomb Maze.
- Added: Flash Shift Skip (Beginner) in Purple EMMI Introduction; (Intermediate) with normal bombs.
- Added: Moving from Ferenia - Transport to Ghavoran to Pitfall Puzzle Room with Spin Boost, Flash Shift, or Speed Booster.
- Added: Using Normal Bomb Jump with a Cross Bomb at the top, for sideways movement, to reach the item in Artaria Proto EMMI Introduction.
- Changed: Increased difficulty of Flash Shift Wall Jump to reach the Raven Beak elevator from Intermediate to Advanced.
- Changed: Simplified many room nodes and connections.
- Changed: Shine Sink Clip in Main Hub Tower Middle to Main Hub Tower Bottom is now Intermediate (from Expert).
- Changed: Using Flash Shift to collect the fan pickup in Burenia Hub to Dairon is now Advanced (from Beginner).
- Changed: All three fan skips are now classified as Movement instead of Infinite Bomb Jump.
- Changed: Convert most of the harder IBJ instances to new Diagonal Bomb Jump trick.
- Changed: Increase difficulty of the few harder IBJs that weren't changed to Diagonal Bomb Jumps. This should better reflect the fact that Intermediate IBJ is applied for performing Simple IBJ with Normal Bombs.
- Fixed: Correctly require Morph Ball in all cases where Power Bombs are used.
- Fixed: Replace some instances of Beginner Infinite Bomb Jump in Ferenia with the Simple Infinite Bomb Jump template. This ensures that the missing bomb or cross bomb item is required.
- Fixed: Reaching the upper tunnel in Ferenia - Speedboost Slopes Maze properly accounts for the ability to destroy the beamblocks using Wave Beam, Diffusion Beam, explosives, or Movement (Beginner)
- Fixed: Usage of Infinite Bomb Jump in Ferenia Separate Tunnels Room now correctly requires the respective Bomb type. The trick is now set at different difficulty depending on which bomb type is being used.
- Removed: Infinite Bomb Jump for reaching Wave Beam Tutorial from the cold rooms.
- Removed: Shinespark in Ghavoran Total Recharge Station North. This one requires either short boost or charging speed in the room to the left. Removing this for now.

## [5.3.0] - 2023-01-05

- Added: You can now open a tracker for other player's inventories in a multiworld session.
- Changed: LogbookNodes are now called HintNodes.

### Metroid Prime

#### Patcher Changes

- Fixed: Spring ball has been nerfed to prevent abusing steep terrain marked as standable.
- Fixed: Spring ball cooldown is now properly reset when morphing/unmorphing.
- Fixed: Vanilla blast shields not being removed in door lock randomizer.

### Metroid Prime 2: Echoes

- Changed: The Auto Tracker icon for Spider Ball now uses the Dark Suit model instead of the Prime 1 model.

#### Logic Database

- Changed: Sand Processing - Screw Attack clip to access the halfpipe from Main Reactor side without Missiles is now Intermediate and without Space Jump (from Expert).
- Fixed: Main Gyro now properly accounts for solving the puzzles.

### Metroid Dread

#### Patcher Changes

- Fixed: Incorrect color during animation of killing an EMMI.

#### Logic Database

- Added: Climbing Z-57 Arena with Spin Boost and Ice Missiles (Beginner).
- Changed: Major/Minor Item Location Updates: Energy Tanks -> Major, Energy Parts -> Minor, Drogyga -> Major, Missile+ Tanks -> Major
- Removed: Water Bomb Jump in Ghavoran - Map Station Access Secret.

## [5.2.1] - 2022-12-01

- Fixed: Exporting Metroid Prime 2 when converting Metroid Prime models now works.
- Fixed: Experimental Metroid Prime 2 patcher no longer errors with some settings.

## [5.2.0] - 2022-12-01

- Added: Help -> Dependencies window, to see all dependencies included in Randovania, including their versions and licenses.
- Added: A warning is now displayed when using presets with unsupported features enabled. These features are not present in the UI.
- Added: When the generated game fails due to the solver, you're now offered to retry, cancel or keep the generated game.
- Changed: Experimental games are no longer available on stable versions.
- Fixed: Solver debug now contains previously missing rollback instances.

### Cave Story

- Nothing.

### Metroid Dread

- Added: The Power Beam tiles in the Artaria EMMI Zone Speed Boost puzzle have been changed to Speed Boost tiles to prevent softlocks.
- Added: Entering Golzuna's arena without releasing the X displays a message explaining why the boss won't spawn.
- Added: All doors locked while fighting an EMMI now unlock immediately upon defeating it.
- Changed: Exporting for Ryujinx now also utilizes the Dread Depackager, for a smaller mod size. This requires an up to date Ryujinx.
- Fixed: You now retain Kraid's item if you reload checkpoint after defeating him. This eliminates a way of rendering a seed impossible to complete.

#### Logic Database

- Added: New Highly Dangerous Logic setting for enabling situations that may be unrecoverable upon saving.
- Added: Cross Bomb alternative for crossing Flash Gates.
- Added: Pseudo-wave beam trick for destroying the bottom blob in Cataris' Central Unit Access.
- Added: Traversal through Ghavoran Total Recharge Station North without Morph Ball, before pulling the grapple block, by destroying the left Enky.
- Changed: Cataris' Thermal Device Room North now forces picking the Energy Tank pickup and the Magnet Wall Thermal Device event before going to the Final Thermal Device, or uses Highly Dangerous Logic.
- Changed: Removed the Cataris EMMI Zone Door Trigger event now that the door remains unsealed.
- Fixed: Going to the red teleporter in Cataris no longer forces needing to use bombs.

### Metroid Prime

- Fixed: The infinite scanning bug has been fixed.

### Metroid Prime 2: Echoes

- Added: A new experimental option, Inverted Aether. In this mode, it's the Light Aether atmosphere that is dangerous! All safe zones are moved to Light Aether, but that's not enough so it's still extremely dangerous. This mode has no logic.

#### Logic Database

- Added: Intermediate Slope Jump and Intermediate Wall Boost to get next to the pickup in Communication Area.
- Added: Beginner Movement for crossing Hall of Combat Mastery from the Portal Side with NSJ Screw Attack after the tunnel is destroyed.
- Changed: Standable Terrain to reach the upper Command Center Access door in Central Mining Station with Space Jump and Screw Attack has had its difficulty decreased from Intermediate to Beginner.

## [5.1.0] - 2022-10-01

- Added: You can now view past versions of the presets and revert your preset to it.
- Added: A Playthrough tab where you can run the validator has been added to the Game Details window.
- Added: Deleting a preset now has a confirmation dialog.
- Added: A development mode for permalinks, to help investigate issues.
- Changed: Discord slash command for FAQ has better usability on mobile.
- Changed: The parent for a preset is now stored in your preferences, instead of in the preset itself.
- Fixed: The solver can no longer consider collecting a location a requirement to collecting itself. This is a regression from 4.3.0.

### Discord Bot

- Added: `/website` command that gives instructions to where Randovania's website is.
- Changed: `/randovania-faq` is now just `/faq`.
- Changed: `/database-inspect` is now just `/database`.

### Cave Story

- Nothing.

### Metroid Dread

- Fixed: The target DNA count is no longer limited to 6 when modifying an existing preset, or changing tabs.
- Fixed: Exporting multiple games at once is not properly prevented with an error message. It was never possible and fail in unclear ways.

#### Logic Database

- Added: Event in Underlava Puzzle Room 2 for breaking the speed blocks so that going between the two parts can be accounted for
- Added: Event for the trigger that reopens the door to Central Unit Access, allowing it logical to go back through
- Added: Other various methods of going through rooms
- Added: New Diffusion Abuse trick for pushing Wide Beam blocks and activating the lava buttons in Cataris.
- Added: Cross Bomb Skip (Advanced) for Dairon's Cross Bomb Puzzle Room item
- Added: Power Bombs method for the Speed Booster Conservation for Dairon's Cross Bomb Puzzle Room item
- Changed: Separated the First Tunnel Blob event into two to account for Diffusion/Wave not needing to be in the tunnel
- Changed: Deleted some unnecessary tile nodes
- Changed: Various instances of Wall Jump (Beginner) to trivial
- Changed: Some Grapple options to include Grapple Movement
- Changed: Some Movement tricks to Climb Sloped Tunnels
- Changed: Some Movement tricks to Skip Cross Bomb
- Changed: Rotating the spinner in Ghavoran - Flipper Room now requires either pulling the grapple block in Right Entrance, or activating the Freezer in Dairon.
- Changed: Allow pickup in Ghavoran Elun Transport Access by charging speed via navigation room
- Changed: Help solver by adding Morph Ball requirment on connections to event to flip the spinner in Ghavoran Flipper Room
- Changed: Shooting occluded objects requires at least Intermediate Knowledge
- Fixed: Accounted for whether the player could have Varia or not when trudging through lava
- Fixed: Accounted for the upper parts of Thermal Device Room North being heated without pressing the lava button
- Fixed: Ghavoran Orange backdoor properly connects to Above Pulse Radar
- Fixed: Purple EMMI Arena properly accounting for Gravity Suit to climb the tower.
- Fixed: Ferenia - Space Jump Room Access properly requires a way of destroying the blocks to get to the lower door.
- Changed: Collecting the item in Burenia - Underneath Drogyga before flooding the room by defeating Drogyga now requires Highly Dangerous Logic to be enabled.

### Metroid Prime

- Fixed: Shuffle Item Position is now properly randomized, along with other things shuffled patcher-side.
- Added: You may now force all Save Station doors to be blue, improving QOL for both random start and door lock rando.

### Metroid Prime 2: Echoes

- Fixed: Exporting multiple games at once is not properly prevented with an error message. It was never possible and fail in unclear ways.
- Added: The winners of the Cross-Game Cup have been added to A-Kul's scan.

## [5.0.2] - 2022-09-19

### Metroid Dread

- Fixed: Exporting Metroid Dread games on the Linux builds no longer causes an error.
- Added: FAQ entry about Speed Booster/Phantom Cloak/Storm Missile not working.
- Added: FAQ entry about Golzuna and Experiment Z-57 spawn conditions.
- Added: FAQ entry about the Wide Beam door in Dairon - Teleport to Cataris.

## [5.0.1] - 2022-09-12

- Fixed: The README and front page now lists Metroid Dread as a supported game.

### Metroid Dread

- Fixed: The differences tab no longer mentions Kraid and Corpius checkpoints being removed, as that's not a thing.
- Fixed: Missing credits in Randovania itself for SkyTheLucario's new map icons.

## [5.0.0] - 2022-09-10

- **Major** - Added: Metroid Dread has been added with full single-player support.
- **Major** - Added: An installer is now provided for Windows. With it rdvgame files are associated to open with Randovania, for ease of use. A shortcut for opening just the auto tracker is also provided.
- **Major** - Changed: The UI has been significantly revamped, with each game having their own section and an easy to use selector.
- Changed: The multi-pickup placement, using the new weighting, is now the default mode. The old behavior has been removed.
- Changed: Error messages when a permalink is incompatible have been improved with more details.
- Changed: The Customize Preset dialog now creates each tab as you click then. This means the dialog is now faster to first open, but there's a short delay when opening certain tabs.
- Changed: Progressive items now have their proper count as the simplified shuffled option.
- Fixed: Hints can now once again be placed during generation.
- Fixed: Exceptions when exporting a game now use the improved error dialog.
- Fixed: Gracefully handle unsupported old versions of the preferences file.
- Fixed: Excluding all copies of a progressive item, or the non-progressive equivalent, no longer hides them from the editor.
- Fixed: Changing the selected backend while it's being used should no longer cause issues.
- Fixed: Unexpected exceptions during generation now properly display an error message.
- Fixed: Trick usage in preset summary now ignores tricks that are hidden from the UI.
- Fixed: /database-inspect command no longer shows EventPickup nodes.
- Fixed: Data Editor is now correctly named Data Editor instead of Data Visualizer.

### Cave Story

- The hints fix affects Cave Story.

### Metroid Prime

- **Major** - Added: Enemy Attribute Rando. Enemy stat values such as speed and scale can be randomized within a range you specify.

### Metroid Prime 2: Echoes

- The hints fix affects Metroid Prime 2: Echoes.

## [4.5.1] - 2022-08-03

- Fixed: The History and Audit Log are now properly updated when joining a game session.
- Fixed: Your connection state is properly updated when joining a game session.

## [4.5.0] - 2022-08-01

- Added: Preferences are now saved separately for each version. This means newer Randovania versions don't break the preferences of older versions.
- Added: Exporting presets now fills in default file name.
- Added: Logging messages when receiving events from the server.
- Changed: Internal changes to server for hopefully less expired sessions.
- Fixed: The discord bot no longer includes the lock nodes.

### Cave Story

- Nothing.

#### Patcher Changes

- Nothing.

#### Logic Database

- Nothing.

### Metroid Prime

- **Major** - Added: Door lock rando. Door locks can now be randomized, with many options to fine-tune your experience. This feature is incompatible with multiworld.
- **Major** - Added: Option to show icons on the map for each uncollected item in the game under "Customize Cosmetic Options..."

#### Patcher Changes

- Fixed: Exporting with `QoL Cosmetic` disabled
- Fixed: Zoid's deadname appearing in credits
- Changed: Patches now consume fewer layers on average

#### Logic Database

- Fixed: Phazon Mining Tunnel now accounts only for Bombs when coming from Fungal Hall B
- Fixed: The Central Dynamo drone event is now accounted for to go through Dynamo Access
- Added: Beginner Wall Boost to lock onto the spider track in Metroid Quarantine A
- Added: Advancing through rooms containing Trooper Pirates now requires either the proper beam(s), basic defensive capabilities (varies slightly by room), or Combat (Intermediate) where appropriate
- Added: Advancing through rooms containing Scatter Bombus now requires Morph Ball, Wave Beam, Movement tricks, or basic defensive capabilities

### Metroid Prime 2: Echoes

- Nothing.

#### Patcher Changes

- Nothing.

#### Logic Database

- Nothing.

## [4.4.2] - 2022-06-05

- Fixed: Generating multiworld games where one Prime 1 player has item in every room while another Prime 1 player doesn't now works properly.
- Fixed: It's no longer possible to configure more than 99 shuffled copies of a major item, as that causes errors.
- Fixed: Using a trick to break a door lock is now properly displayed in the UI.
- Fixed: The description for expansions now mention they can be logical with multi-pickup placement.
- Fixed: The change log tab no longer causes the window to have absurd sizes on macOS.
- Removed: The broken option for enabling required mains for Metroid Prime 1. It was non-functional and incorrectly displayed.

## [4.4.1] - 2022-06-04

- **Major** - Added: When using multi-pickup placement, expansions are now considered for logic.
- Added: New experimental option for a different algorithm for how the generator weights locations for multi-pickup placement.
- Added: "Generate Game" tab now remembers which games and presets were expanded or collapsed.
- Added: The Game Session Window now has a counter for how many pickups it's currently trying to send to the server.
- Changed: Considerable more effort is made to keep hints relevant if there isn't enough things to be hinted in a game.
- Changed: Reduced the lag you get the first time you open the Games tab.
- Changed: Optimized the game generation. As example, Echoes' Starter Preset is 45% faster.
- Changed: Optimized the game validation. As example, Echoes' Starter Preset is 91% faster.
- Changed: The algorithm for how locations lose value over generation has changed. This should have bigger impact in big multiworlds.
- Changed: It's now possible to login again directly in the Game Session Window.
- Removed: The server and discord bot are entirely removed from the distributed executables, reducing its size.
- Removed: Metroid Dread is no longer available in releases, as it was never intended to be considered stable.
- Removed: All auto trackers based on pixel art style were removed by request of their artist.
- Fixed: The "Spoiler: Pickups" tab no longer shows locations that aren't present in the given preset.
- Fixed: The Game Session Window now better handles getting disconnected from the server.

### Cave Story

- Fixed: Hint Locations tab in Help no longer has an empty column named "2".

#### Patcher Changes

- Nothing.

#### Logic Database

- Nothing.

### Metroid Prime

- Added: "Cosmetic" option to force Fusion Suit
- Changed: Converting models from Echoes now always needs to be provided with an ISO.

#### Patcher Changes

- **Major** - Added: Models for Echoes' translators and split beam ammo are now also converted to Prime.
- Fixed: Spawning in Elite Quarters after killing OP no longer spawns the player OoB
- Fixed: Ridley boss random size on PAL/NTSC-J and Trilogy
- Fixed: Many rooms which, when submerged, the water box would be misaligned with the bounding box
- Fixed: Certain rooms where item position randomizer biased towards one side or OoB entirely
- Added: Results screen now shows Randovania version and seed hash

#### Logic Database

- Fixed: Gravityless SJ strat for Cargo Freight Lift to Deck Gamma is no longer dangerous
- Fixed: Main Plaza NSJ Grapple Ledge dash now correctly uses the Wasp damage boost method
- Fixed: Hall of the Elders Boost IUJ typos- BSJ is now IUJ and Combat is now Combat/Scan Dash
- Added: Thardus is now logical if you only have Thermal Visor with the Invisible Objects trick set to Intermediate
- Added: Flaghra now accounts for defeating it both before and after triggering the fight
- Added: Method to reach Main Quarry's crane platform with just Grapple Beam and Beginner Movement
- Added: Method to reach Main Quarry's crane platform with Expert Wall Boosts and Slope Jumps
- Added: Method of getting Crossway with only Boost Ball and Xxpert Movement
- Added: Method of climbing Connection Elevator to Deck Beta gravityless NSJ with Advanced Bomb Jump and Expert Slope Jump
- Added: NSJ/bombless strat of getting Gathering Hall's item with a Hypermode dash
- Added: Method of getting Crossway item with Advanced Bomb Jump and Expert BSJ, Scan Dash, and Standable Terrain
- Added: Method of climbing Reflecting Pool using the Stone Toad's wacky physics as Advanced Movement
- Added: Gravityless NSJ method of leaving Gravity Chamber with Advanced Wall Boost and Expert Slope Jumps and Underwater Movement
- Changed: Increased Elite Quarters BSJ to Advanced
- Changed: Increase lower Great Tree Hall Wall Boost to Hypermode
- Changed: Chozo Ruins Save Station 3 boostless/bombless strat to go through the tunnel has had its difficulty decreased to Advanced Movement and Intermediate Standable Terrain
- Changed: Hive Totem NSJ Slope Jump now uses Beginner Underwater Movement
- Changed: Monitor Station dash to Warrior Shrine is now Beginner with SJ

### Metroid Prime 2: Echoes

- Nothing.

#### Patcher Changes

- Nothing.

#### Logic Database

- Nothing.

## [4.4.0] - Not released

This release was skipped.

## [4.3.2] - 2022-05-13

### Metroid Prime

- Fixed: Lightshow during Chapel IS after Chapel item has been obtained and room has been reloaded

### Metroid Prime 2: Echoes

- Fixed: Significantly reduced lag spikes when loading a room containing Prime1 models.

## [4.3.1] - 2022-05-08

- Added: Phazon Suit hints are now included in the preset description.
- Fixed: Exporting Prime 1 games that have no Phazon Suit no longer fails if it's configured to have a hint.

## [4.3.0] - 2022-05-01

- Added: Destroying door locks is now properly tracked. In Echoes, this means removing a door lock from the back allows for logical access to where you were.
- Added: In Data Visualizer, it's now possible to set tricks to a certain level and simplify all visible connections based on that.
- Fixed: Maximum values for certain preset fields, such as Energy Tank capacity and Superheated Room Probability, can now properly be used.
- Fixed: A race condition with Randovania connected to Nintendont, where Randovania could incorrectly assume the game was idle if memory was read while it was executing the last sent task.
- Fixed: The map tracker now properly handles when multiple nodes gives the same resource/event.
- Changed: Online game list by default only shows 100 sessions, for performance reasons. Press "Refresh" to get all.

### Cave Story

- Nothing.

#### Patcher Changes

- Nothing.

#### Logic Database

- Nothing.

### Metroid Prime

- Added: Option to specify hint for Phazon Suit in Impact Crater (default=Show only area name)
- Added: April Fools Preset
- Added: Map images are now generated and written in the same folder as output ISO when generating room rando seeds and exporting them with spoilers enabled.
- Fixed: Random Superheated, Random Submerged and Dangerous Gravity Suit logic now trigger dialog warning in Multiword sessions
- Fixed: Adjusted min/max boss sizes to prevent softlocks
- Fixed: Default setting for screen Y offset now works
- Changed: The "Items in Every Room" Chaos Option now uses items from the Randovania pool (shows n/293 items when enabled). This means multiworld items can now appear at extra locations, and item text is now consistent with the rest of item placement.
- Changed: Two-way room rando now ensures that all rooms are part of the same network

#### Patcher Changes

- Fixed: Specifying custom heat-damage-per-second now properly affects non-vanilla superheated rooms
- Fixed: Some akward cutscene timing when playing skipped cutscenes in realtime
- Added: Random boss sizes now affects Flaahgra, Plated Beetle and Cloaked Drone
- Changed: Random boss sizes now affects bosses in cutscenes, additionally Omega Pirate's armor plates now scale properly
- Changed: When creating a new save file, the default selection is now "Normal" to help prevent accidentally starting the game on Hard mode
- Changed: Artifacts which do have no need to be collected are removed from the logbook

##### Room Rando
- Added: Include Square Frigate doors and morph ball tunnels during randomization
- Fixed: Crash when opening the map near certain rooms
- Fixed: Crashes due to two large rooms being connected.
- Fixed: Crash when rolling through some doors in morph ball
- Fixed: Central Dynamo reposition soft-lock
- Fixed: Inability to scan vertical doors
- Fixed: Incompatability with "No Doors" + "Room Rando"
- Changed: The door immediately behind the player is unlocked when teleporting to a new room. This gives the player one chance to backtrack before commiting to the warp.

#### Logic Database

- Nothing.

### Metroid Prime 2: Echoes

- Added: Preset descriptions now list custom beam ammo configuration.
- Changed: Optimized how long it takes to export a game that uses Prime 1 models.

#### Patcher Changes

- Nothing.

#### Logic Database

- Nothing.

## [4.2.1] - 2022-04-01

- Fixed: Popup for new changes fixed.

## [4.2.0] - 2022-04-01

- Added: Experimental option to force first progression to be local.
- Added: New pixel icons for the auto tracker.
- Changed: Standard tracker layouts for Prime, Echoes and Corruption now include a few more items.
- Changed: Auto tracker game icons for Echoes beams now use the HUD icons instead of the pickup models.
- Changed: Update to Qt 6.
- Changed: The import preset menu in game sessions now has the presets of a game sorted by name, with the default presets on top.
- Fixed: Randovania no longer hangs on start if there's a loop in the hierarchy of presets.
- Fixed: Generation no longer fails when one player has no pickups assigned during logic.

### Cave Story

- Nothing.

#### Patcher Changes

- Nothing.

#### Logic Database

- Nothing.

### Metroid Prime

- **Major** - Added: In multiworld, pickups from an Echoes player now uses the correct model from Echoes.
- **Major** - Added: **April Fool's Day Special!** New game modification category "Chaos Options" in "Other" tab. Chaos options are patcher-side only, and thus are not accounted for by the seed generator logic.
    - Enable Large Samus
    - Random Boss Sizes
    - Remove Doors
    - Random Superheated Rooms
    - Random Submerged Rooms
    - One-way Room Rando
- Added: Deterministic Maze RNG option for fairer racing
- Fixed: Echoes Combat Visor placed in a Prime player's world now uses the new Combat Visor model.
- Fixed: Deterministic Incinerator Drone RNG setting staying on even when checkbox was unchecked.

#### Patcher Changes

- Fixed: Soft-lock in Artifact Temple with Major Cutscene skips (players could leave during ghost cutscene and abort the layer change)
- Fixed: Items Anywhere could delete Artifact hints in rare cases
- Changed: Updated [Quality of Life documentation](https://github.com/toasterparty/randomprime/blob/randovania/doc/quality_of_life.md)
- Changed: Nerfed "Items in Every Room" (Extra items more likely to be missiles)

#### Logic Database

- Nothing.

### Metroid Prime 2: Echoes

- **Major** - Added: In multiworld, pickups from a Prime player now uses the correct model from Prime.

#### Patcher Changes

- Nothing.

#### Logic Database

- Nothing.

## [4.1.1] - 2022-03-12

- Added: The game details window now displays the Randovania version the game was generated with.
- Added: You can now import a game layout/spoiler file in multiworld sessions.
- Changed: A popup shows up while waiting for the game session list.
- Fixed: The error message when the client is incompatible is now properly displayed.
- Fixed: Player inventory is now properly sent to the server in multiworld sessions.


### Metroid Prime

#### Patcher Changes

- Fixed: Scan visor and X-Ray not displaying properly after taking an elevator when combat visor is shuffled.
- Fixed: Some users receiving OS error when exporting ISO with non-vanilla suit colors.


## [4.1.0] - 2022-03-01

- Added: /randovania-faq command was added to the Discord bot, which sends FAQ messages.
- Added: Randovania now checks if the entire database is strongly connected, allowing for manual exceptions.
- Added: You can now configure the priority given to each major item. Higher values are more likely show up earlier in the progression chain.
- Added: Generation failures now have a lot more details on what was missing for progression, facilitating finding issues with your preset.
- Added: The item pool screen now explicitly tells you expansions are not used for logic.
- Added: Implemented support for changing the title for a game session.
- Added: A button for duplicating a session, including the generated game and all rows.
- Added: Multiworld sessions can now be generated without spoilers.
- Added: Preset descriptions now include if some item has a different number of copies shuffled.
- Changed: Multiworld damage logic incompatibility warning now displays every time.
- Changed: On generation failure, a count of how many nodes are accessible is now displayed.
- Changed: Data Editor now lets you save non-experimental databases with integrity errors.
- Changed: Most command line arguments have been renamed.
- Changed: Simplified the item pool tab, with the usual case now having only a single line per item.
- Changed: Improved the text for quantities for ammo in the item pool tab.
- Changed: Experimental games are only shown in the menu if the option for experimental games is enabled.
- Changed: Only session admins are allowed to copy the permalink of a session.
- Changed: Modified how ConfigurableNodes (In Echoes, the Translator Gates) are handled in logic. This should have no visual differences, other than speeding up generation.
- Changed: Great internal changes were done to how hints are applied to the game. This should have no visible impact.
- Changed: The UI for 1HP Mode now only shows up for Echoes.
- Fixed: Map Tracker now properly handles multiple copies of pickups in all cases.
- Removed: The Database Editor can only be open when running from source. In releases, use `Open -> (Game) -> Data Visualizer` instead.
- Removed: All auto trackers based on pixel art style were removed over concerns about asset licensing.

### Cave Story

- Nothing.

#### Patcher Changes

- Nothing.

#### Logic Database

- Nothing.

### Metroid Prime 1

- Added: Option to use deterministic Incinerator Drone RNG for fairer racing
- Added: Spring Ball. Enable in preset configuration. Must have bombs in inventory to work.

#### Patcher Changes

- Added: QoL Game Breaking - Reserach Lab Aether Pirate now guaranteed to jump through glass when doing room backwards
- Fixed: Players could unmorph in Magmoor Workstation where they should not be able to
- Fixed: Abuse of QoL Game Breaking in Central Dynamo to skip the maze/drone
- Fixed: Exclude Phazon Elite Item from QoL Pickup Scans
- Fixed: Wavesun when playing with shuffled item positions
- Fixed: Main Plaza etank ledge door shield was slightly misaligned
- Fixed: Cannon remaining holstered after grapple when shuffling combat visor
- Fixed: Cannon remaining holstered after a specific type of R-Jump when shuffling combat visor
- Fixed: Unmorphing now returns you to your previous visor instead of default visor when shuffling combat visor for quality of life purposes

#### Logic Database

- Changed: Reduce difficulty of Monitor Station -> Warrior Shrine NSJ/No Bombs to intermediate dash and standable terrain (from advanced dash and expert standable) and included a video.

### Metroid Prime 2: Echoes

- When checking details for a game, the hint spoiler tab now includes the correct text for Dark Temple keys hints.

#### Patcher Changes

- Nothing.

#### Logic Database

- Added: Using Screw Attack as a trickless means to obtain Grand Windchamber item after seeker puzzles

## [4.0.1] - 2022-01-30

- Changed: The UI for 1HP Mode now only shows up for Echoes.
- Fixed: Support for non-NTSC Metroid Prime 1 ISOs restored.

## [4.0.0] - 2022-01-30

- **Major** - Added: Cave Story has been added with full single-player support.
- **Major** - Added: Data Visualizer/Editor now contains a visual representation of the nodes in the area.
This feature comes with plenty of quality of life functionality for editing the database.
- Added: A new tab has been added to the preset editor, Generation Settings, consolidating various settings such as minimal logic, multi-pickup placement, dangerous actions, etc.
- Added: The Logic Database can now have descriptions for nodes.
- Added: Game Details window can now spoil the item order, elevators, translator gates and hints.
- Added: Data Editor can now edit area names.
- Added: Data Editor can now view and edit resources.
- Added: Items now have tooltips in the Auto-Tracker.
- Added: One joke hint.
- Added: Descriptions for Minimal Logic for each game, with a better definition of what Minimal Logic is.
- Added: Randovania is now able to identify for what version of Randovania a given permalink is, if they're similar enough versions.
- Added: Permalinks now contain the seed hash, so Randovania can detect if there's a hash mismatch when importing.
- Changed: In the Game Session Window, the observers tab is now visible by default.
- Changed: The rdvgame file is now considerably more technical in order to require less game-specific code.
- Changed: Editing connections in the Data Editor now has an easier to use selector for non-item resources.
- Fixed: Data Visualizer no longer hides the comment for a single-element Or/And entry.
- Fixed: Data Editor now properly handles areas without nodes.
- Removed: It's no longer possible to delete a game session.
- Removed: It's no longer possible to leave the session when closing the window.

### Metroid Prime

- Added: Start in any (uncrashed) Frigate room
- Added: 1-way cycles and 1-way anywhere elevators can lead to (uncrashed) Frigate rooms
- Added: Essence Death and Frigate Escape Cutscene teleporter destinations can now be shuffled
- Added: Artifact hints can now be configured to show area and room name, just area name, or nothing at all
- Added: Cosmetic Option - Select HUD Color
- Added: Cosmetic Option - Rotate hue of all 4 suit textures and ball glow color
- Added: Cosmetic Option - Set default in-game options like Echoes
- Added: Experimental Option - Shuffle the coordinates of items within their respective rooms. Seeds may not be completable.
- Added: Experimental Option - Add random (non-logical) items to rooms which do not usually have items.
- Added: Shuffle Power Beam
- Added: Shuffle Combat Visor
- Added: New default preset: "Moderate Challenge".
- Changed: Minimal Logic no longer checks for Plasma Beam.
- Changed: Removed "Fewest Changes" preset.
- Changed: Updated "Starter Preset" to better match community preferences.

#### Known Issues:

- Nothing.

#### Patcher Changes

- Added: Support for NTSC-U 0-01, NTSC-J and NTSC-K (Gamecube)
- Added: List of tournament winners on lore scan in Artifact Temple
- Added: QoL Game Breaking now fixes several crashes on Frigate Orpheon
- Added: QoL Game Breaking now fixes the soft-lock in hive totem by making the blocks drop sooner
- Added: Option to disable item loss in Frigate (Enabled by default)
- Added: QoL Pickup Scans - Weeds by item in Landing Site now don't have scan point
- Added: Combat/Scan/Thermal/X-Ray all have unique custom models
- Fixed: Safeguard against blowing past layer limits.
- Fixed: On Major custscene skip, Elite Quarters now stays locked until the player picks up the item. The hudmemo is now tied to the item rather than the death animation.
- Fixed: Ruined fountain not always showing the right scan.
- Fixed: Phazon Suit Small Samus Morph Ball Glow
- Fixed: Vent shaft item not being scannable on QoL Pickup Scans
- Fixed: Automatic crash screen
- Fixed: Wavesun not collecting item/unlocking door
- Fixed: Locked door on Storage Depot B (NTSC 0-02)
- Fixed: Bug in Elite Quarters where game would crash during OP death cutscene if the player changed suit during the fight
- Changed: The vines in arboretum which cover the scan panel remain in the room on the ghost layer to help aid newer players.
- Changed: Exo and Essence stay dead permanently if traversing Impact Crater multiple times
- Changed: Increased Maximum Missile/Etank/Capacity for seeds with more expansion count than is available in vanilla

#### Logic Database

- Fixed: Magma Pool - Added missing suit or heated runs trick requirement for non-grapple methods of crossing the room
- Fixed: HAT - Updated spawn node
- Fixed: Quarantine Cave - Properly model when the fight is required and when it is not
- Fixed: Bug where Biohazard Containment didn't check Power Conduit Requirements if Super Missiles were available
- Fixed: Typo in Frozen Pike - Hunter Cave Access requires Slope Jump (Advanced), not Single-Room OoB (Advanced)
- Added: New Event - Gravity Chamber Item (Lower)
- Added: New Trick Category - Infinite Speed
- Added: Magma Pool - Added standable terrain method to cross the room with a video example
- Added: Main Plaza - Hypermode Dash to get Grapple Ledge
- Added: Elite Quarters - BSJ to skip scan visor
- Added: Reactor Core - NSJ Gravityless Bomb Jumps
- Added: Cargo Freight Lift - NSJ Gravityless Boost or Bombs climbs
- Added: Flick BSJ in watery hall OoB
- Added: NSJ Bombless Lower GTH Climb (Wallboost)
- Added: NSJ Bombless Quarantine Cave Elevator Spider Skip
- Added: NSJ Bombless Gravity Chamber Escape (Gravity Wallboost)
- Added: NSJ Bombless Lower Phen's Edge
- Added: NSJ Bombless Frozen Pike (Mid-Section)
- Added: NSJ Bombless Life Grove (Wallboost)
- Added: NSJ Bombless HOTE Climb (Boost IUJs)
- Added: NSJ Bombless Elite Control Access (Wallboost)
- Added: Elite Control Access Item (Damage Boost)
- Added: Central Dynamo Item w/ Infinite Speed
- Added: Bomb jump to skip grapple in Biotech Research Area 2
- Added: Great Tree Hall - Jump Off Enemies Bomb Jump (Advanced) to reach GTC NSJ
- Added: Wallboost FCS Climb
- Added: Logic for Traversing Twin Fires Tunnel to Workstation NSJ Gravity
- Added: Logic for Traversing Twin Fires Tunnel to Workstation NSJ Bombless
- Added: Logic for Traversing Twin Fires Tunnel to Workstation Missileless Grappless
- Added: Gravityless Grappless Morphless method for crossing FCS
- Added: Waste Disposal Wallboosts
- Added: Climb Connection Elevator to Deck Beta Gravityless
- Added: Combat Requirements for Essence fight
- Added: 2 Additional NSJ methods for reaching FCS item
- Added: Lava Lake Item NSJ Combat Dash
- Added: Triclops Pit Item SJ Beginner Standable
- Added: 3 new ways to climb Tower of Light (L-Jump, R-Jump, Slope Jump)
- Added: Underwater Movement (Beginner) to get to Tower Chamber with Space Jump
- Added: Underwater Movement (Intermediate) for NSJ Tower Chamber
- Added: Frigate Crash Site climb with Space Jump and L-Jump (Intermediate) and Standable Terrain (Beginner)
- Added: More logical paths for Ice Ruins West NSJ
- Added: Ice Ruins West Middle-Left Rooftop to Item Combat/Scan Dash
- Added: Beginner L-Jump to reach Main Quarry Save Station
- Added: Main Quarry Crane Platform to Waste Disposal NSJ Advanced Combat Dash
- Added: Main Quarry Crane Platform to Item Intermediate Scan Dash
- Added: Expert Gravity Wallboost to get to Tower Chamber
- Added: Beginner Gravity Wallboost to get to Watery Hall
- Added: Expert Trick for NSJ+Boost Crossway
- Added: Movement (Intermediate) to skip Spider Ball in Crossway
- Added: L-Jump to skip SJ on 3rd tier of ore processing puzzle
- Added: NSJ Ore Processing with Spider+Bombs (Expert)
- Added: Bombless Ore Processing Puzzle with Wallboost(Advanced)
- Added: Phendrana Canyon Hypermode Boost
- Added: NSJ Combat Dash (Expert) to Temple Entryway from lower part of room
- Added: Various tricks in Uncrashed Frigate
- Added: Ore Processing Door To Elevator Access A to Storage Depot B Standable L-Jump with Power Bombs
- Added: Combat logic for Dynamo Access and Elite Control Elite Pirate fights
- Added: Intermediate/Advanced Standables to enter/escape Elite Control after/without triggering Elite Pirate
- Added: Logic now can expect players to play in just scan visor, using bombs to open doors
- Added: Knowledge/Combat (Intermediate) trick to skip needing Power Beam for Exo fight
- Changed: Renamed Misc Logic Option to "Allow Dangerous Gravity Suit Logic"
- Changed: Increased difficulty of Connection Elevator to Deck Beta DBJs to Advanced
- Changed: HAT Wallboosts can be done using Gravity at the same difficulty
- Changed: Removed under-used "Complex Movement" trick category
- Changed: All Gravityless Slope Jumps are now categorized as "Underwater Movement without Gravity", as opposed to just NSJ ones
- Changed: Knowledge (Beginner) to Traverse Magmoor Workstation without Varia
- Changed: Magma Pool - Gravity Suit lava dive difficulty was reduced to L-Jump (Intermediate) and Standable Terrain (Beginner)
- Changed: Hall of the Elders - Now properly model needing to kill the 1 ghost to leave the room. Chargeless 1 ghost fight combat difficulty reduced to beginner.
- Changed: Added requirement for X-Ray Visor or Invisible Platforms to Triclops Pit Item NSJ tricks
- Changed: Monitor Station climb to Warrior Shrine Bomb Jump difficulty changed from Advanced to Intermediate
- Changed: Monitor Station NSJ Combat Dash to Warrior Shrine lowered difficulty from Advanced to Intermediate
- Changed: Increase the difficulty of Tower of Light climb with combat dash from 'Beginner' to 'Intermediate' lowered Standable Terrain from 'Intermediate' to 'Beginner'
- Changed: Frigate Crash Site Climb Space Jump Slope Jump Standable Terrain difficulty was reduced to Standable Terrain (Beginner)
- Changed: Removed Slope Jump and Standable requirement from Ice Ruins West NSJ
- Changed: Main Quarry Save Station NSJ Movement difficulty from Beginner to Intermediate
- Changed: Main Quarry Crane Platform to Waste Disposal Standable/Slope Jumpe no longer requires L-Jump
- Changed: Main Quarry Crane Platform to Waste Disposal NSJ Scan Dash difficiulty from Advanced to Intermediate
- Changed: Ore Processing Storage Depot B to Waste Disposal NSJ Standable difficulty from Intermediate to Beginner
- Changed: Ore Processing Storage Depot B to Waste Disposal R-Jump to L-Jump
- Changed: Elite Research Spinners without Boost from Advanced to Intermediate
- Changed: Ore Processing Door To Elevator Access A to Storage Depot B Standable difficulty from Intermediate to Advanced
- Changed: Sun Tower Early Wild now requires Intermediate Knowledge on all methods
- Changed: Less damage required for Watery Hall with Gravity Suit

### Metroid Prime 2: Echoes

- Changed: Minimal Logic no longer checks for Light Suit or Agon Keys.

#### Patcher Changes

- Fixed: Exporting an ISO when Randovania is in a read-only path now works properly.
- Added: Ability to set a custom HUD color

#### Logic Database

- Changed: Shrine Access Seeker Door without Seekers is now Hypermode (from Expert).


## [3.2.2] - 2022-01-17

- Fixed: Presets for unknown games (for example, from a dev version of Randovania) are now properly ignored.

## [3.2.1] - 2021-10-23

- Fixed: The spin box for starting Energy Tanks no longer goes above 14.
- Fixed: Errors from the Prime 1 patcher are now properly displayed in error messages.
- Fixed: Converting presets from previous games should no longer cause invalid expansion ammo count.
- Fixed: Converting presets with multiple major items that give ammo no longer cause incorrect per-expansion ammo count.
- Fixed: Changing the default beam in Echoes no longer throws an error with invalid included ammo.
- Fixed: Sky Temple Keys on Guardians/Sub-Guardians are now properly counted for the item pool size.
- Fixed: Sky Temple Keys on Guardians/Sub-Guardians now appears on the preset description.
- Fixed: Safety check that there's enough available locations for all non-progression at the end of generation has been re-added.
- Changed: Improved error message for certain kinds of invalid permalinks.
- Changed: Presets with negative ammo count for expansions are invalid.

### Metroid Prime

#### Patcher Changes

- Fixed: PAL ISOs now correctly work again.

## [3.2.0] - 2021-10-16

- **Major** - Added: The Logic Database can now have comments in requirements.
- **Major** - Changed: Expansions contents are now configured directly, instead of being calculated from a target.
- Added: Files in the "Previously generated games" folder now includes the name of the games used.
- Added: Custom names for Prime 1 elevators
- Added: Support for Minimal Logic has been added for Metroid Prime and Metroid Prime 3.
- Added: New auto tracker layouts for Metroid Prime 2, with two lines and three lines.
- Changed: Force one specific certificate root when connecting to the server.
- Changed: Custom elevator names across both games now used throughout the entire UI
- Changed: Data Editor now raises an error if two Pickup Nodes share the same index.
- Changed: When changing Echoes Goals, the slider of the number of keys is now hidden when "Collect Keys" goal is not selected.
- Changed: Customizing the item pool causes permalinks to not get as long as before.
- Changed: The Qt theme was changed, as the previous one had serious issues on certain platforms and certain elements.
- Fixed: Items that include ammo are now configurable to provide up to the ammo's capacity.
- Fixed: Certain invalid permalinks are now properly recognized as invalid.
- Fixed: In connections editor, changing a requirement to "And/Or" no longer places ui elements in the wrong place.
- Removed: Metroid Prime 2: Echoes FAQ entry about the weird hint categories, as the issue has been fixed.
- Removed: Menu option to open STB's Echoes item tracker in a new window.

### Metroid Prime - Patcher Changes

- Added: New Nothing model.
- Added: Missile Expansions for yourself has a 1 in 1024 of being shiny.
- Fixed: Mine security station softlock so that defeating the purple pirates first doesn't fail to switch the room to the non-cutscene layer.
- Fixed: Qol scan for Ice Ruins West pickup.
- Fixed: Warp-to-start crash.
- Changed: Fewer forced popup alert for multiworld purpose, and popups now lasts 3s instead of 5s.

#### Cutscene Skips

- Added: Cutscene skip for arboretum gate (competitive+).
- Added: Mine Security Station now longer force switches to Combat Visor.
- Changed: Shorelines Tower cutscene skip is now Minor.
- Changed: Workstation cutscene is now Competitive.
- Changed: Wave panel cutscene in Main Quarry is now Competitive.
- Changed: Elevator leaving cutscenes back are now Major.

### Metroid Prime 2: Echoes - Patcher Changes

- Added: Cosmetic option to customize hud color.
- Fixed: Scanning hints now displays the correct, edited categories.

### Metroid Prime - Logic Database

- Added: Method of reaching pickup in Root Cave from Arbor Chamber with a Dash (Intermediate and above).
- Added: Knowledge (Beginner) trick to leave Central Dynamo without completing the maze or fighting the drone.
- Added: Additional Lower Mines NSJ logic.
- Added: Movement tricks for logical forced damage in Magmoor Caverns, Phazon Mines, and Impact Crater.
- Added: Tricks for climbing Research Lab Aether NSJ
- Added: Tricks for traversing Magmoor Workstation bombless NSJ
- Added: More detailed boss/combat logic
- Fixed: Shorelines tower item being accessible from Ruins Entryway and not Temple Entryway.
- Fixed: Backwards Lower Mines logic
- Fixed: Ice Ruins West NSJ logic now accounts for adult sheegoth layer
- Fixed: Added missing requirements for releasing the metroid in Research Lab Aether

### Metroid Prime 2: Echoes - Logic Database

- Added: Method of climbing halfpipe in Meeting Grounds with Space Jump, Screw Attack, and Standable Terrain (Beginner and above)
- Added: Method of killing Quad MBs using Bombs or Power Bombs and Combat (Beginner)
- Added: Method of killing Quad MBs using Screw Attack (Space Jump) and Knowledge (Beginner)
- Added: Requirement to either kill the Quad MBs or defeat Spider Guardian in order to collect the item in Hall of Combat Mastery in the intended way
- Fixed: A few broken Dark Forgotten Bridge paths have now been fixed.
- Changed: Simplified Meeting Grounds logic slightly, by removing the redundant Top of Halfpipe node
- Changed: Killing Quad MBs now uses a template, as it's a complex set of requirements repeated in three separate rooms

### Discord Bot (Caretaker Class Drone)

- Changed: Room images uses two-way arrows if a connection is two-way, instead of two arrows.

## [3.1.4] - 2021-09-19

- Changed: Force one specific certificate root when connecting to the server.
- Fixed: Checking for updated versions will no longer close Randovania when no internet connectivity is present.
- Fixed: The server will properly reject clients with mismatched versions.

## [3.1.3] - 2021-09-19

- Added: Dialog that shows all enabled tricks in a preset and a list of all rooms that have some combination of tricks that ends up active in that preset.
  - This dialog can be accessed by right-clicking a preset on the "Generate Game" tab, or by pressing the "..." menu in the "Game Details" window.
- Added: Multiworld Help entry regarding maximum number of players.
- Added: Metroid Prime FAQ entry regarding the forced popup alert.
- Changed: Long lines of requirements (Check for all artifacts in Artifact Temple) are now word wrapped.
- Changed: When changing Echoes Goals, the slider of the number of keys is now hidden when "Collect Keys" goal is not selected.
- Changed: In the description of Prime 1 presets, Quality of Life now comes before Game Changes.
- Changed: Clarify that only "Two-way, between areas" guarantees that all areas are accessible.
- Changed: Progress bar when generating a game now reports how many actions were taken, instead of how many items are left.
- Fixed: Nodes with no outbound connections now clearly display this in the visualizer, instead of an error.
- Fixed: Updated multiworld damage warning to mention Magmoor Caverns as well.

### Discord Bot (Caretaker Class Drone)

- Added: The bot now responds to permalinks, presets and rdvgame files sent via direct messages.
- Added: Response for permalinks now offers the permalink's presets for download.
- Changed: `/database-inspect` area responses now has a node selection.

## [3.1.2] - 2021-09-15

- Fixed: In game session, pressing the "Generate game" button no longer errors.

### Discord Bot (Caretaker Class Drone)

- Changed: The response to `.rdvgame` files now include the seed hash and permalink.
- Changed: `/database-inspect` response now includes an image of the requested room layout.

## [3.1.1] - 2021-09-12

- Added: When importing a preset in a game session, there's now an option to import directly from a file.
- Added: In game session, it's now possible to export a preset directly to a file.
- Added: In game session, there's now a "Generate game (no retries)" button. This option attempts generation only a single
time, before giving the error message of why it failed. It's useful for investigating bad presets.
- Changed: When multiworld generation fails, the error message is now clearer on which players haven't reached the end.
- Changed: Preset summaries have been split better into categories.
- Removed: The "Never" option for dangerous actions has been removed from the UI, as it currently doesn't work.

### Discord Bot (Caretaker Class Drone)

- Changed: `/database-inspect` response is now more readable and includes the name of who requested it.

## [3.1.0] - 2021-09-05

- **Major** - Added: Setting for requiring a number of actions/progression before artifacts are placed, to prevent early artifacts.
  - Default Prime 1 presets now default to 6 minimum progression for artifacts.
- **Major** - Added: Setting for controlling how dangerous checks are handled in logic.
- Added: Setting for toggling the pickup scan QOL adjustments.
- Added: The seed hash label in Game Sessions is now selectable.
- Added: One joke hint, requested in 2019.
- Added: Data Visualizer now only shows target nodes for selection that are non-impossible.
- Added: Data Visualizer now highlights nodes that have a path to the selected node.
- Added: Improved the error message when the patcher executable is somehow missing.
- Added: New entries to the Multiworld Help for collecting items and cross game.
- Fixed: Randovania no longer errors when the last selected preset is for a hidden game.
- Fixed: Quality of Life page link in Metroid Prime preset customization is now fixed.
- Fixed: The tracker now properly restores states for games other than Echoes.
- Fixed: Fixed a crash that sometimes occurs when deleting presets.
- Fixed: Generator now directly accounts for events weighting actions.
- Changed: Removed customization of Qt theme for decreasing whitespace.
- Changed: Upgrades in the tracker fills an entire column first, instead of filling rows first.
- Changed: Tracker now properly saves the preset used when persisting the state.

### Metroid Prime - Patcher Changes

- Added `Pickup Scans` option to toggle the patching of item locations so that they can always be scanned.
- Magmoor Workstation item scannable through the purple door (QoL Pickup Scan)
- Fixed shorelines tower item custom scan sometimes showing the incorrect text for certain models
- Certain pickups now always have the popup alert on collection during multiworlds.
- If there are multiple pickups for other players next to each other, these pickups are forced to have a popup alert, so Randovania can properly detect they were picked up.
- Fixed PCA crash patch not being applied when playing small samus.

#### Cutscene Skips
- Added `Competitive` cutscene skip option.
- Moved Shorelines Tower cutscene to major (it sometimes has a reposition that is sometimes useful in routing)
- Removed Main Quarry Combat Visor switch
- Speed up opening of gate in ice temple
- Speed up opening of gate in sun tower
- Fixed Thardus cutscene skip softlock

### Metroid Prime - Logic Database

- Added: Method of reaching Ruins Entryway from Plaza Walkway in Phendrana Shorelines with a Dash (Intermediate).
- Added: Easier NSJ trick to climb Ruined Courtyard using the water puzzle platforms.
- Added: Charge Beam requirements were added to the following rooms with combat trick alternatives:
    - (Beginner) Elite research - Phazon Elite
    - (Beginner) Research Entrance
    - (Intermediate) Hall of the Elders - Wave and Ice bomb slots
    - (Intermediate) Sunchamber - Ghosts fight
    - (Intermediate) Mine Security Station with >= 200 energy
    - (Advanced) Mine Security Station
- Fixed: Main Plaza door to Plaza Access is now properly a normal door, instead of a permanently locked door.
- Fixed: Sun tower now requires Knowledge (Intermediate) to collect the Sunchamber layer change event without falling down.
- Fixed: Removed broken/redudant trick for reaching Temple Entryway ledge using cutscene reposition
- Fixed: Trivial logic for Plaza Walkway to Ruins Walkway
- Fixed: Replaced Bomb Jump (Intermediate) with Dash (Beginner) trick to cross the gap to reach the Courtyard Access door in Ice Ruins West.
- Fixed: NSJ logic now accounts for stalactite in Ice Ruins West.
- Fixed: Crossing the gap by Specimen Storage door no longer sometimes requires L-Jump (Intermediate) instead of Beginner.
- Changed: Improved readability of Ruined Courtyard logic.
- Changed: Reorganized Sunchamber logic to improve usage by generator/solver.
- Changed: Picking up Sunchamber Ghosts item NSJ is now L-Jump (Beginner) instead of Intermediate.
- Changed: Crossing TFT to TF with Gravity+SJ now requires Movement (Beginner)
- Changed: FCS Item Scan Dash method is now Intermediate without SJ.
- Added: FCS Grapple strat - Movement (Beginner)

### Metroid Prime 2: Echoes - Patcher Changes

- Added: A-Kul's scan in Sky Temple Gateway now displays a list of previous tournament winners.
- Changed: Echoes now uses a different game ID when saving ISOs with menu mod enabled, preventing issues from incompatible save files.
- Changed: The elevator sound effect is never removed when elevators are vanilla, ignoring the preference.

### Metroid Prime 2: Echoes - Logic Database
- Added: Method of reaching the pickup in Reactor Core with Space Jump, Bombs, Spider Ball, and Standable Terrain (Intermediate and above).
- Fixed: Lore Scan in Meeting Grounds no longer believes that Boost is required to scan it.
- Fixed: Reactor Core has been cleaned up slightly.
- Fixed: Spawn point in Accursed Lake is now correctly set.

### Discord Bot (Caretaker Class Drone)

- Added: The `/database-inspect` command to send the logic of a room to the channel.
- Added: Messages with rdvgame files also get a reply with a summary of the preset.
- Changed: Responses with preset descriptions no longer pings the original message.

## [3.0.4] - 2021-08-10

- Added: Game Sessions now have an accessible audit log, which includes whenever a player accesses the spoiler log.
- Added: Metroid Prime 1 racetime.gg rooms are now viewable in the racetime.gg browser, with filters for each game
- Fixed: Importing a permalink from the racetime.gg browser while a race is currently in progress now selects the correct racetime.gg room

## [3.0.3] - 2021-08-08

- Fixed: "Open FAQ" in the main window now works correctly.
- Fixed: Pressing Yes to ignore invalid configuration now works correctly.
- Changed: Randovania now silently handles some invalid configuration states.
- Changed: Improved handling of corrupted repository for old preset versions.

## [3.0.2] - 2021-08-05

- Added: In-game crashes in Metroid Prime now automatically show the error screen.

- Changed: Game Sessions - The window now uses docks for the different parts, meaning you can resize, reorder and even split off.

- Changed: Use different colors for artifact hints in Metroid Prime, for better readability on both scan box and logbook.

- Fixed: Exporting a Metroid Prime ISO with Warp to Start enabled and starting at certain elevator rooms no longer fails.

## [3.0.1] - 2021-08-01

- Changed: Disabled the option to stop exporting a Prime 1 ISO to avoid crashes.

- Fixed: Server will now re-authenticate with Discord, preventing users from logging with the incorrect account.

- Fixed: Game Sessions - History entries with invalid locations no longer cause error messages.

## [3.0.0] - 2021-07-30

-   **Major** - Metroid Prime 1 is now fully supported, including multiworld and auto tracker!

-   **Major** - Presets are now presented in a tree view, with custom presets being nested under another one. They're also saved separately from Randovania data.

-   **Major** - The auto tracker now have support for different layouts, with their own assets and game support. New themes with icons similar to the game were also added, provided by MaskedKirby.

-   Added: Credits in Metroid Prime 2 now contains a list of where all non-expansions were placed, including possibly other player's for a multiworld. The credits now takes 75 seconds instead of 60 to accomodate this.

-   Added: Button to export the presets used in a game file.

-   Added: Add text description to unusual items in the Item Pool tab.

-   Added: New Help tab with information on how to read the Data Visualizer.

-   Added: In the Map Tracker, it's now possible to right-click a location to see a path from last action to it.

-   Added: A menu option to open the logs folder.

-   Added: The timeout limit is now progressively more forgiving, the more timeouts that happen.

-   Added: Button to set all gates to "Random with Unlocked' for Prime 2.

-   Changed: The items in the starting items popup is now sorted.

-   Changed: Customizing Dark Aether damage is now considered by logic.

-   Changed: Pickup visibility method is now configured in the Item Pool tab.

-   Changed: Multiworld connection is slightly more conservative when giving items.

-   Changed: Updated the Multiworld Nintendont for hopefully more stability.

-   Changed: The session history in multiworld now has different columns for the players involved, pickup and where the pickup was. It's also possible to sort the table by any of these fields.

-   Changed: The ISO prompt dialog now remembers your last used vanilla ISO, for when you delete the internal copy. When opening the file pickers, these start now with the paths from the input fields.

-   Changed: Many Spin/Combo boxes no longer react to the mouse wheel when not focused.

-   Fixed: Closing the dangerous settings warning via the X button is now properly recognized as "don't continue".

-   Fixed: Hint Item Names no longer breaks if you swap games while the table is sorted.

-   Fixed: Hint Item Names now properly list Artifacts and Energy Cells.

-   Fixed: Map Tracker now properly handles unassigned elevators.

-   Fixed: Trick names in the preset are always sorted.

### Metroid Prime 2 - Logic Database Changes

-   **Major** - "Suitless Ingclaw/Ingstorm" trick added to cover traversing rooms with either Ingclaw Vapor or Ingstorm.

#### Added

-   Method of getting over the gate in Mining Station A in reverse with Space Jump and Screw Attack (Expert and above).

-   Method of bypassing the breakable glass in Sand Processing from Main Reactor with Space Jump and Screw Attack (Expert and above).

-   Method of climbing to the top level of Main Gyro Chamber with Space Jump, Screw Attack, and Bombs, and no Scan Visor (Advanced and above).

-   Method of climbing the Sand Processing bomb slot with a Slope Jump for Bombless Bomb Slots (Advanced and above).

-   Method of leaving Dark Agon Temple by opening the gate from OoB with Single Room OoB, Slope Jump, Standable Terrain, Bomb Space Jump, Space Jump, and the Agon Keys (Expert and above).

-   Great Bridge:
    - Method of reaching Abandoned Worksite door with Space Jump and Extended Dash (Advanced and above).
    - Method of reaching Abandoned Worksite and Torvus Map Station doors from Temple Access Dark door with Boost Ball and Boost Jump (Advanced and above).
    - Method of reaching the pickup with Screw Attack and Single Room Out of Bounds (Expert and above).

-   Method of Crossing Grand Windchamber (both ways) Without Space Jump using Extended Dash (Hypermode).

-   Method of reaching the pickup in Watch Station:
    - With Space Jump, Screw Attack, and Single Room OoB (Expert and above).
    - With only Space Jump and Single Room OoB (Hypermode)

-   Alpha Blogg now has proper requirements for multiple difficulties.

-   Method of Bomb Slots without Bombs in Sanctuary Fortress/Ing Hive - Controller Access/Hive Controller Access without Space Jump (Expert and above).

-   Methods of crossing Torvus Bog - Fortress Transport Access with Gravity Boost or Bombs (No Tricks/Advanced and above).

-   Method of traversing Vault without Space Jump or Screw Attack using Extended Dashes (Advanced and above).

-   Method of reaching Windchamber Gateway item with only Scan Visor using Extended Dashes (Expert and above).

-   Method of reaching Kinetic Orb Cannon in Gathering Hall using Extended Dashes (Expert and above).

-   Method of reaching the pickup in Accursed Lake with a dash (Advanced and above).

-   Method of reaching Temple Security Access from the portal in Aerial Training Site with an Extended Dash (Hypermode).

-   Method of reaching the pickup in Mining Plaza with an Extended Dash (Hypermode).

-   Method of completing the Main Gyro Puzzle with only Space Jump and Screw Attack (Advanced and above).

#### Changed

-   Reaching the pickup in Temple Transport B with a Wall Boost is now Hypermode (from Expert).

-   Reaching the pickup in Path of Roots with only Bombs is now Expert (from Hypermode).

-   Reaching the portal in Hydrodynamo Shaft with Air Underwater and Screw Attack is now Hypermode (from Expert).

-   Reaching the pickup in Dark Torvus Arena with a Roll Jump is now Hypermode (from Expert).

-   Trial Grounds, reaching the door:
    - From the portal with Space Jump and a Slope Jump is now Beginner (from Intermediate).
    - From the left safe zone with a Dash is now Intermediate (from Expert) and without anything is now Advanced (from Expert).

-   Opening the Seeker Lock without Seekers in Mine Shaft is now Advanced (From Expert)

-   Opening the Seeker Lock without Seekers in Plain of Dark Worship is now Expert (From Hypermode).

-   Reaching the Windchamber Gateway Door from Windchamber Tunnel with a Boost Jump is now Hypermode (From Expert).

-   Reaching the pickup in Medidation Vista with a Boost Jump is now Expert (From Advanced).

-   Quadraxis and Boost Guardian now have proper health and item requirements with tricks disabled.

-   Activating Controller Access rooms Bomb Slots without Bombs is now Advanced (from Expert).

-   Reaching the Abandoned Worksite/Brooding Ground door from the bridge in Dark/Forgotten Bridge with an Extended Dash is now Hypermode (from Expert).

-   The initial Terminal Fall Abuses in Vault from the scan portal are separate from the final and are now Advanced (from Expert).

-   Catacombs NSJ dash to Transit Tunnel South has been modified to account for Scan Visor, with the original difficulty being raised to Advanced (from Intermediate).

-   Undertemple Shaft NSJ dash from bottom to top of cannon is now Intermediate (from Advanced).

-   Morph Ball is no longer required to reach the portal from the Echo Gate in Profane Path Scan Dash method.

-   Various Standable Terrain tricks (Dark Agon - Portal Site, Temple Grounds - Sacred Path) have been lowered to Beginner/Intermediate (from Advanced). This is to
    attempt to fix an old database limitation from before tricks had their own difficulty levels.

-   The dashes in Gathering Hall from Transit Tunnel South/West to the Kinetic Orb Cannon are now Intermediate (from Advanced).

-   The Bomb Space Jump NSJ to reach Abandoned Worksite in Great Bridge is now Expert (from Hypermode).

-   The dash to reach the portal in Aerial Training Site from Central Hive Transport West is now Hypermode (from Expert).

-   The dash to leave Hive Temple after Quadraxis via Security Station is now Hypermode (from Expert).

-   The dashes in Command Center (top level) and Accursed Lake without Space Jump are now Beginner (from Intermediate).

-   The dash in Mining Station A to reach Temple Access without Space Jump or Missiles is now Advanced (from Intermediate).

-   The dashes in Trial Grounds to Dark Transit Station without Space Jump are now Advanced (from Intermediate).

-   The dashes in Undertemple Shaft to reach Sacrificial Chamber Tunnel (and back) are now Advanced (from Intermediate).

-   The dash in Hall of Combat Mastery to reach the upper area after the glass is now Advanced (from Intermediate).

-   Bomb Guardian now has proper logic when shuffling Power Beam.

## [2.6.1] - 2021-05-05

-   Changed: Invalid values for the Multiworld magic item are ignored when detecting if the game is properly connected.

-   Fixed: "One-way anywhere" no longer shows up twice in preset warnings for multiworld

-   Fixed: Changing starting location to Ship or Save Stations now works again.

-   Fixed: Torvus Gate elevator is now properly hidden instead of Dark Torvus Ammo Station.

## [2.6.0] - 2021-05-02

-   **Major** - Added: New elevator randomization settings:
    * New mode: *One-way, elevator room with replacement*. One way elevator, but loops aren't guaranteed.
    * Select which elevators can be randomized.
    * Select possible destinations for *One-way, anywhere*.
    * Randomize Sky Temple Gateway, Sky Temple Energy Controller, Aerie Transport Station and Aerie elevators. *Warning*: These rooms have some details you must consider. Please read the elevators tab for more information.

-   **Major** - Added: The Energy Controllers in Agon Wastes, Torvus Bog and Sanctuary Fortress are always visible in the map, regardless if map is revealed by default. All regions are also always available for selection. This allows the light beam warps after U-Mos 2 to always be used.

-   **Major** - Added: An user preference (in *Customize in-game settings*) for the map to display names of unvisited rooms.
    When randomizing elevators, the elevator rooms are excluded to prevent spoiling their destinations. An option were added to disallow displaying names entirely, since otherwise you can use a Map Station to find the names.

-   Added: An option to disable the elevator sound effect, preventing it from playing endlessly in certain cases.

-   Added: When a crash happens, the game now displays an error screen instead of just stopping.

-   Added: The *Hint Item Names* tab now supports switching between all 3 Prime games.

-   Added: An option to use an experimental new pickup placement logic, able to place multiple pickups at once.

-   Added: Two additional joke hints. (Thanks CZeke and Geoffistopheles)

-   Added: It's now possible to add Infinite Beam Ammo, Infinite Missiles and Double Damage to the item pool.

-   Added: Player names are now colored yellow in hints.

-   Changed: Elevator names in the tracker uses their customized names, not the vanilla ones.

-   Changed: Optimized Randovania startup time and extensive logging of what's being done during it.

-   Changed: Improve scan text for expansions.

-   Changed: Some hints in multiworld games now also include the player names.

-   Changed: Missiles, Power Bombs and Ship Missiles are now only in logic after their respective main launcher, even if it's not required in game.

-   Changed: You can add up to 99 of any expansion to the pool, up from 64.

-   Fixed: The *Logic damage strictness* multipliers are no longer applied twice.

-   Fixed: *Up to* relative hints are no longer converted into *exactly* if the actual distance matches the displayed number.

-   Fixed: Dark Torvus Bog - Portal Chamber is no longer silently ignored as a starting location.

-   Fixed: Charging your beam to shoot when out of ammo now works even when customizing the ammo type required.

-   Fixed: Having the maximum number allowed of an expansion in a preset no longer causes permalink errors.

-   Fixed: Fixed the game defaulting to Combat Visor after an elevator.

-   Fixed: Multiworld spoiler logs now use 1-indexed player names for locations.

-   Removed: Using Dark Visor as the starting visor is no longer supported. (Game crashes on unmorph for unknown reasons)

### Logic Database Changes

-   Added: Method of reaching the pickup in Hive Gyro Chamber with Space Jump, Boost Ball, and a Boost Jump (Expert and above).

-   Added: Method of climbing Torvus Grove with Space Jump, Screw Attack, and Standable Terrain (Advanced and above).

-   Added: Method of reaching cannon in Great Bridge with Boost Ball and a Boost Jump (Expert and above).

-   Added: Method of reaching the main part of Hall of Combat Mastery with a Scan Dash and after blowing up the glass (Intermediate and above).

-   Added: Method of activating the portal in Portal Terminal with Screw Attack, Slope Jump, and No Bombs or Space Jump (Expert and above).

-   Added: Method of climbing Sacred Bridge with Bombs and a Bomb Space Jump (Advanced and above).

-   Changed: Logic paths that require Screw Attack without Space Jump now make sure to not have Space Jump to be valid.

-   Fixed: Spawn point of Aerie Transport Station is now the door, making DS2 required to take the elevator there.

## [2.5.2] - 2021-02-28

-   Added: The number of items in the pool is now included in the summary.

-   Fixed: Shuffling Combat Visor with item acquisition popups enabled no longer errors.

## [2.5.1] - 2021-02-26

-   Added: Drag and dropping rdvgame and rdvpreset files into the main Randovania window now imports that game file and preset, respectively.

-   Added: Discord bot now posts summary whenever a preset is attached to a message.

## [2.5.0] - 2021-02-19

-   Changed: Preset summary now only include differences from vanilla game.

-   Changed: The relative hint using an item category has been replaced with a relative hint using an area, with up to distance.

### Logic Database Changes

#### Added

-   Method of climbing Sanctuary Temple from the bottom with Bombs and Spider Ball (Intermediate and above).

-   Method of climbing Sanctuary Temple from the bottom with Screw Attack and Single Room Out of Bounds (Expert and above).

-   Method of reaching Worker's Path from the top level in Sanctuary Temple with Scan Visor and an Extended Dash (Expert and above).

-   Method of reaching Windchamber Gateway from Windchamber Tunnel in Grand Windchamber with a Boost Jump (Expert and above).

-   Method of reaching Temple Access in Mining Station A with a Boost Jump (Advanced and above).

-   Method of reaching pickup in Temple Access (Sanctuary) with Space Jump, Screw Attack, and Standable Terrain (Intermediate and above).

-   Method of climbing Temple Access (Sanctuary) with Space Jump, standing on a Rezbit, and dashing off the other Rezbit (Expert and above).

#### Changed

-   Increased weight for Energy Tanks to be selected as progression.

-   Reaching the pickup in Path of Roots from Torvus Lagoon with Gravity Boost, Space Jump, and a Slope Jump is now Intermediate (from Beginner).

-   Reaching the pickup in Grand Windchamber with Space Jump, Screw Attack, Slope Jump, Standable Terrain is now Advanced (from Intermediate).

-   Bomb Jumping over the 2nd light block heading to Hall of Eyes is now Intermediate (from Beginner).

-   Energy Tank requirements for Chykka have been lowered.

#### Fixed

-   Reliquary Grounds now has proper requirements for reaching Ing Reliquary with Light Suit.


## [2.4.2] - 2021-02-08

-   Fixed: Randovania no longer crashes if the connected Dolphin stops emulation.

## [2.4.1] - 2021-02-06

-   Added: Detect if the internal game copy was modified by a future version of Randovania, prompting for the user to press "Delete internal copy".

-   Changed: An error popup now shows up when exporting an ISO fails.

-   Removed: "Automatically track inventory" toggle, as the functionality was already removed.

-   Fixed: Randovania now considers any inventory item with amount above capacity, or capacity above the strict maximum as the game not being connected.

-   Fixed: Error message when the server rejects your client version not being displayed.

-   Fixed: Setting beam ammo expansions to 0 pickups no longer hides the boxes.

## [2.4.0] - 2021-02-01

-   **Major** - Added: The visor and beam you start the game equipped with is now configurable.

-   **Major** - Changed: In multiworld, items are now delivered at the same time as the message. It should also no longer fail to send with Nintendont.

-   Added: Additional joke hints were added.

-   Added: Method to climb to the portal Base Access with just Screw Attack (Intermediate and above).

-   Added: Method to reach the pickup in Grand Windchamber with Space Jump, Screw Attack, and a Slope Jump (Intermediate and above).

-   Added: Method to traverse Ventilation Area B from Bionenergy Production without Bombs by Screw Attacking into the tunnel and destorying the barriers with Missiles (Advanced and above).

-   Added: Method to reach the pickup in Path of Roots from Torvus Lagoon without Morph Ball (Beginner and above).

-   Added: Method to enter the tunnel in Underground Tunnel to Torvus Temple from Torvus Grove with an Instant Morph (Advanced and above).

-   Added: Method to reach the halfpipe pickup in Dark Torvus Arena with Space Jump and a Roll Jump (Expert and above).

-   Added: Method to climb to the upper level in Biostorage Station with Bomb Space Jump (Advanced and above).

-   Added: Method to reach the pickup in Grand Windchamber with a Space Jump, Bomb Space Jump, and a Scan Dash (Expert and above).

-   Added: Method to climb Mining Station B with Space Jump and a Slope Jump (Expert and above).

-   Added: Method to reach the portal in Mining Station B with Space Jump, Scan Visor, and Dashing for Single Room OoB (Expert and above).

-   Added: Method to cross Bitter Well to Phazon Site with Wall Boosts (Hypermode).

-   Added: Method to reach the bomb slot in Training Chamber with Gravity Boost and Air Underwater (Advanced and above).

-   Added: Method to open activate the Bomb Slot in Training Chamber with Darkburst or Sonic Boom (Hypermode).

-   Changed: Auto tracker internally uses a configuration file for the item positions.

-   Changed: The item pool tab when customizing presets now can edit major items directly.

-   Changed: Defeating Quadraxis with Power Bombs is now Advanced (from Beginner).

-   Changed: Bypassing the statue in Training Chamber from the back with Screw Attack and a Bomb Space Jump is now Expert (from Advanced).

-   Changed: Escaping Hive Temple without Spider Ball is now Expert (from Hypermode).

-   Changed: Bomb Space Jump in Great Bridge/Venomous Pond to reach Abandonded Worksite/Brooding Ground is now Expert (from Hypermode).

-   Changed: Using Seeker Missiles now requires either Combat Visor or Dark Visor.

-   Changed: Bomb Slots without Bombs in Sand Processing, Main Gyro Chamber, and Vault are now Advanced (from Expert).

## [2.3.0] - 2021-01-08

-   Added: Method to enter tunnels in Transit Tunnel East/Undertransit One from Catacombs/Dungeon to Training Chamber/Sacrificial Chamber with an Instant Morph (Intermediate and above).

-   Added: Method to reach the pickup on the Screw Attack wall in Aerial Training Site with a Roll Jump (Expert and above).

-   Added: Method to reach the pickup in Abandoned Worksite from the tunnel with a Boost Jump (Advanced and above).

-   Added: Method to bypass the statue in Training Chamber from the back with Screw Attack and a Bomb Space Jump (Advanced and above).

-   Added: Methods to reach the pickup in Mining Station B with Space Jump, Screw Attack, and Standable Terrain or after the puzzle with a Bomb Jump (Advanced and above).

-   Changed: In multiworld, keybearer hints now tells the player and broad category instead of just player.

-   Changed: Dark Alpha Splinter no longer strictly requires Power Beam.

-   Changed: Crossing Main Gyro Chamber with Screw Attack before stopping the gyro is now Hypermode (from Expert).

-   Changed: Phazon Grounds and Transport to Agon Wastes (Torvus) Seeker Locks without Seekers are now Expert (from Hypermode).

-   Fixed: Properly handle invalid ammo configurations in preset editor.

-   Fixed: Randovania no longer instantly crashes on macOS.

-   Fixed: Logic properly considers the Transport A gate being gone after entering from that side in Random Elevators.

## [2.2.0] - 2020-12-20

-   Added: 1 HP Mode, where all Energy Tanks and Save Stations leave you at 1 HP instead of fully healing.

-   Added: Added a detailed report of the generator's state when a game fails to generate.

-   Fixed: Generator will no longer ignore players that have no locations left. This would likely cause multiworld generation to fail more often.

-   Fixed: Error messages are properly shown if a game fails to generate.

-   Fixed: Alerts are now properly saved as displayed.

-   Fixed: Errors in the default preset no longer prevent Randovania from starting.

-   Changed: Optimized game generation, it now takes roughly 2/3 of the time.

-   Changed: Optimized game validation, it now also takes roughly 2/3 of the time.

-   Changed: Relative hints no longer cross portals.

-   Changed: In multiworld, keybearer hints now instead tells the player the item is for, instead of a category.

-   Changed: Decreased the chance of Power Bombs being late in a game.

-   Changed: Account name are updated every time you login via Discord.

-   Changed: Warning about dangerous presets in Multiworld sessions now include the player name.

-   Changed: Roll Jump in Meditation Vista to reach the pickup is now Hypermode (from Expert).

## [2.1.2] - 2020-12-05

-   Added: The Item Pool size now displays a warning if it's above the maximum.

-   Changed: The minimum random starting items is now considered for checking the pool size.

-   Fixed: Being kicked from an online session would leave the window stuck there forever.

-   Fixed: Bulk selecting areas for starting location no longer includes areas that aren't valid starting locations.

## [2.1.1] - 2020-12-02

-   Added: A prompt is now shown asking the user to install the Visual C++ Redistributable if loading the Dolphin backend fails.

-   Fixed: Changing ammo configuration breaks everything.

-   Fixed: Patching ISOs should work again.

-   Fixed: Clean installations can select presets again.

## [2.1.0] - 2020-12-02

-   Changed: Multiworld session history now auto-scrolls to the bottom

-   Changed: The lowest level for a trick is now called "Disabled" instead of "No Tricks".

-   Changed: Minimum Varia Suit Dark Aether is now 0.1, as 0 crashes the game.

-   Changed: Permalinks are now entirely different for different games.

-   Changed: Preset summary now specifies if hidden model uses ETM or random item.

-   Added: A very basic visualization of the map to the tracker.

-   Added: Trick Details can now be used with all 3 games.

-   Fixed: Changing a trick level to No Tricks no longer cause inconsistent behavior with the permalinks.

-   Removed: Intermediate path for reaching item in Main Reactor from Security Station B door without Screw Attack since it was broken and impossible.

-   Changed: Renamed "Before Pickup" to "Next to Pickup" in various locations for more clarity


## [2.0.2] - 2020-11-21

-   Added: Starting locations tab has checkboxes to easily select all locations in an area

-   Added: The map tracker now supports random elevators, translator gates and starting location.

-   Changed: The pickup spoiler in game details is now sorted.

-   Fixed: Multiworld sessions should no longer occasionally duplicate messages.

-   Fixed: Custom safe zone healing should now work in multiworld sessions.

-   Fixed: Occasional error with switching an observer into a player.

## [2.0.1] - Skipped

## [2.0.0] - 2020-11-15

This version is dedicated to SpaghettiToastBook, a great member of our community who sadly lost her life this year.

Her contributions to Randovania were invaluable and she'll be missed.

---

-   **Major** - New game mode: Multiworld. In this co-op multiplayer mode, there's one different world for each player which is filled with items for specific players.

-   **Major** - Tricks are more organized and can be customized more precisely to a player's desire.

### General

-   Removed: Presets no longer have a global trick level. Each trick is now configured separately.

-   Added: Options for configuring usage of new tricks:
    - Bomb Jump (renamed from Difficult Bomb Jump)
    - Bomb Slot without Bombs
    - Boost Jump
    - Combat
    - Difficult Movement
    - Extended Dash
    - Knowledge
    - Open Gates from Behind
    - Respawn Abuse
    - Screw Attack into Tunnels
    - Seeker Locks without Seekers
    - Single Room Out of Bounds
    - Standable Terrain

-   Changed: The following trick level difficulties were renamed:
    - Trivial -> Beginner
    - Easy -> Intermediate
    - Normal -> Advanced
    - Hard -> Expert
    - Minimal Checking -> Minimal Logic

-   Changed: Replaced Beginner Friendly with Starter Preset, which is now the default preset.

-   Fixed: Energy Tanks can now properly be used as progression.

### Hints

-   Added: Relative hints, where an item is described as being some rooms away from another item or room.

-   Added: Guaranteed hints which tells in which areas (Agon Wastes, Ing Hive, etc) contains the keys for each of your dark temples.
    These hints are placed purely randomly, similarly to the guaranteed Temple Bosses hints.

-   Added: Free hint spots after generation now prefer items from late in progression instead of pure random.

-   Removed: Hints with green item names/joke item names have been removed.

-   Removed: Temple Keys are no longer hinted by progression-based Luminoth lore hints.

-   Changed: All games now have precisely 2 joke hints, which no longer randomly replace a progression hint.

-   Changed: Hints from keybearer corpses now uses a broader category, which leaves unclear if it's an expansion or not.

### GUI

-   Added: An automatic item tracker based on a Dolphin running on the same computer or a special Nintendont build on the same Wifi.

-   Added: A dark theme has been added. It can be toggled in the Advanced menu.

-   Added: Requirements in the logic database can now use templates of requirements, allowing for easy re-use.

-   Added: Data Editor can now edit all fields of a node, from type, name and all type specific fields.

-   Added: Data Visualizer and Editor now can operate in the included database for Prime 1 and 3.

-   Added: The Data Editor now displays a warning if you're closing with unsaved changes.

-   Added: Randovania can generate a game by importing permalinks directly from a race on racetime.gg.

-   Added: Some tricks now have a description on the Trick Details popup.

-   Fixed: Some complex combination of requirements with different depths now are displayed correctly.

-   Fixed: The Data Visualizer no longer opens behind the Customize Preset window when using the Trick Details popup.

-   Changed: After generating a game, the details shows up in a new window instead of in a new tab.

-   Changed: In game details, the permalink is now placed inside a line edit, so the window doesn't stretch with long permalinks.

-   Changed: All cosmetic game changes are now configured in the same dialog as the in-game options.

### Quality of Life

-   Added: A button in the Open menu now opens the folder where previously generated games are placed.

-   Added: Charge Beam and Scan Visor now use their respective models in game instead of Energy Transfer Module.

-   Added: The rate of healing for Safe Zones is now configurable.

-   Fixed: Removed Aerie Access and Credits from possible starting locations.

-   Changed: The Mission Final screen now includes the seed hash instead of Permalink, as many permalinks are bigger than the screen.

-   Changed: The elevator scan now includes the world of the connected area.

### Internals/Developer

-   Added: Energy Tanks have doubled weight for the generator.

-   Added: It's now possible to set the default spawn point of an area.

-   Fixed: Fixed solver when an event only connects to a pickup, but that pickup has connections from other nodes.

-   Fixed: The Data Editor no longer errors when saving after creating a new node.

-   Fixed: Certain combinations of item requirements with damage requirements weren't being processed correctly.

-   Fixed: Duplicated requirements are now properly removed when simplifying requirements.

-   Fixed: Exclude from Room Randomizer is now properly set, restoring many logic paths.

-   Changed: Better error messages when there are references to unknown resources in the database.

-   Changed: The `database` command is no longer a subcommand of `echoes`. It also has the `--game` argument to choose which database to use.

-   Changed: The `_locations_internal` field is no longer needed for .rdvgame files.

### Logic Database changes

#### Added

-   General:
    - Methods to open all Seeker Missile Doors with Screw Attack (Advanced and above).
    - Method to activate most Bomb Slots without Bombs (Advanced and above).
    - Dark/Light/Annihilator doors and Dark/Light portals require either ammo or Charge Beam.

-   Sanctum, method to fight Emperor Ing without Spider Ball (Hypermode).

-   Transport A Access, method of reaching Temple Transport A door with a Wall Boost (Advanced and above).

-   Abandoned Base, method of reaching portal with Space Jump and Screw Attack (Intermediate and above).

-   Accursed Lake, method of collecting the item and leaving with Morph Ball, Light Suit, Gravity Boost, and Reverse Air Underwater (Advanced and above).

-   Hall of Honored Dead, method of leaving through the Morph tunnel without Space Jump (Expert and above).

-   Industrial Site, method of opening the gate to Hive Access Tunnel from behind with just Charge Beam (Intermediate and above).

-   Ing Windchamber, method of completing the puzzle with Power Bombs instead of Bombs (Beginner and above).

-   Landing Site, method of reaching Service Access door:
    - With Bombs and Screw Attack (Intermediate and above).
    - With Space Jump and Bomb Space Jump (Intermediate and above).

-   Meeting Grounds, method of reaching the tunnel with Space Jump and a Bomb Space Jump (Intermediate and above).

-   Temple Assembly Site:
    - Methods of reaching Dynamo Chamber door with a Bomb Jump (Beginner and above), a Dash (Intermediate and above), or a Roll Jump (Advanced and above).
    - Methods of reaching the portal without moving the light block with Single Room Out of Bounds and either Screw Attack or Space Jump (Expert and above).
    - Method of leaving from the portal with Single Room Out of Bounds and Screw Attack (Expert and above).

-   Windchamber Gateway:
    - Method of reaching the item with a Boost Jump (Advanced and above) and returning with an Extended Dash (Expert and above).
    - Method of reaching Path of Eyes door from Grand Windchamber door with an Extended Dash (Advanced and above).

-   Bioenergy Production, method to reach Storage C door or item from top level with Extended Dash (Expert and above).

-   Central Station Access/Warrior's Walk, method of climbing the ledge with an Instant Unmorph Jump (Hypermode).

-   Crossroads, method to reach the item from the half pipe with just Screw Attack (Advanced and above).

-   Dark Transit Station, method to reach the ledge from Duelling Range with a Bomb Jump (Beginner and above).

-   Portal Access, method of crossing to Judgement Pit using Screw Attack without Z-Axis (Beginner and above).

-   Doomed Entry, method to climb room with Space Jump and Screw Attack (Beginner and above).

-   Feeding Pit:
    - Method of reaching Ing Cache 1 door with Space Jump and Screw Attack (No Tricks and above).
    - Method of climbing to Watering Hole door without any items (Expert and above).
    - Method of escaping the pool using Light Suit and a Bomb Space Jump no Space Jump or Gravity Boost (Hypermode)

-   Main Reactor, method of reaching Dark Samus 1 fight from Ventilation Area A door with Space Jump, Bombs, and a Bomb Space Jump (Intermediate and above).

-   Mining Station B:
    - Method to climb to the Seeker door without Morph Ball and with Space Jump (Beginner and above).
    - Method to reach the portal without breaking the rock with Single Room Out of Bounds and Screw Attack (Expert and above).

-   Sandcanyon, method to reach the item with Space Jump and Single Room Out of Bounds (Expert and above).

-   Transport Center/Crossroads, method to climb the halfpipe with Space Jump (Advanced and above).

-   Abandoned Worksite:
    - Method of reaching the item with a Bomb Space Jump without Space Jump (Advanced and above).
    - Method of reaching the tunnel from Forgotten Bridge with a Slope Jump (Intermediate and above).

-   Catacombs:
    - Method to reach the Bomb Slot with Air Underwater and Screw Attack (Advanced and above).
    - Method to reach Transit Tunnel East with a Combat/Scan Dash (Advanced and above).
    - Method to reach the portal with Screw Attack (Intermediate and above).
    - Method to reach Transit Tunnel East/South with Morph Ball, Gravity Boost, and Reverse Air Underwater (Advanced and above).
    - Method to reach Transit Tunnel South with Jump Off Enemy (Advanced and above).

-   Dark Arena Tunnel, method of reaching either door with Screw Attack and Single Room Out of Bounds (Advanced and above).

-   Dark Forgotten Bridge:
    - Method to perform the gate clip to Dark Falls/Dark Arena Tunnel with a Ledge Clip Jump (Hypermode).
    - Method to reach Bridge Center from Putrid Alcove door with only Scan Visor (Advanced and above).
    - Method to reach Brooding Ground door from the bridge before rotating and with an Extended Dash (Expert and above).

-   Forgotten Bridge:
    - Method to reach Abandoned Worksite door from the bridge before rotating and with an Extended Dash (Expert and above).
    - Method to reach Bridge Center with Morph Ball, Gravity Boost, and Reverse Air Underwater (Advanced and above).

-   Gathering Hall:
    - Method to reach the Kinetic Orb Cannon with Gravity Boost and Bombs (Expert and above) or Gravity Boost and Space Jump (Beginner and above).
    - Method to reach Transit Tunnel South from Transit Tunnel West with Morph Ball, Gravity Boost, and Reverse Air Underwater (Advanced and above).
    - Method to reach the Spider Ball tracks with Morph Ball, Gravity Boost, and Reverse Air Underwater (Advanced and above).
    - Methods to escape the halfpipe after draining the water with Space Jump and Bomb Space Jump or Space Jump and Screw Attack (Advanced and above).

-   Great Bridge, method of reaching the lower Temple Access door from Path of Roots door with Screw Attack and Slope Jump (Intermediate and above).

-   Main Hydrochamber/Hydrodynamo Station, methods to climb rooms without Gravity Boost and with Air Underwater (Advanced and above), Space Jump, and Screw Attack (Hypermode).

-   Meditation Vista, methods of reaching the item with a Boost Jump (Advanced and above), Roll Jump (Expert and above), or Extended Dash (Hypermode).

-   Path of Roots, method of reaching the item using:
    - Morph Ball, Bombs and Space Jump (Advanced and above).
    - Morph Ball, Gravity Boost, and Reverse Air Underwater (Advanced and above).
    - Morph Ball, Bombs, and Standable Terrain (Hypermode).

-   Plaza Access, method of reaching the doors and the item with Screw Attack and Single Room Out of Bounds (Advanced and above).

-   Portal Chamber (Light World), method of reaching the portal from Torvus Lagoon door with Screw Attack and Single Room Out of Bounds (Advanced and above).

-   Putrid Alcove, method of getting the item and leaving without any items (Expert and above).

-   Sacrificial Chamber, method of crossing gap to Sacrificial Chamber Tunnel with Extended Dash (Expert and above).

-   Torvus Grove, method of climbing the room without Boost Ball (Expert and above).

-   Torvus Plaza:
    - Method of getting the item without Boost Ball and/or Spider Ball (Advanced and above).
    - Method of leaving the room with Space Jump and Bombs (Advanced and above).

-   Torvus Temple, method of reaching the pirate fight from the lower level with Screw Attack and Single Room Out of Bounds (Advanced and above).

-   Training Chamber:
    - Method to exit the spinner with Power Bombs instead of Bombs (Beginner and above).
    - Method to climb to the top of the statue with Gravity Boost and Bombs (Intermediate and above).
    - Method to climb to the top of the statue with Space Jump, Scan Dash, and Underwater Dash (Advanced and above).
    - Method to climb to the top of the statue with Space Jump and Extended Dash (Expert and Above).

-   Underground Tunnel, method to access Torvus Temple from Torvus Grove with Screw Attack (Expert and above).

-   Undertemple, method to have PB Guardian break PB door using bombs (Advanced and above).

-   Undertemple Access, method of reaching the item using Screw Attack and Jump Off Enemy (Hypermode).

-   Venomous Pond, method to reach the key from the Save Station with Screw Attack and Standable Terrain (Beginner and above).

-   Aerial Training Site, methods to cross the room from various nodes with Dashes, Roll Jumps, and Extended Dashes (Intermediate/Expert and above).

-   Aerie, method of collecting the item:
    - Without entering the Dark World (Expert and above).
    - With only Screw Attack (Beginner and above).

-   Dynamo Access, method to cross over the Spider Track with Space Jump and Standable Terrain (Beginner and above).

-   Dynamo Works:
    - Method of collecting the item with a Roll Jump and Instant Morph (Expert and above).
    - Method of reaching the upper door with a Bomb Space Jump (Beginnner and above).

-   Grand Abyss, methods of crossing the gap with Boost Jump (Advanced and above) or Extended Dash (Expert and above).

-   Hall of Combat Mastery:
    - Method of collecting the item with a Wall Boost (Expert and above).
    - Methods of reaching the item, and skipping the Spider Track to and from Central Area Transport East with Screw Attack (Intermediate and above).

-   Hive Entrance, method of reaching the Flying Ing Cache with Screw Attack and Single Room Out of Bounds (Hypermode).

-   Hive Dynamo Works:
    - Method of collecting the Flying Ing Cache item and leaving with Space Jump and Scan Visor (Advanced and above).
    - Method of reaching the Flying Ing Cache from portal side and vice versa with Screw Attack and Single Room Out of Bounds (Expert and above).

-   Hive Summit, method of reaching the portal:
    - With Space Jump and Standable Terrain (Intermediate and above).
    - With Space Jump, Boost Ball, Boost Jump, and Out of Bounds (Expert and above).

-   Hive Temple:
    - Method of fighting Quadraxis with Power Bombs instead of Bombs (Beginner and above).
    - Methods of leaving the room without Spider Ball after Quadraxis with Boost Ball or Space Jump (Hypermode).

-   Judgment Drop, method of reaching the portal with Space Jump and Single Room Out of Bounds (Expert and above).

-   Main Research, method of fighting Caretaker Drone without Bombs (Expert and above).

-   Reactor Core, method of reaching the item with only Space Jump (Expert and above).

-   Sanctuary Entrance, method to reach the cannon to the item with only Morph Ball, Spider Ball, and Power Bombs (Advanced and above).

-   Vault Attack Portal, method to cross either direction with just Screw Attack (Expert and above).

-   Watch Station, method of accessing the Spider Ball track to Watch Station Access door and Sentinel's Path door and back with an Instant Morph (Intermediate and above).

-   Watch Station Access, methods to cross the pit in either direction using:
    - Boost Ball and Boost Jump (Advanced and above).
    - Space Jump, Scan Visor, and Scan Dash (Advanced and above).

-   Workers Path, method of crossing the room from Sanctuary Temple with a Boost Jump (Advanced and above).

#### Fixed

-   Scan Visor Requirements:
    - Dash Requirements in many rooms
    - Grand Abyss Bridge terminal
    - Sand Processing item
    - Staging Area terminal
    - Torvus Lagoon terminal
    - Trooper Security Station Event coming from Communication Area
    - Various Dash Requirements

-   Dark Aether Damage Requirements have been added to every room in the Dark World.

-   Morph Ball requirements added to Morph Ball Doors and various rooms.

-   Invisible Objects and Dark Visor Requirements:
    - Screw Attack without Space Jump in Unseen Way (Intermediate and above)
    - Screw Attack without Space Jump in Phazon Grounds (Advanced and above)

-   Entrance to Agon Map Station now requires Bombs, Power Bombs, or Boost Ball if coming from either direction, or Screw Attack and Space Jump as well if coming from Mining Plaza.

-   Added Charge Beam and Beam Ammo Requirements to Profane Path and Sentinel's Path.

-   Sand Processing:
    - Now requires items to climb the room before draining the sand: Space Jump, with a Bomb Jump (Beginner and above) or with Screw Attack (Intermediate and above)
    - Screw Attacking into the tunnel is now Expert (from Hypermode).

-   Portal Site:
    - Now does not require the gate open to enter from Portal Access.
    - Now does not require the gate closed to enter from Crossroads.

-   Service Access now properly includes Wall Boost to Meeting Grounds from Landing Site on Advanced.

#### Changed

-   Many nodes with missing requirements have been updated/cleaned up.

-   Simplified nodes in many rooms for ease of logic navigation.

-   Various tricks have been changed to more accurately represent the required method.

-   Abandoned Base, Bomb Jump to transport is now Advanced (from Intermediate).

-   Accursed Lake, Dash to Safe Zone from Flying Ing Cache is now Intermediate (from Beginner).

-   Communication Area:
    - Standable Terrain to reach the item is now Beginner (from Intermediate).
    - Screw Attack without Space Jump to reach Storage Cavern A is now Beginner (from Intermediate).
    - Double Bomb Jump up Standable Terrain is now Intermediate (from Advanced).

-   GFMC Compound, Extended Dash to reach the item on the Ship without Space Jump is now Expert (from Hypermode).

-   Grand Windchamber, reaching the pickup with Terminal Fall Abuse after solving the Ing Windchamber puzzle is now Beginner (from Intermediate).

-   Path of Eyes, Bomb Jumps to get over Light blocks are now Beginner (from Intermediate).

-   Service Access, crossing upper tunnel without Boost Ball is now Advanced (from Intermediate).

-   Temple Assembly Site, method to reach the item with Screw Attack is now Beginner (from Intermediate).

-   Agon Temple, Slope Jumps to skip the fight barriers are now Beginner (from Advanced).

-   Battleground, climbing to top safe zone via Standable Terrain is now Beginner (from Intermediate).

-   Central Mining Station, Scan Dash to upper level from Central Station Access is now Expert (from Advanced).

-   Command Center Access, exiting tunnel without Space Jump is now Beginner (from Intermediate).

-   Doomed Entry, Slope Jump to reach the upper level from the portal is now Beginner (from Intermediate).

-   Double Path, crossing lower path without Space Jump is now Beginner (from Intermediate).

-   Feeding Pit, method to climb to Watering Hole with just Screw Attack is now Beginner (from Intermediate).

-   Mining Plaza, climbing the room with Screw Attack is now Beginner (from Intermediate).

-   Mining Station A, reaching Front of Lore Scan from Room Center with a Bomb Jump is now Intermediate (from Advanced).

-   Mining Station B:
    - Reaching Transit Station door from room center with Screw Attack after opening the portal is now Intermediate (from Hypermode).
    - Reaching the bomb slot to open the portal with Standable Terrain and Screw Attack is now Intermediate (from Advanced).
    - Reaching the bomb slot to open the portal with Slope Jump and Space Jump is now Advanced (from Expert).

-   Portal Access, returning from Judgment Pit without Space Jump is now Beginner (from Intermediate).

-   Trial Grounds, Standable Terrain to reach the door from the portal is now Beginner (from Intermediate).

-   Catacombs, reaching the portal with Morph Ball and Reverse Air Underwater is now Advanced (from Expert).

-   Crypt, Bomb Jump to Laser Platfrom from bottom Safe Zone is now Beginner (from Intermediate).

-   Forgotten Bridge, reaching Bridge Center with Bombs and Screw Attack is now Intermediate (from Advanced).

-   Gathering Hall:
    - Reaching Transit Tunnel South/West Doors from top door with Morph Ball and Roll Jump is now Expert (from Advanced).
    - Reaching Transit Tunnel East with Spider Ball and Boost Ball is now Beginner (from Intermediate).

-   Great Bridge:
    - Slope Jumps to reach Map Station from Bottom Level and from Map Station to Upper Level are now Beginner and Intermediate (from Intermediate and Advanced, respectively).
    - Bomb Space Jump with Space Jump to reach the Translator Gate is now Advanced (from Expert).

-   Poisoned Bog, reaching Portal Chamber door with just Screw Attack is now Advanced (from Intermediate).

-   Torvus Lagoon, reaching Portal Chamber from Temple Transport Access is now Intermediate (from Advanced).

-   Training Chamber, Standable Terrain to reach Fortress Transport Access from Top of Statue and back is now Beginner (from Intermediate).

-   Venomous Pond, reaching the key from the Save Station with Screw Attack is now Beginner (from Intermediate).

-   Aerial Training Site, Screw Attack at Z-Axis from Central Hive Area West door to the portal or Temple Security Access door is now Intermediate (from Advanced).

-   Dynamo Access, crossing over the Spider Track with a Slope Jump is now Beginner (from Intermediate).

-   Hall of Combat Mastery, Instant Morph tricks to the item and Central Area Transport East and back are now Advanced (from Intermediate).

-   Hive Dynamo Access, opening Echo Gate from behind is now Beginner (from Intermediate).

-   Hive Dynamo Works:
    - Reaching the Seeker Lock Safe Zone from Hive Dynamo Access door with Terminal Fall Abuse is now Beginner (from Intermediate).
    - Reaching the Flying Ing Cache from the tunnel with Screw Attack is now Beginner (from Intermediate).
    - Reaching the Flying Ing Cache from the tunnel and back with Standable Terrain is now Intermediate (from Advanced).
    - Opening the Seeker Lock from behind is now Beginner (from Intermediate).

-   Hive Summit, Standable Terrain to reach portal inside glass area is now Beginner (from Intermediate).

-   Hive/Temple Access, reaching the upper door with Screw Attack at Z-Axis is now Beginenr (from Intermediate).

-   Transit Station, reaching the top portal with Screw Attack is now Beginner (from Intermediate).

-   Vault:
    - Terminal Fall abuse to reach Grand Abyss door from bridge portal with Space Jump is now Beginner (from Intermediate).
    - Reaching the Bomb Slot with Screw Attack from the bridge portal is now Beginner (from Intermediate).

-   Watch Station, Screw Attack at Z-Axis from Watch Station door to Sentinel's Path door is now Beginner (from Intermediate).

-   Watch Station Access, reaching the Watch Station door from the pickup with just Screw Attack is now Beginner (from Intermediate).

## [1.2.2] - 2020-06-06

-   Changed: Re-organized the tabs in the preset customization window

-   Changed: The reset map tracker menu action is now visible on non-windows platforms.

-   Fixed: Exporting ISOs with Menu Mod should now work on macOS.

## [1.2.1] - 2020-05-30

-   Added: Randovania releases now includes a packages for macOS.

## [1.2.0] - 2020-05-25

-   *Major* - Added: The text of the scan that unlocks an elevator now includes the
    elevators destination.

-   *Major* - Added: Translator gates can be configured as Unlocked: the hologram will be invisible and can be scanned
    without any translator.

-   *Major* - Added: The default in-game options can now be configured from Randovania.

-   *Major* - Added: How much ammo each beam uses to shoot uncharged, charged and charge combos is now configurable,
    along with the ammo it uses.

-   *Major* - Changed: The database now uses a new format which allows for any combination of "Or"/"And" statements.
    The Data Visualizer and Editor were both updated to take advantage of this.

-   Added: An option to connect Sky Temple Gateway directly to the credits, skipping the final bosses.

-   Added: How much energy you get for each Energy Tank is now configurable.

-   Added: The in-game Hint System has been removed. The option for it remains, but does nothing.

-   Changed: The spoiler log now lists the order in which items where placed, with their location and hints,
    instead of a detailed playthrough for completion.

-   Changed: The logbook entries that contains hints are now named after the room they're in, with the categories
    being about which kind of hint they are.
    KNOWN ISSUE: While scanning something, the categories that show up are incorrect.

-   Added: Open -> Trick Details menu entry, similar to what's available in the
    Trick Level tab when customizing a preset.

-   Added: Play -> Import game file, to load spoiler logs.

-   Added: The "Heals?" checkbox in the database editor now works.

-   Added: The permalink import dialog now shows an error message for invalid permalinks.

-   Changed: One-way elevators now have a chance of warping to credits.

-   Changed: Clarified that the item from Space Jump Guardian and Power Bomb Guardian
    must be collected for the appropriate events to be triggered.

-   Changed: In Menu Mod, the list of rooms to warp to is now sorted.

-   Changed: The export-areas command line option now outputs details about requirements for each area.

-   Internal: A human-readable copy of the database is now kept next to the database file, for easier diffs.

-   Fixed: Debug logs can no longer be enabled for non-spoiler permalinks.

-   Added: Missile Expansions have a 1/8192 chance of using Dark Missile Trooper model.

-   Fixed: Progress bar no longer goes to an indefinite status when generation fails.

-   Added: Checkbox for automatically exporting a spoiler log next to the ISO.

-   Fixed: Only the last digit of the game id is changed, instead of the full game id.

### Logic Database changes

-   Fixed: Staging Area is now correctly considered a dark world room.

-   Fixed: The Ing Cache in Dark Oasis now requires Power Bombs.

-   Fixed: Bioenergy Production correctly requires Scan Visor for connections using the racks.

-   Added: In Bioenergy Production, method of reaching the Storage C door with Space Jump and Screw Attack (Easy and above)

-   Added: In Bioenergy Production, method of reaching the Storage C door using a roll jump (Normal and above).

-   Added: In Bioenergy Production, method of reaching the Ventilation Area B door using Screw Attack without Space Jump (Normal and above).

-   Added: In Bioenergy Production, additional upper level connections using Space Jump and Screw Attack.

-   Added: In Sandcanyon, method of reaching the center platform using a roll jump and boost ball (Hard and above).

-   Changed: In Command Center Access, the wall boosts to reach the lower Central Mining Station and Command Center doors from the morph ball tunnel are now Normal difficulty (from Hard).

-   Changed: In Portal Chamber (both light and dark Torvus) , all wall boosts are now Normal difficulty (from Hard).

-   Changed: In Undertransit Two, all wall boosts are now Easy difficulty (from Hard).

-   Changed: In Temple Security Access, all wall boosts are now Normal difficulty (from Hard).

-   Changed: In Watch Station, all wall boosts are now Normal difficulty (from Hard).

-   Added: In Watch Station, a wall boost method of reaching the Watch Station Access door from the Sentinel's Path door using Spider Ball and Boost Ball (Normal and above).

-   Changed: In Service Access, methods using a wall boost to reach the Meeting Grounds door from the upper Morph Ball tunnel are now Normal difficulty (from Hard).

-   Changed: In Great Bridge, the wall boost to reach the lower Temple Access Door from the Path of Roots door is now Easy difficulty (from Hard).

-   Changed: In Transit Tunnel East, the wall boost to reach the Training Chamber door from the Catacombs door is now Easy dififculty (from Hard).

-   Changed: In Transit Tunnel South, all wall boosts are now Easy difficulty (from Hard).

-   Added: In Hall of Honored Dead, a method of obtaining the item with Power Bombs (Trivial and above).

-   Added: Many Light Ammo/Dark Ammo/Morph Ball/Charge Beam requirements.

-   Added: In Bioenergy Production, methods of reaching the item and the door to Ventilation Area B using a Bomb Space Jump and Screw Attack without Space Jump (Hypermode).

-   Fixed: Biostorage Station now requires Space Jump or Scan Visor to reach the upper level (No Tricks and above).

-   Changed: In Sand Processing, the method of reaching the item without Boost Ball requires the Bomb Space Jump trick, and no longer requires Screw Attack.

-   Added: In GFMC Compound, a method of reaching the ship item with Screw Attack (Normal and above).

-   Added: In Main Gyro Chamber, a method of reaching the bottom of the gyro area from the middle of the room with Screw Attack (Easy and above).

-   Changed: In Workers Path, Morph Ball Bomb is no longer required.

-   Changed: In Main Reactor, unlocking the gate no longer requires Space Jump, and is now Trivial difficulty (from Easy).

-   Added: In Landing Site, a method of reaching the door to Service Access using Morph Ball Bomb and a Slope Jump (Normal and above).

-   Added: Methods of climbing Central Station Access and Warrior's Walk using Screw Attack (Hard and above) and a wall boost (Hypermode).

-   Added: A method of opening the echo gate in Hive Dynamo Access from the Hive Gyro chamber side using Sonic Boom or Darkburst (Easy and above).

-   Changed: In Reliquary Grounds, the method of reaching the door to Ing Reliquary using Screw Attack is now Normal difficulty (from Hard).

-   Added: In Reliquary Grounds, a method of reaching the door to Ing Reliquary using Morph Ball Bomb and Screw Attack without Space Jump (Easy and above).

-   Added: In Phazon Pit, a method of reaching the door to Phazon Grounds using a roll jump and boost ball (Hard and above).

-   Changed: Climbing Hall of Stairs with Space Jump is now Trivial difficulty (from Easy).

-   Added: In Transport Center, a method of reaching the elevator door from the portal using Screw Attack without Space Jump (Trivial and above).

-   Added: In Mining Station A, a method to reach the Temple Access door using Screw Attack (Trivial and above).

-   Added: In Gathering Hall, a method to reach the Transit Tunnel South from the Gathering Access door using Space Jump (Easy and above).

-   Added: In Industrial Site, a method of opening the Industrial Site gate from the wrong side using a missile (Trivial and above).

-   Fixed: Removing the Aerial Training Site barrier requires Scan Visor.



## [1.1.1] - 2020-03-11

-   Added: The preset summary now includes if menu mod is enabled.

-   Fixed: The cursor no longer snaps to the end on all changes, in the permalink
    input field.

-   Fixed: "Starting Items" is now properly implemented in the preset summary.

-   Changed: "Custom Items" is now "Item Pool" in the preset summary, and lists all
    deviations from the standard item pool.

## [1.1.0] - 2020-03-10

-   Added: The pickup notice for a locked expansion is more clear of what's going on.

-   Added: The "Save ISO" dialog now remembers the last output directory used.

-   Added: A copy of the game file is automatically saved to
    `%LOCALAPPDATA%\Randovania\game_history` whenever a game is generated. There's no
    interface in Randovania to view this history.

-   Changed: The "Save Spoiler" button now provides a default name for the game file.

-   Changed: Shortened permalinks with customized starting locations.

-   Changed: Preset are now exported to `.rdvpreset` files, to avoid Discord truncating the
    file names.

-   Fixed: When changing a preset name, the cursor no longer moves to end after any change.

### Logic Database changes

-   Fixed: The pickup in Undertransit One now requires Power Bombs, to avoid soft locks.

-   Fixed: The second Portal Chamber is now correctly considered a Dark Torvus Bog room.

## [1.0.0] - 2020-02-09

-   *Major* - Added: Support for multiple presets of options, as well as saving your own presets.

-   *Major* - Changed: The user experience for creating a new game has been changed completely.

-   Added: Three new methods of shuffling elevators: *Two-way, unchecked*, *One-way, elevator room*
    and *One-way, anywhere*. The elevators tab has more details of how these work.

-   Added: Add a setting for how strict the damage requirements are.

-   Added: It's now possible to exclude locations from having any progression on them.

-   Added: You can choose an arbitrary number of locations to choose randomly from for starting location.

-   Changed: A Luminoth Lore scan is less likely to have hints for what was already accessible
    when that scan was found.

-   Changed: Power Bombs and Progressive Grapple are now slightly more likely to appear earlier.

-   Changed: The hints randomly assigned at the end of generation are less likely to be repeats.

-   Changed: Loading a new game will automatically clear any existing one.

-   Changed: Minimal Checking now also checks of Dark Agon Temple Keys and Dark Torvus Temple Keys.

-   Removed: The Progressive Launcher has been removed.

-   Removed: The settings for fixing the translator gates have been removed for now, to be re-added
    on a future "Advanced" tab.

-   Removed: The create-permalink command line argument has been removed.

### Logic Database changes

-   Fixed: Spider Guardian fight now requires Dynamo Works Quads Gone to be triggered.

-   Fixed: Boost Guardian now properly requires Bombs.

-   Added: Escaping Dark Torvus Arena with a BSJ, for Normal. (See #581).

-   Added: Activating the Industrial Site gate backwards, using charged Annihilator Beam, for Trivial. (See #582).

## [0.29.1] - 2019-10-01

-   Fixed: Fix AttributeError preventing major/minor randomization from working.

-   Fixed: Seeds where no progression is needed to finish should no longer fail to generate.

## [0.29.0] - 2019-10-01

-   *Major* - There is now an option for a major/minor split randomization mode, in which expansions and
    non-expansion items are shuffled separately.

-   *Major* - Changed: Item hints and Sky Temple Key hints now distinguish between the light and dark worlds.
    For example, the room in which Quadraxis resides will be shown as "Ing Hive - Hive Temple" rather than
    "Sanctuary Fortress - Hive Temple".

-   *Major* - Added: the "Invisible Objects" trick in places where a visor would otherwise be used to be able to see
    something (such as an invisible platform).

-   *Major* - Added: Title screen now shows a three-word representation of the seed hash.

-   Added: As an experimental feature, it is now possible to shuffle Power Beam, Charge Beam, Scan Visor and Morph Ball.
    These items use Energy Transfer Module model in game.

-   Added: You can now place a pickup that temporarily gives Cannon Ball when collected. It uses Boost Ball's model.

-   Changed: Some item categories were given clearer names:
    - Dark Agon Keys, Dark Torvus Keys, and Ing Hive Keys are now referred to as "red Temple Keys" instead of
    "Temple Keys".
    - Items that aren't keys or expansions are collectively referred to as "major upgrades" instead of "major items".
    - Red Temple Keys and Sky Temple Keys are now collectively referred to as "Dark Temple Keys" instead of "keys".

-   Fixed: "Beam combos" are now called "charge combos".

-   Changed: The hints acquired from keybearer corpses now clarify that the item is the one contained in a Flying
    Ing Cache.

-   Changed: Each hint for the items guarded by Amorbis, Chykka, and Quadraxis now contains the corresponding
    Guardian's name.

-   Changed: The hint for the vanilla Light Suit location now has special text.

-   Changed: Item names in hints are now colored orange instead of red.

-   Changed: Some hints were added, some removed, and some modified.

-   Changed: Item scans were slightly edited.

-   Changed: The Sky Temple Key hints no longer use ordinal numbers.

-   Added: The seed hash is shown in Randovania's GUI after patching is done.

-   Changed: Generation will now be retried more times before giving up.

-   Changed: Joke hints are now used at most once each when placing hints.

-   Changed: The generator is now more likely to fill the worlds evenly.

-   Fixed: Added proper default nodes for rooms that were missing one, allowing those rooms to be selected as the
    starting room.

-   Fixed: Minimal Checking now correctly handles progressive suit and grapple.

-   Fixed: Config files with invalid JSON are now correctly dealt with.

-   Changed: Improved the performance of the resolver considerably.

-   Added: In the data visualizer, the damage requirements now have more descriptive names.

-   Added: In the data visualizer, requirements are now described with simpler to understand terms.

-   Changed: Windows releases are now created with PyInstaller 3.5.

-   Changed: The generator is now more likely to fill the worlds evenly.

### Logic Database changes

-   Changed: All NTSC-specific tricks are now in logic. These are always in logic, since the fixes from other versions
    are patched out.

-   Changed: Screw Attacking without Space Jump Boots in Hive Temple is no longer required on No Tricks.

-   Changed: In Hive Temple, scan dashing to the door to Temple Security Access is now Hypermode difficulty,
    from Hard and above.

-   Changed: The method to get the Main Research item with only Spider Ball was removed.

-   Fixed: Using charged Light Beam shots to get the item in Hazing Cliff now requires 5 or more Light Ammo.

-   Added: Method to open the gate in Main Reactor with Space Jump Boots and Screw Attack.

-   Changed: Opening the barrier in Crypt with Screw Attack is now always Easy and above.

-   Added: Method to climb to the door to Crypt Tunnel in Crypt via a Bomb Space Jump (Normal and above).

-   Added: Method to open Seeker Launcher blast shields with four missiles, Seeker Launcher, and Screw Attack (Easy
    and above). Underwater, the trick Air Underwater is also required, and the difficulty is Normal and above.

-   Fixed: Dark world damage during the Quadraxis fight is now correctly calculated.

-   Fixed: Requirements for crossing Sacred Path were added.

-   Added: Method to cross gap in the upper level of Command Center using Screw Attack without Space Jump Boots
    (Trivial and above).

-   Added: In Central Mining Station, a method to get to upper door to Command Center Access using a
    Bomb Space Jump (Easy and above) and another using Space Jump Boots and Screw Attack (Easy and above).

-   Added: Methods to climb Mining Plaza using the Morph Ball Bomb (Trivial and above) and using Screw Attack
    without Space Jump Boots (Easy and above).

-   Changed: In Forgotten Bridge, the difficulty of scan dashing to the door to Abandoned Worksite or the portal to
    Dark Forgotten Bridge was lowered to Easy, from Normal.

-   Added: In Forgotten Bridge, a method to get to the door to Grove Access from the portal to Dark Forgotten Bridge
    using only Screw Attack (Easy and above).

-   Added: In Forgotten Bridge, a method to get to the door to Abandoned Worksite via a roll jump (Easy and above).

-   Added: In Forgotten Bridge, a method to get to the bridge center from the door to Grove Access via a scan dash
    (Easy and above).

-   Added: In Hydrodynamo Station, a method to get from the room's top to the door to Save Station B with Screw Attack
    without Space Jump Boots (Trivial and above).

-   Changed: Climbing Hydrodynamo Station with only Gravity Boost and before all three locks are unlocked is now
    Trivial difficulty (from No Tricks).

-   Changed: Getting to the three doors in the middle section of Hydrodynamo Station using Air Underwater is now
    Normal difficulty (from Hard).

-   Fixed: A method to get the item in the Sunburst location by abusing terminal fall now has a damage requirement.

-   Added: A method to get to the turret in Sanctuary Entrance with only Space Jump Boots and Screw Attack, even
    after the bridge is destroyed.

-   Fixed: Lowering the portal barrier in Hive Dynamo Works now requires five missiles.

-   Added: Methods to cross Hive Dynamo Works using a roll jump (Easy and above) and using Space Jump Boots and
    Screw Attack (No Tricks).

-   Added: In Hive Dynamo Works, a method to cross the gap from the door to Hive Dynamo Access by abusing terminal
    fall (Easy and above).

-   Changed: In Hive Dynamo Works, returning from the Flying Ing Cache location using Space Jump Boots and
    Screw Attack is now Trivial difficulty (from Easy).

-   Added: Method to cross Watch Station Access from the door to Main Gyro Chamber using a Bomb Space Jump and
    Screw Attack without Space Jump Boots (Normal and above).

-   Added: In Watch Station Access, method to get from the scan post to the door to Watch Station by bomb jumping
    (Trivial and above) and by using Screw Attack without Space Jump Boots (Easy and above).

-   Fixed: The instant morph into the Morph Ball tunnel in Hall of Honored Dead now lists the Instant Morph trick.

-   Added: Method to get into the Morph Ball tunnel in Hall of Honored Dead using Space Jump Boots and Screw Attack
    (Easy and above).

-   Added: In Phazon Site, methods to get to the door to Bitter Well and to remove the barrier using Screw Attack
    without Space Jump Boots (both Easy difficulty).

-   Changed: The method to go over the Training Chamber statue from the back using Boost Ball and Spider Ball is
    now Normal difficulty (from Hard).

-   Added: In Phazon Site, a method to get to the door to Bitter Well by bomb jumping (Trivial and above).

-   Added: Many connections in Sacrificial Chamber.

-   Added: A method to get to the door to Fortress Transport Access from the top of the statue in Training Chamber
    using only Space Jump Boots (Easy and above). Morph Ball is also required if the statue hasn't been moved.

-   Added: A method to get to the doors to Transit Tunnel West/East in Training Chamber using Air Underwater (Normal
    and above).

-   Fixed: The method to get to the top of the Training Chamber statue using Gravity Boost and Spider Ball now lists
    the Instant Morph trick.

-   Added: In Training Chamber, a method of getting to the top of the statue from the door to Fortress Transport Access
    using just Space Jump Boots (Easy and above).

-   Added: Many connections in Windchamber Gateway.

-   Added: Method to get from the Kinetic Orb Cannon to the door to Transit Tunnel West via Grapple Beam in
    Gathering Hall.

-   Fixed: The slope jump in Abandoned Base now has a damage requirement.

-   Added: Method of getting the Temple Assembly Site item with Screw Attack and without Space Jump Boots.

-   Changed: The slope jump to get to the item in Temple Assembly Site is now Normal difficulty (from Hard).

-   Fixed: Requirements for crossing Dynamo Access were added.

-   Added: In Landing Site, method of reaching the door to Service Access from the Save Station using Space Jump and
    Screw Attack (No Tricks and above).

-   Fixed: The Culling Chamber item now has a damage requirement.

-   Changed: The trick to shoot the Seeker targets in Hive Dynamo Works from the wrong side is now Easy (from Trivial).

-   Fixed: The Watch Station Access roll jump now has a damage requirement.

-   Changed: The Watch Station Access roll jump is now Normal (from Easy).

-   Fixed: Added missing Space Jump Boots requirement for a Bomb Space Jump in Mining Station B.

-   Added: Method to unblock the portal in Mining Station B without Scan Visor (Normal and above).

-   Added: Method to get to the Darkburst location in Mining Station B with just Space Jump Boots and Screw Attack,
    and without using slope jumps or bomb space jumps (Hypermode difficulty).

-   Added: Method to manipulate Power Bomb Guardian into opening the Power Bomb Blast Shield on the door to
    Undertemple Access, using Boost Ball (Normal and above).

-   Fixed: The method to open the Hydrodynamo Station Seeker door using Screw Attack without Seeker Launcher now
    requires Gravity Boost to not have been collected.

-   Added: Method to get to the portal in Mining Station B with Space Jump Boots and Screw Attack (Trivial and above).

-   Fixed: Transport A Access, Collapsed Tunnel, Dynamo Chamber, Trooper Security Station, Mining Station Access, and
    Portal Access A now correctly require Morph Ball.

-   Fixed: Elevator rooms with missing Scan Visor requirements now have them.

-   Fixed: Removed erroneously added method to cross Sanctuary Entrance with Screw Attack without Space Jump Boots.

-   Fixed: Going through Sacred Bridge on No Tricks now requires Scan Visor and Morph Ball when coming from GFMC
    Compound.

-   Added: Method to skip Scan Visor and Morph Ball using Space Jump Boots in Sacred Bridge, when coming from GFMC
    Compound (Easy and above).

-   Fixed: Added Scan Visor requirement in Temple Transport Access (Sanctuary).

-   Changed: Connections in Venomous Pond were redone.

-   Changed: Getting to the door to Dark Transit Station in Trial Grounds with no items is now Hard difficulty, from
    Easy.

-   Added: Methods to get to the door to Dark Transit Station in Trial Grounds with Screw Attack without Space Jump
    Boots (Easy and above) and with a Bomb Space Jump (Normal and above).

-   Fixed: Added missing requirements for the Dark Samus 3 and 4 fight.

-   Changed: Fighting Dark Samus 2 with only Echo Visor is now Trivial difficulty, from Easy.

-   Fixed: Power Bomb doors now require Morph Ball, and Super Missile doors now require Power Beam and Charge Beam.

-   Added: Method to destroy the second web in Hive Tunnel when going through the room backwards using Sonic Boom
    (Easy and above).

## [0.28.1] - 2019-06-14

-   Fixed: Resetting settings would leave the launchers' configuration in an invalid state.

## [0.28.0] - 2019-06-12

-   *Major* - Changed: The resolver now keeps track of current energy during resolution.
    This ensures you'll always have enough Energy Tanks for trips to Dark Aether.

-   *Major* - Added: Scanning a keybearer corpse provides a hint of what is in the matching Flying
    Ing Cache.

-   Added: The tracker now persists the current state.

-   Added: Some generation failures are now automatically retried, using the same permalink.

-   Added: Buttons to see what a difficulty unlocks that doesn't involve tricks at all.

-   Changed: Increased Hint Scan value for logic to the intended value from the previous
    change.

-   Changed: There's no more hints with joke locations.

-   Changed: The lore hint in Mining Station A is now able to be scanned from the room center.

-   Added: A warning is now displayed when trying to disable validation.

-   Fixed: Seeker Missile's included missiles now respect the "needs Missile Launcher"
    option.

-   Changed: Progressive Launcher is now disabled by default.

-   Fixed: Clicking the connection's link in the Data Visualizer should now always work.

-   Changed: Hint Locations page now has a more usable UI.

-   Changed: On No Tricks, the logic will ensure that you can get Missiles, Seeker Launcher, and either
    Grapple Beam or both Space Jump Boots and Screw Attack before fighting Chykka.

-   Added: Methods to cross Workers Path with Screw Attack.

## [0.27.1] - 2019-05-30

-   Fixed: Specific trick levels are now persisted correctly across multiple sessions.

## [0.27.0] - 2019-05-28

-   *Major* - Changed: Optimized the seed generation step. It should now take roughly
    half as long or even faster.

-   *Major* - Added: It's now possible to configure the difficulty on a per-trick basis.

-   *Major* - Added: It's now possible to check where a certain trick is used on each
    difficulty.

-   Added: Hint Scans are valued more by the logic, making Translators more likely.

-   Changed: Joke item and locations now have a `(?)` added to make then slightly more
    obvious they're not serious.

-   Changed: Average ammo provided per expansion is now shown with more precision.

-   Added: `randovania echoes database list-dangerous-usage` command to list all
    paths that require a resource to not be collected.

-   Added: Methods to get to Sunburst location by reaching the platform with the cannon
    with a scan dash (Normal and above) or with just Space Jump Boots (Easy and above).

-   Added: Method to leave and enter the arena in Agon Temple with only Space Jump Boots
    (Trivial and above to enter; Easy and above to leave).

-   Added: Method to get to Darkburst location in Mining Station B via a Bomb Space Jump
    and without Screw Attack (Easy and above).

-   Fixed: In Hydrodynamo Station, going from the door to Hydrodynamo Shaft to the door to
    Save Station B now always requires all three locks in Hydrodynamo Station to be unlocked.

-   Added: Method to cross Phazon Pit using a Bomb Space Jump (Easy and above).

-   Added: Method to open the Seeker door in Hydrodynamo Station without the Seeker Launcher,
    using Screw Attack and one missile (Hard and Above).

-   Changed: The Ing Windchamber puzzle now only requires four missiles instead of five.

-   Changed: The cannon in Sanctuary Temple Access now only requires four missiles to
    activate instead of five.

-   Changed: Sanctuary Temple Access now requires a way to defeat the Quad to get through.

-   Added: Support for damage requirements without exactly one damage reduction item.

-   Changed: Seed validation should run faster and with fewer errors now.

-   Added: Another joke hint.

-   Changed: Updated credits.

-   Fixed: Crossing Sanctuary Entrance via the Spider Ball Track now requires Boost Ball.

-   Added: Method to cross Sanctuary Entrance with Screw Attack and without Space Jump Boots
    (Trivial and above).

-   Added: Method to cross Sanctuary Entrance, from the door to Power Junction to the door to
    Temple Transport Access, with Spider Ball and Power Bombs (Easy and above).

-   Fixed: The method to get the Sanctuary Entrance item without Spider Ball now requires
    Spider Guardian to not have been defeated.

-   Added: Method to get to and use the Vigilance Class Turret in Sanctuary Entrance using
    Space Jump Boots, Screw Attack, and Spider Ball. Spider Ball isn't required if Spider
    Guardian hasn't been defeated.

-   Fixed: In Sanctuary Entrance, going up the Spider Ball Track near the lore scan via the
    intended method now requires Boost Ball and the Morph Ball Bomb.

-   Added: Methods to go up the Spider Ball Track near the lore scan in Sanctuary Entrance
    with Spider Ball and only one of the following items:
    - Morph Ball Bomb (Trivial and above);
    - Boost Ball (Trivial and above);
    - Space Jump Boots (Easy and above).

-   Changed: In Sanctuary Temple, getting to the door to Controller Access via scan dashing
    is now Hard and above, from Normal and above.

-   Added: A tab with all change logs.

## [0.26.3] - 2019-05-10

-   Changed: Tracker now raises an error if the current configuration is unsupported.

-   Fixed: Tracker no longer shows an error when opening.

## [0.26.2] - 2019-05-07

-   Fixed: An empty box no longer shows up when starting a game with no
    extra starting items.

-   Fixed: A potential crash involving HUD Memos when a game is randomized
    multiple times.


## [0.26.1] - 2019-05-05

-   Fixed: The in-app changelog and new version checker now works again.

-   Fixed: Patching with HUD text on and using expansions locked by major item now works.

-   Changed: Missile target default is now 175, since Seeker Launcher now defaults to
    giving 5 missiles.


## [0.26.0] - 2019-05-05

-   **MAJOR** - Added: Option to require Missile Launcher and main Power Bombs for the
    respective expansions to work.

-   **MAJOR** - Added: Option to change which translator each translator gate in the
    game needs, including choosing a random one.

-   **MAJOR** - Added: Luminoth Lore scans now includes hints for where major items
    are located, as well as what the Temple Guardians bosses drop and vanilla Light Suit.

-   Added: Welcome tab, with instructions on how to use Randovania.

-   Added: Option to specify how many items Randovania will randomly place on your
    starting inventory.

-   Added: Option to change how much damage you take from Dark Aether when using
    Varia Suit and Dark Suit.

-   Added: Progressive Launcher: a progression between Missile Launcher and Seeker Launcher.

-   Changed: Logic considers the Translator Gates in GFMC Compound and Torvus Temple
    to be up from the start, preventing potential softlocks.

-   Changed: Escaping Main Hydrochamber after the Alpha Blogg with a Roll Jump is
    now Hard and above, from Easy and above.

-   Changed: The no-Boost return method in Dark Arena Tunnel is now Normal and above only.

-   Changed: The Slope Jump method in Great Bridge for Abandoned Worksite is now Hard
    and above, from Normal.

-   Changed: Crossing the statue in Training Chamber before it's moved with Boost and
    Spider is now Hard and above, from Hypermode.

-   Added: Option to disable the Sky Temple Key hints or to hide the Area name.

-   Changed: The location in the Sky Temple Key hint is now colored.

-   Changed: There can now be a total of 99 of any single Major Item, up from 9.

-   Changed: Improved elevator room names. There's now a short and clear name for all
    elevators.

-   Changed: The changed room names now apply for when elevators are vanilla as well.

-   Fixed: Going from randomized elevators to vanilla elevators no longer requires a
    clean unpack.

-   Added: `randovania echoes database list-resource-usage` now supports all types of
    resources.

-   Added: `list-resource-usage` and `list-difficulty-usage` now has the `--print-only-area`
    argument.

-   Changed: Areas with names starting with !! are now hidden in the Data Visualizer.

-   Added: Docks and Elevators now have usable links in the Data Visualizer. These links
    brings you to the matching node.

-   Added: The message when collecting the item in Mining Station B now displays when in
    the wrong layer.

-   Added: A warning now shows when going on top of the ship in GFMC Compound before
    beating Jump Guardian.

## [0.25.0] - 2019-03-24

-   Changed: Reworked requirements for getting the Missile in Crossroads from the doors. You can:
    - On Normal and above, with Boost, Bombs, Space Jump and Screw Attack
    - On Hard and above, with Bombs, Space Jump and Screw Attack
    - On Hypermode, with Bombs and Space Jump

-   Changed: Logic requirements for Dark Samus 2 fight are now the following:
    - On all trick levels, Dark Visor
    - On Easy and above, Echo Visor
    - On Normal and above, no items

-   Changed: The Slope Jump in Temple Assembly Site is now Hard and above, from Normal and above.

-   Changed: All occurrences of Wall Boost are now locked behind Hard or above.

-   Added: Added method to get the Power Bomb in Sanctuary Entrance with just Space Jump
    and Screw Attack. (See [#29](https://github.com/randovania/randovania/issues/29))

-   Added: Added method to cross Dark Arena Tunnel in the other direction without Boost.
    (See [#47](https://github.com/randovania/randovania/issues/47))

-   Added: Basic support for running Randovania on non-Windows platforms.

-   Added: You can now create Generic Nodes in the Data Editor.

-   Changed: Drop down selection of resources are now sorted in the Data Editor.

-   Changed: Shareable hash is now based only on the game modifications part of the seed log.

-   Fixed: Python wheel wasn't including required files due to mising \_\_init__.py

-   Fixed: error when shuffling more than 2 copies of any Major Item

-   Fixed: permalinks were using the the ammo id instead of the configured

## [0.24.1] - 2019-03-22

-    **MAJOR**: New configuration GUI for Major Items:
     - For each item, you can now choose between:
        - You start with it
        - It's in the vanilla location
        - It's shuffled and how many copies there are
        - It's missing
     - Configure how much beam ammo Light Beam, Dark Beam and Annihilator Beam gives when picked.
        - The same for Seeker Launcher and missiles.

-    **MAJOR**: New configuration GUI for Ammo:
     - For each ammo type, you choose a target total count and how many pickups there will be.

        Randovania will ensure if you collect every single pickup and every major item that gives
        that ammo, you'll have the target total count.

-    **MAJOR**: Added progressive items. These items gives different items when you collect then,
        based on how many you've already collected. There are two:
     - Progressive Suit: Gives Dark Suit and then Light Suit.
     - Progressive Grapple: Gives Grapple Beam and then Screw Attack.

-    **MAJOR**: Add option to split the Beam Ammo Expansion into a Dark Ammo Expansion and
        Light Ammo Expansion.

        By default there's 10 of each, with less missiles instead.


-    **MAJOR**: Improvements for accessibility:
     - All translator gates are now colored with the correct translator gate color they need.
     - Translators you have now show up under "Visors" in the inventory menu.
     - An option to start the game with all maps open, as if you used all map stations.
     - An option to add pickup markers on the map, that identifies where items are and if
        you've collected them already.
     - When elevators are randomized, the room name in the map now says where that elevator goes.
     - Changed the model for the Translator pickups: now the translator color is very prominent and easy to identify.

-    Added: Option to choose where you start the game

-    Added: Option to hide what items are, going from just changing the model, to including the
    scan and even the pickup text.

     You can choose to replace the model with ETM or with a random other item, for even more troll.

-    Added: Configure how many count of how many Sky Temple Keys you need to finish the game

-    Changed: Choosing "All Guardians" only 3 keys now

-    Changed: Timeout for generating a seed is now 5 minutes, up from 2.

0.24.0 was a beta only version.

## [0.23.0] - 2019-02-10

-   Added: New option to enable the "Warp to Start" feature.
-   Added: A "What's new" popup is displayed when launching a new version for the first time.
-   Fixed: changed text in Logic Settings to mention there _are_ hints for Sky Temple Keys.
-   Changed: Updated Claris' Randomizer, for the following fixes:
    -   Added the ability to warp to the starting room from save stations (-t).
    -   Major bug fix: The game will no longer immediately crash when not playing with Menu Mod.

## [0.22.0] - 2019-02-06

-   Changed: "Faster credits" and "Skip item acquisitions popups" are no longer included in permalinks.
-   Changed: Updated Claris' Randomizer, for the following fixes:
    -   Fixed an issue with two of the Sky Temple Key hints being accidentally switched.
    -   FrontEnd editing now works properly for PAL and Japanese versions.
    -   Attract video removal is now integrated directly into the Randomizer.
    -   Getting the Torvus Energy Controller item will no longer block you from getting the Torvus Temple item.

## [0.21.0] - 2019-01-31

-   **Major**: now using Claris' Randomizer version 4.0. See [Changelog](https://pastebin.com/HdK9jdps).

-   Added: Randovania now changes the game id to G2ME0R, ensuring it has different saves.
-   Added: Game name is now changed to 'Metroid Prime 2: Randomizer - SEEDHASH'. Seed hash is a 8 letter/number
      combination that identifies the seed being played.
-   Changed: the ISO name now uses the seed hash instead of the permalink. This avoids issues with the permalink containing /
-   Changed: Removed Agon Temple door lock after fighting Bomb Guardian, since this has been fixed in the Randomizer.
-   Fixed: Selecting an non-existent directory for Output Directory had inconsistent results

## [0.20.2] - 2019-01-26

-   Fixed: changed release zip to not use BZIP2. This fixes the native windows zip client being unable to extract.

0.20.1 was skipped due to technical issues.

## [0.20.0] - 2019-01-13

-   Added: an icon! Thanks to Dyceron for the icon.
-   Added: a simple Tracker to allow knowing where you can go with a given item state
-   Changed: Don't consider that Seeker Launcher give missiles for logic, so it's never
      considered a missile source.

## [0.19.1] - 2019-01-06

-   Fixed: Hydrodynamo Station's Door to Training Access now correctly needs Seekers
-   Added: New alternatives with tricks to get the pickup in Mining Plaza A.
-   Added: Trick to cross the Mining Plaza A backwards while it's closed.
-   Changed: Added a chance for Temple Keys not being always placed last.
-   Changed: Light Suit now has a decreased chance of being placed early.

0.19.0 was skipped due to technical issues.

## [0.18.0] - 2019-01-02

-   Added: Editor for Randovania's database. This allows for modifications and contributions to be made easily.
      There's currently no way to use the modified database directly.
-   Added: Options to place the Sky Temple Keys on Guardians + Sub-Guardians or just on Guardians.
-   Changed: Removed Space Jump method from Training Chamber.
-   Changed: Added Power Bomb as option for pickup in Hive Chamber B.
-   Changed: Shortened Permalinks when pickup quantities aren't customized.
-   Added: Permalinks now include the database version they were created for.
-   Fixed: Logic mistake in item distribution that made some impossible seeds.
-   Changed: For now, don't consider Chykka a "can only do once" event, since Floaty is not used.
-   Fixed: Permalinks now properly ignore the Energy Transfer Module.

## [0.17.2] - 2018-12-27

-   Fixed: 'Clear loaded game' now properly does its job.
-   Changed: Add an error message to capture potential Randomizer failures.
-   Changed: Improved README.

## [0.17.1] - 2018-12-24

-   Fixed: stray tooltips in GUI elements were removed.
-   Fixed: multiple typos in GUI elements.

## [0.17.0] - 2018-12-23

-   New: Reorganized GUI!
    -   Seed Details and Data Visualizer are now different windows opened via the menu bar.
    -   There are now three tabs: ROM Settings, Logic Settings and Item Quantities.
-   New: Option to disable generating an spoiler.
-   New: All options can now be exported and imported via a permalink.
-   Changed: Renamed "Logic" to "Trick Level" and "No Glitches" to "No Tricks". Appropriate labels in the GUI and files
    changed to match.
-   Internal: no longer using the py.path and dataset libraries

## [0.16.2] - 2018-12-01

-   Fixed: adding multiples of an item now works properly.

## [0.16.1] - 2018-11-25

-   Fixed: pressing the Reset button in the Item Quantity works properly.
-   Fixed: hiding help in Layout Generation will no longer hide the item names in Item Quantity.

## [0.16.0] - 2018-11-20

-   Updated item distribution: seeds are now less likely to have all items in the beginning, and some items less likely to appear in vanilla locations.
-   Item Mode (Standard/Major Items) removed for now.

## [0.15.0] - 2018-10-27

-   Added a timeout of 2 minutes to seed generation.
-   Added two new difficulties:
    -   Trivial: An expansion of No Glitches, where no tricks are used but some clever abuse of room layouts are used.
    -   Hypermode: The highest difficulty tricks, mostly including ways to skip Space Jump, are now exclusive to this difficulty.
-   Removed Controller Reset tricks. This trick doesn't work with Nintendont. This will return later as an additional configuration.

## [0.14.0] - 2018-10-07

-   **Major**: Added support for randomizing elevators.
-   Fixed spin boxes for item quantities changing while user scrolled the window.
    It is now needed to click on them before using the mouse wheel to change their values.
-   Fixed some texts being truncated in the Layout Generation window.
-   Fixed generation failing when adding multiple of some items.
-   Added links to where to find the Menu Mod.
-   Changed the order of some fields in the Seed Log.

## [0.13.2] - 2018-06-28

-   Fixed logic missing Amber Translator being required to pass by Path of Eyes.

## [0.13.1] - 2018-06-27

-   Fixed logic errors due to inability to reload Main Reactor after defeating Dark Samus 1.
-   Added prefix when loading resources based on type, improving logs and Data Visualizer.

## [0.13.0] - 2018-06-26

-   Added new logic: "Minimal Validation". This logic only checks if Dark Visor, Light Suit and Screw Attack won't lock each other.
-   Added option to include the Claris' Menu Mod to the ISO.
-   Added option to control how many of each item is added to the game.

## [0.12.0] - 2018-09-23

-   Improved GUI usability
-   Fixed Workers Path not requiring Cobalt Translator to enter

## [0.11.0] - 2018-07-30

-   Randovania should no longe create invalid ISOs when the game files are bigger than the maximum ISO size: an error is properly reported in that case.
-   When exporting a Metroid Prime 2: Echoes ISO if the maximum size is reached there's is now an automatic attempt to fix the issue by running Claris' "Disable Echoes Attract Videos" tool from the Menu Mod.
-   The layout log is automatically added to the game's files when randomizing.
-   Simplified ISO patching: by default, Randovania now asks for an input ISO and an output path and does everything else automatically.

## [0.10.0] - 2018-07-15

-   This release includes the capability to generate layouts from scratch and these to the game, skipping the entire searching step!

## [0.9.2] - 2018-07-10

-   Added: After killing Bomb Guardian, collecting the pickup from Agon Energy Controller is necessary to unlock the Agon Temple door to Temple Access.
-   Added a version check. Once a day, the application will check GitHub if there's a new version.
-   Preview feature: option to create item layouts, instead of searching for seeds. This is much more CPU friendly and faster than searching for seeds, but is currently experimental: generation is prone to errors and items concentrated in early locations. To use, open with randovania.exe gui --preview from a terminal. Even though there are many configuration options, only the Item Loss makes any difference.

## [0.9.1] - 2018-07-21

-   Fixed the Ing Cache in Accursed Lake didn't need Dark Visor.

## [0.9.0] - 2018-05-31

-   Added a fully featured GUI.

## [0.8.2] - 2017-10-19

-   Stupid mistake.

## [0.8.1] - 2017-10-19

-   Fix previous release.

## [0.8.0] - 2017-10-19

-   Save preferences.
-   Added Claris Randomizer to the binary release.

## [0.7.1] - 2017-10-17

-   Fixed the interactive .bat

## [0.7.0] - 2017-10-14

-   Added an interactive shell.
-   Releases now include the README.

## [0.5.0] - 2017-10-10

-   Releases now include standalone windows binaries<|MERGE_RESOLUTION|>--- conflicted
+++ resolved
@@ -40,7 +40,6 @@
 
 - Added: New cosmetic suit options. Please note that these suits require the experimental patcher to be enabled.
 
-<<<<<<< HEAD
 #### Logic Database
 
 - Added: 2 videos to logic database, see the [Video Directory](https://randovania.github.io/Metroid%20Prime%202%20Echoes/) for the full collection
@@ -50,10 +49,8 @@
 - Added: Workers Path - Screw Attack from Z-Axis (Intermediate) now requires Bomb Space Jump (Intermediate) from Dynamo Works
 - Added: Workers Path - Bomb Jump (Advanced) method added to reach cannon NSJ from landing platform
 
-## [6.1.1] - 2023-08-??
-=======
 ## [6.1.1] - 2023-08-07
->>>>>>> 14c3b2a3
+
 
 - Changed: Improve performance significantly when opening a Multiworld session with long history.
 - Changed: Slightly improve performance when opening game details.

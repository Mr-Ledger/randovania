# Change Log

All notable changes to this project will be documented in this file.

The format is based on [Keep a Changelog](https://keepachangelog.com/en/1.0.0/)
and this project adheres to [Semantic Versioning](https://semver.org/spec/v2.0.0.html).

## [8.7.x] - 2024-12-??

<<<<<<< HEAD
### Door Lock Randomizer
- Added: Experimental option that changes Door Lock Rando so that when determining which types a door can be randomized into, the algorithm searches for either side of the door using the resolver. This means some doors are more likely to have locks on them. Generation will also be faster.
=======
- Changed: Add confirmation dialog when deleting a world in Multiworld.
>>>>>>> 79b650c3

### Metroid Dread

#### Logic Database

##### Ferenia

- Added: Wall Jump (Beginner) to get from Cold Room (Storm Missile Gate) to Wave Beam Tutorial.
- Changed: Opening the Storm Missile Gate in Cold Room now requires Screw Attack.
- Changed: Getting back to the door to Energy Recharge Station after opening the Storm missile Gate now accounts for needing two units of Power Bomb ammo.

## [8.6.x] - 2024-11-??

- Changed: The "Customize Preset" window has been given a visual overhaul.
- Changed: Filtering in the Generation Order tab is now case-insensitive.
- Changed: The Area View of the Data Visualizer now always has a dark gray background to help with readability.
- Changed: The progress bar in the Main Window and Game Details window is now in a status bar and only displayed when relevant.
- Fixed: When an error during exporting occurs, the progress bar will now reset.

### Resolver

- Fixed: Some seeds being considered impossible when finding a progressive item in an area where a later item in the progressive chain is required to leave.

### AM2R

- Changed: Adjusted the spacing of the Hints and Goal entries to be more consistent with other entries.
- Fixed: An error appearing when going to the Pipe rando preset page with the Depths pipes disabled.

#### Logic Database

- Fixed: The Hideout<->Bubble lair Depths pipes being on the wrong layer.

##### Golden Temple

- Fixed: Guardian Arena: IBJing up to Guardian Storage now requires Morph Ball.

##### Hydro Station

- Fixed: Breeding Grounds Entrance: Using Mid Air Morph to get to the upper part now requires Morph Ball.

##### Industrial Complex

- Fixed: Senjoo Settlement: Using Morph Glides to go from the Gamma Nest to the exterior now requires Morph Ball.

##### The Tower

- Fixed: Tower Exterior South East: Getting to the upper Gamma Nest ledge with Shinesparking and Morph Ball now requires a Beginner Morph Glide instead of an Intermediate Mid Air Morph and also requires Morph Ball.
- Fixed: Tower Exterior North East: Getting to the Plasma Beam Chamber Access door from below with Morph is now correctly classified as a Morph Glide instead of a Mid Air Morph and also requires Morph Ball.
- Fixed: Tower Exterior North East: Getting to the Save Station from the Zeta tunnel with Morph is now correctly classified as a Morph Glide instead of a Mid Air Morph and also requires Morph Ball.
- Fixed: Exterior Zeta Nest East Access: IBJing to the ceiling to get across from the Zeta Nest to the Exterior requires Infinite Bomb Propulsion.

##### Distribution Center

- Fixed: Distribution Center Exterior East: Climbing the room with High Jump and Morph Gliding now requires Morph Ball.
- Fixed: Distribution Facility Tower East: Morph Gliding over the little gap at the top now requires Morph Ball.
- Fixed: Distribution Facility Tower East: Walljumping and Morph Gliding from the bottom pipe to the middle pipe now requires Morph Ball.
- Fixed: Ice Beam Chamber Access: Mid Air Morphing into the pipe now requires Morph Ball.

##### The Depths

- Fixed: Bubble Lair Shinespark Cave: Climbing the upper part of the room with Walljumps and Morph Glides now requires Morph Ball.

##### Genetics Laboratory

- Fixed: Laboratory Entrance: Climbing the room with Walljumps and Morph Glides now requires Morph Ball.
- Fixed: Laboratory Spiked Hall: Morph Gliding across the room now requires Morph Ball.

### Cave Story

- Changed: The Objective preset entry doesn't enforce a minimum size anymore.
- Changed: Adjust spacing on the HP preset entry.

### Metroid Dread

- Fixed: Common case where an invalid input RomFS was considered valid.

### Metroid Dread

#### Logic Database

##### Ferenia

- Changed: The trick to pull the Grapple Block in Energy Recharge Station (Gate) using only Power Bombs to break the Bomb Blocks has been upgraded to Movement (Intermediate).
- Changed: The trick to pull the Grapple Block in Energy Recharge Station (Gate) using only Normal Bombs to break the Bomb Blocks has been upgraded to Movement (Advanced).

### Metroid Prime

- Added: The Data Visualizer now shows an Area View.
- Changed: Artifact, Phazon Suit, and Missile Expansion generation weights adjusted resulting in more even item-location probability distribution.

#### Logic Database

- Added: 3 Videos added to the logic database.

##### Chozo Ruins

- Added: In Furnace: Add comments that the standable climb up the spider track does not work on PAL.
- Added: In Furnace: Add Bomb Space Jump method for climbing the spider track on the West Furnace side.

##### Impact Crater

- Added: In Metroid Prime Lair: Require Combat Visor for Essence fight unless Invisible Objects is set to Advanced.

##### Tallon Overworld

- Added: In Tallon Canyon: Climb to the top of the half-pipe via one of the following: Intermediate Standable, Beginner BSJ, Intermediate Dash, or Intermediate Slope Jump.
- Added: In Tallon Canyon: Beginner Knowledge to break blocks with Power Bombs.
- Added: In Tallon Canyon: Advanced Wall Boost to climb the room from Gully.
- Added: In Gully: Beginner Standables to climb the room.

### Metroid Prime 2: Echoes

- Added: Colorblind-friendly textures for Main Gyro Chamber.
- Changed: Updated tournament winners scan text for Echoes 2024.

### Metroid: Samus Returns

- Added: Multiworld and item tracker support for console.
- Fixed: Rare case of the connector not being able to reconnect until Randovania is restarted.
- Fixed: Speed Booster offworld not displaying correctly for Metroid Dread.
- Fixed: Map tracker could not be opened if the final boss is Ridley.
- Changed: The preset entry for Aeion and Energy are now combined into one.
- Changed: The preset entries for the Goal and Hints don't enforce a minimum size anymore.
- Changed: Adjust spacing on the Elevator preset entry.
- Changed: Instead of a path to the RomFS, you now need to provide a decrypted 3ds, cia, cxi or app rom file.
- Removed: Requirement to provide the ExHeader for multiworld.
- Removed: Selection of PAL or NTSC region. This is automatically determined by the provided rom file.

## [8.5.0] - 2024-10-01

- Fixed: Improved server performance when importing/generating games with a huge number of worlds.

### AM2R

- Added: 1 more joke hint
- Fixed: A joke hint showing as two joke hints.

### Metroid Dread

#### Logic Database

##### Artaria

- Added: Various individual means of using Speed Booster to climb EMMI Zone Spinner from the Tunnel to White EMMI Area, using Speed Booster Conservation, and a choice between Normal Bombs, Cross Bombs and Spin Boost.
- Fixed: Logic now accounts for the need to escape through the doors after pulling open the EMMI Zone Spinner with Grapple Beam.
- Removed: Using Speed Booster to climb the EMMI Zone Spinner Room from the Door to White EMMI Arena (Power).

##### Ghavoran

- Added: In Super Missile Room: Intermediate Single-wall Wall Jump to reach Tunnel to Super Missile Room Access.

### Metroid: Samus Returns

- Added: Option to change the final boss to be Arachnus, Diggernaut, Metroid Queen, or Proteus Ridley (default).
- Changed: The DNA counter on the HUD now counts down to 0 from the amount DNA that is required to access the final boss instead of counting up to 39.
- Changed: The automatic item tracker now shows the collected DNA out of the required DNA.

## [8.4.0] - 2024-09-04

- Changed: When replacing a preset in a multiworld session, the user playing the world will now be unmarked from being ready.
- Fixed: The "Last Activity" text on the Multiplayer Session window is not aligned properly.

### AM2R

- Changed: The preset settings have been reordered to be more sensible.
- Changed: Flipping the game horizontally/vertically is not an unsupported option anymore.
- Fixed: Damage Reduction now functions correctly when more than 1 copy of a suit or more than 2 progressive suits are shuffled in the pool.
- Fixed: The seed hash on the ending screen will not clip anymore

### Cave Story

- Fixed: The explanation text in the objective tab no longer refers to a 100% objective that does not exist.

### Metroid Dread

- Added: Freesink can be enabled in a preset's Game Modifications -> Other tab. A more detailed description of this change can be found in the description. This option is **not** accounted for in logic.

#### Logic Database

##### Artaria

- Changed: The door that is locked by both Super Missile and Charge Beam is now using lock overrides. This ensures that the requirements of these locks are both respected by logic when randomizing Doors and this door is unchanged.

##### Cataris

- Added: Pseudo Wave Beam (Intermediate) to break the Blob above Blue Teleportal with Diffusion Beam.
- Added: Breaking the Blob above Blue Teleportal from the bottom of the lava, Knowledge (Beginner)
- Fixed: The Power Bomb requirement to reach the Blue Teleportal from above was circumvented when breaking the Blob from the left side of the wall.

##### Ferenia

- Removed: Getting the Missile Tank Pickup in Space Jump Room using Normal Bombs and Speed Booster.

### Metroid Prime

- Fixed: Underwater screen effect persisting after traversing backwards through Biotech Research Area 1
- Fixed: [JP/PAL] Reverse Lower Mines setting impassible at Metroid Quarantine B
- Fixed: [Experimental] Item Position Rando fixes: Scan visibility through walls and Artifact Temple/Burn Dome positions
- Changed: Cosmetic improvements to Impact Crater's dead bosses 2nd pass layer

### Metroid: Samus Returns

- Added: Changing the volume of the music and background ambience is now possible via cosmetic options.
- Added: Option to have more Metroid DNA placed than required.
- Changed: Area 6 - The Door to Chozo Seal West Intersection Terminal from Crumbling Stairwell is excluded from Door Lock Rando.
- Changed: The Gullugg next to the DNA Chozo Seal in Area 6 - Crumbling Stairwell has been removed.
- Fixed: The spawn point in Area 1 - Spider Ball chamber not working correctly.

#### Area 3 Metroid Caverns

- Fixed: The Grapple block between Letum Shrine and Gravitt Garden can now be removed from both sides.

## [8.3.0] - 2024-08-02

- Changed: Reduced some visual noise in the main window and customize preset window.
- Changed: Don't show unnecessary lines on Door Lock and Teleporter rando customization tabs.
- Changed: Clarified the description for the "Two way, between regions" transporter mode.
- Fixed: In multiworld sessions, creating a new world with a preset with unsupported features is now properly rejected.
- Fixed: The "Users and Worlds" tab on the Multiworld Session window is now easier to select.

### AM2R

- Added: 10 more joke hints have been added.
- Added: Progressive pickups can now be configured to be placed vanilla.
- Added: The first log entry in the game now displays a history of the collected items.
- Added: Multiworld generation now warns when chaos settings are enabled.
- Added: Cosmetic option to randomly color shift tilesets or backgrounds.
- Added: Configurable Damage Reduction for suits.
- Added: The seed hash will be displayed on the clear screen as well.
- Added: Options for flipping the gameplay vertically and horizontally.
- Added: The following offworld sprites have been added: Charge Beam, Energy Tank and Missile Expansion for Prime 1, Missile Launcher for Samus Returns.
- Changed: The offworld sprite for Prime 1 Bombs has been changed to better fit with the existing artstyle.
- Changed: When "Skip Gameplay cutscenes" is on, the Tower activation cutscene will also be skipped.
- Changed: On the Starter Preset, Screw Attack's priority has been changed to be `Low`.
- Changed: The Septogg in Breeding Grounds 3 South Gamma will now spawn instantly after defeating the Gamma.
- Changed: A warning will be shown when having Queen Metroid-Locked Doors as a target in Multiworlds.
- Changed: In a generated game, every joke hint will now be unique.
- Changed: When the DNA hint setting is set to `No hints`, joke hints will now also be shown, instead of the same generic text.
- Fixed: The Tower - Dark Maze now has the correct light level.
- Fixed: Industrial Complex - Breeding Grounds Fly Stadium Access now has the correct light level.
- Fixed: Exporting a game after a Music Rando game now properly deletes all randomized songs.
- Fixed: The Baby now requires all DNA in order to be collected again.
- Fixed: When using Door Lock rando, doors in boss rooms will not close instantly when stepping into the room, but instead stay open until the proper event starts.
- Fixed: Doors in boss rooms will not lock again when reentering the boss room after the boss was defeated.
- Fixed: In Door Lock Rando, when doors unlock in Genetic Laboratory rooms, they will now properly switch to ammo doors rather than switching to blue doors.
- Fixed: The softlock prevention in Super Missile Chamber now doesn't have a shot block overlapping with a crumble block.
- Fixed: In Door Lock Rando, if another Water Turbine has been destroyed, it will now not cause the original Water Turbine in Hydro Station to get destroyed.

#### Logic Database

##### The Tower

- Added: Ext. Zeta Nest East Access now has an IBJ (intermediate) + Knowledge (Beginner) + Spider method of crossing the room from the right.
- Added: Gamma Nest West Access now has an IBJ (intermediate) + Knowledge (Beginner) + Spider method of crossing the room from center to right.
- Fixed: Ext. Zeta Nest East Access now has corrected Morph Ball requirements and trick types.
- Fixed: Ext. Zeta Nest West Access now has corrected Morph Ball requirements and trick types.
- Fixed: Ext. Gamma Nest NE Access now has corrected Morph Ball requirements and trick types.
- Fixed: Ext. Zeta Nest West Access now has corrected Morph Ball requirements and trick types.

### Metroid Dread

- Fixed: The option to hide scans with Nothing data now behaves as expected.
- Fixed: Seeds with more than 3 starting Energy Parts can be exported and played.
- Fixed: The "start the game with the X released" option now also mentions Experiment Z-57.

#### Logic Database

##### Burenia

- Added: Use Pseudo Wave Beam (Intermediate) with Diffusion Beam to break the Early Gravity Blob through the wall.
- Fixed: The Early Gravity Speed Booster puzzle now correctly requires Speed Booster Conservation set to Beginner.
- Removed: Using Water Bomb Jumps to reach the Blob Alcove in Gravity Suit Tower.

##### Cataris

- Changed: The fight with Experiment Z-57 now requires more resources
  - Charge Beam changes
    - Using just Charge Beam has been upgraded to Combat (Intermediate)
    - Using Charge Beam with beams dealing at least 75 damage satisfies Combat (Beginner)
    - Using Charge Beams with beams dealing at least 120 damage is in logic with no tricks.
  - Health changes
    - When dodging the later attack without Flash Shift or a Spin Jump, 250 Energy is required
    - The fan phase requires a Spin Jump or Combat (Intermediate) with 300 Energy.

### Metroid Prime

- Changed: Updated tournament winners scan text
- Fixed: Crash in Central Dynamo/Quarantine Access A due to the memory from extra blast shields
- Fixed: Crash in Deck Beta Security Hall due to the memory from extra blast shields and auto-loads
- Fixed: Non-NTSC 0-00 Ruined Courtyard thermal conduit patch exploit where Super Missiles could be skipped
- Fixed: Upper Research Core door forcefield having the wrong color/vulnerability when a custom blast shield is placed
- Fixed: Upper Research Core door opening if a custom blast shield is destroyed while the door is unpowered
- Fixed: Export error when using (deprecated) Major cutscene skips
- Fixed: Shorelines lighthouse cutscene skip not working if the player had visited the save station
- Fixed: Missing black bars in the Elite Research bottom platform activation cutscene
- Fixed: Black bars sometimes disappearing prematurely in the Chozo Ice Temple cutscene
- Fixed: Missing screen fade-in from Arrival cutscenes in Transport to Chozo Ruins East and Transport to Tallon Overworld South when skipped
- Fixed: Ghost music in Furnace not playing when coming from Energy Core

#### Logic Database

- Fixed: When elevators are shuffled one-way (cycles/replacement/anywhere), and an elevator leads into the Ship on uncrashed Frigate Orpheon, coming back now properly needs Parasite Queen defeated.

##### Chozo Ruins

- Added: Ruined Shrine NSJ climb now has both NTSC and non-NTSC versions documented.

##### Phazon Mines

- Fixed: Added back the item requirements to Mines Security Station Barrier after they were accidentally removed.

### Metroid Prime 2: Echoes

- Added: FAQ for Sanctuary Entrance Kinetic Orb Cannon.

#### Logic Database

##### Temple Grounds

- Added: Great Wind Chamber terminal fall to the morph cannon now has standable terrain (beginner) and is documented.

##### Torvus Bog

- Fixed: Transit Tunnel East: Getting from Door to Training Chamber to Door to Catacombs without Gravity Boost now requires Morph Ball.

### Metroid: Samus Returns

- Added: Cosmetic option to shuffle music either by song type or full shuffle.
- Added: More starting locations have been added for all areas.
- Added: Progressive pickups can now be configured to be placed vanilla.
- Added: New generic offworld items for Missiles, Beams, and Suits in multiworld.
- Added: A unique icon for major items on the map.
- Changed: Room Names on the HUD are now enabled by default.
- Changed: Power Bomb drop rates have been bumped to 20% from 10-15% for nearly all enemies.
- Changed: The music in Surface West now plays the Surface East - Landing Site theme if you do not have the Baby and all DNA collected.
- Changed: The Aeion orbs after collecting major upgrades has been restored.
- Changed: Beams have been rebalanced against Diggernaut.
- Fixed: The hidden area in Area 7 - Spider Boost Tunnel South not being removed fully.
- Fixed: Negative Metroid count if defeating the Larva Metroids in reverse.
- Fixed: Visual bug where Samus would display incorrectly after reloading to checkpoint from a boss fight.
- Fixed: The pickup from Arachnus no longer faces the screen when it spawns.

#### Logic Database

##### Area 1

- Added: Destroyed Armory - Reach the pickup by doing a Damage Boost (Advanced) off the Gullugg, along with Precise Aiming (Beginner), Single-Wall Wall Jump (Intermediate), and Unmorph Extend (Advanced).
- Added: Temple Exterior
    - Video for the Melee Clip to access Exterior Alpha Arena from the tunnel.
    - Methods to climb the right side of the room to the door and to the top:
        - High Jump Boots, Damage Boost (Advanced), Super Jump (Hypermode).
        - High Jump Boots, Super Jump (Expert), Unmorph Extend (Advanced).
        - Single-Wall Wall Jump/Wall Jump (Intermediate) and either High Jump Boots, Ice Beam (Intermediate), or Damage Boosts (Advanced).
- Fixed: Inner Temple West Hall - Reaching Door to Inner Temple Save Station properly requires Morph Ball on the Unmorph Extend paths.

##### Area 4 Central Caves

- Added: Amethyst Altars - Reach the pickup with Spider Ball, Single-Wall Wall Jumps (Expert), and Movement (Advanced).

##### Area 5 Tower Exterior

- Added: Tower Exterior
    - Reach the door to Zeta Arena Access with High Jump Boots, Single-Wall Wall Jumps (Beginner) and either Super Jump (Intermediate) or Unmorph Extend (Intermediate).
    - Reach the center top of the tower with High Jump Boots, Single-Wall Wall Jump (Intermediate), Super Jump (Advanced), Unmorph Extend (Advanced), and Movement (Advanced).
    - Reach the top ledge to Gamma+ Arena Access with High Jump Boots and Ice Beam, and either Charge Beam (Intermediate), Phase Drift (Advanced), or nothing extra (Expert).

##### Area 7

- Added: Omega Arena South Access
    - Reach the pickup with Bombs and a Bomb Launch (Diagonal Bomb Jump (Advanced)).
    - Reach the door to Omega Arena South by freezing the Gullugg and using High Jump Boots or Super Jump (Advanced).

## [8.2.1] - 2024-07-05

### AM2R

- Fixed: The Tower is now properly unlit when it hasn't been activated, and lit when it has been activated.

### Metroid Dread

- Fixed: Added missing dependency for Storm Missile Doors, which could crash the game when visiting a region where there was no other door that used the Super Missile Door as a base.

### Metroid: Samus Returns

- Changed: The hidden area obstruction before Diggernaut in Area 6 has been removed.
- Fixed: Hidden area obstructions not being properly removed.
- Fixed: An issue where items collected in Surface West weren't being sent in Multiworld.

## [8.2.0] - 2024-07-03

- Added: When generating for a multiworld, certain error messages now mention the names of relevant worlds.
- Added: When generating for a multiworld, all mentions of a world now use the world's name.
- Added: "Export all presets" option under multiworld session Advanced Options.
- Added: Credits spoiler log now mention if one of the items was randomly placed as a starting item.
- Added: Warn when generating a game with Door Lock Randomizer in Types Mode and Permanently Locked doors are set as a valid option.
- Added: Rdvgame files now contain a checksum, in order to detect if invalid files were user-modified.
- Added: Metroid Samus Returns racetime.gg rooms are now viewable in the racetime.gg browser.
- Changed: Significantly improved the performance of uploading a game to multiworld session, as well as downloading the spoiler.
- Changed: The Receiver/Provider world selector in the History tab is now sorted.
- Changed: The dropdown to select a connector is now sorted alphabetically.
- Fixed: When opening the window to select a preset for Multiworld sessions, it will not show placeholder text anymore.

### AM2R

- Added: Chaos Options to randomly make a room dark, submerged in water or submerged in lava.
- Added: 10 Videos added to the logic database.
- Fixed: Dread's Wide Beam will now show as a Wide Beam sprite instead of a Spazer Beam sprite.
- Fixed: A crash when in Door Lock Rando, a Research Site Hatch was shuffled to become a Research Site Hatch.

#### Logic Database

##### Distribution Center

- Added: Facility Storage Spiked Path: It is now possible to cross the rooms with Wall Jumps and Intermediate Zips.
- Fixed: Pipe Hub Access: Solving the EMP Puzzle is not possible to do with Power Bombs anymore.
- Fixed: Zipping across in Serris Arena now requires Morph Ball.

##### Hydro Station

- Changed: Breeding Grounds Entrance: The Walljump that's used to get to Breeding Grounds Save Station with a Damage Boost is now Intermediate instead of Expert.

##### Industrial Complex

- Fixed: Spiky Shaft: It is now not trivial anymore to go between the top left door and the top right door.

##### The Depths

- Added: Bubble Lair Shinespark Cave: Expert Walljump and Intermediate Morph Glide option to climb the room as well as a video demonstration.
- Changed: Hideout Omega Nest: Getting past the Omega is now Movement Intermediate with Space Jump, and Movement Advanced with Spider Ball.

### Metroid Dread

- Added: Progressive pickups can now be configured to be placed vanilla.
- Changed: The water in Early Cloak Room in Artaria will disappear after the blob is broken, instead of flooding the lower section with the tunnel.
- Changed: Water will no longer appear in First Tutorial after using the water device in EMMI Zone Hub in Artaria.
- Changed: Prime 1's Missile Launcher now shows up as a Missile Tank.
- Fixed: Entering Intro Room in Artaria will no longer cause long loads or crash the game.
- Fixed: The Navigation Station in Itorash now has a map icon.
- Fixed: The Thermal Gate blocking the Morph Launcher to Experiment Z-57 now has a map icon.
- Fixed: The transport in Ghavoran - Flipper now shows the destination on the minimap icon.

#### Logic Database

##### Cataris

- Fixed: Moving Magnet Walls (Tall) now uses the correct lava button event for the magnet surfaces.

##### Hanubia

- Changed: The Door to Orange EMMI Introduction is excluded from Door Lock Rando.

### Metroid Prime

- Fixed: Typo on the Quality of Life preset tab.
- Changed: Open Map can be used with Elevator Randomization (Unvisited rooms do not reveal their name. Unvisited Elevators do not reveal their destination.)

#### Logic Database

##### Chozo Ruins

- Fixed: Removed redundant connection to Hive Totem.

##### Tallon Overworld

- Fixed: Overgrown Cavern now has the correct node marked as player spawn.

### Metroid Prime 2: Echoes

- Added: Progressive pickups can now be configured to be placed vanilla.

### Metroid: Samus Returns

- **Major** - Added: Multiworld and automatic item tracker support for Citra.
- Added: New door types: `Access Open` and `Lightning Armor`. Access Open adds new doors to most 3-Tile high open transitions, which can then be shuffled. Lightning Armor doors can be opened with a Melee while having Lightning Armor enabled.
- Added: Option to configure if heated rooms or lava deals constant instead of scaled damage.
- Added: If you don't have the Baby Metroid, a configurable hint is now displayed in the textbox after collecting all DNA.
- Changed: The popup when collecting an item has been removed, and has been replaced with a message that does not interrupt gameplay.
- Changed: Item icons on the map will now show the icon of the pickup instead of the open circles. Powerups and Nothings currently share the same icon. Hidden Pickups will still show up as open circles.
- Changed: When collecting a Reserve Tank, the HUD will now properly update instead of disabling the bottom screen.
- Changed: Some "hidden area" obstructions have been removed in the following areas to improve visibility in certain sections: Area 1, Area 3 Factory Exterior, Area 4 Central Caves, Area 7.
- Changed: Area 1 - Inner Temple East Hall: The top crumble block no longer respawns to help prevent a possible softlock in Door Lock Rando.
- Changed: Area 4 Crystal Mines: The upper door in Mines Entrance can now be shuffled in Door Lock Rando.
- Changed: The description for the `Missile Reserve Tank` is now more explicit about when it can be used.
- Fixed: When exporting a new seed, any leftover data from previous seeds will be deleted.
- Fixed: If progressives are enabled, the models for Wave Beam and High Jump Boots now face right to be more recognizable.
- Fixed: Beam Doors are no longer mismatched with the door they are attached to, which would prevent certain doors from being opened.
- Fixed: Crash when defeating the Larva Metroids in reverse.
- Fixed: Typos in `Patches` tab regarding area names.

#### Logic Database

##### Area 5 Tower Exterior

- Fixed: Picking up `Missile Tank (Top)` from the top of the room now requires Bombs.

## [8.1.1] - 2024-06-08

### Metroid Prime

- Fixed: Arboretum - Gate not staying open on room reload if the gate cutscene was skipped
- Fixed: Sunchamber - Artifact unveil cutscene black bars not going away

## [8.1.0] - 2024-06-04

- Changed: In Item Pool tab, improved the presentation for configuring ammo.
- Changed: Error messages have been made more detailed if Randovania is unable to connect to Dolphin.
- Fixed: Events followed by pickups are now better weighted during generation.
- Fixed: During generation, the starting health is now properly accounted for when deciding how many Energy Tanks (and similar) are needed for a requirement.
- Fixed: Text in the Customize Preset window's Randomizer Logic > Generation tab is now game-neutral.
- Fixed: Items placed before standard generation now respect vanilla item placement settings to not assign two items to one location.
- Fixed: The Spoiler Playthrough tab is now hidden when creating a game with minimal logic, as it's not a reliable source on determining whether a seed is beatable.
- Fixed: Locked/Disabled Doors will, in addition to checking if you can reach the backside of the door, also check if you can leave from there.
- Fixed: Games that support randomisation of any type of transport with the "Two-way, between regions" mode now ensure that all regions are reachable.

### AM2R

- **Major** - Added: Transport Pipe randomizer. If enabled, it will change where Transport Pipes lead to.
- **Major** - Added: Long Beam, Walljump Boots and Infinite Bomb Propulsion have been added as items.
- Added: It is now possible to have a seperate shuffled amount and required amount of DNA.
- Added: Exposed Metroid Queen-Locked doors for Door Lock Rando.
- Added: Exposed Open Transitions for Door Lock Rando. Shuffling these in, will place Doors on all 4-Tile high transitions.
- Added: All Bosses now drop Power Bombs.
- Added: The following sprites have been added: Spider Ball for Prime 1, Missile Launcher, Speed Booster Upgrades and Super Missile Launcher for Dread.
- Changed: The following sprites were changed in order to fit more with AM2R's art style: Ice Missiles and Storm Missiles for Dread, Annihilator Beam, Dark Suit, Dark Visor, Echo Visor, Light Suit and Progressive Suit for Echoes, Gravity Suit, Phazon Suit and Varia Suit for Prime 1.
- Changed: The hints are now in color.
- Changed: The sprites for the EMP doors have been changed to be more distinct.
- Changed: When Doors are shuffled over Research Site Hatches, they are now not obscured by the rock background.
- Changed: The Starter Preset now has `Unlock Genetics Laboratory Doors` enabled.
- Changed: The Starter Preset now has Progressive Jumps and Progressive Suits enabled.
- Fixed: When Research Site Hatches are shuffled to Ammo doors (Missile, Super Missile, Power Bomb), they will now get unlocked automatically when going through them.

#### Logic Database

##### Distribution Center

- Changed: Dual Gammas: Fighting them without Gravity Suit now requires intermediate combat instead of beginner.
- Changed: Dual Gammas: Fighting them with Charge Beam now requires you to be able to climb the platforms in the room.
- Fixed: Gravity Area Trapdoor: Shinesparking up is now impossible on Door Lock Rando.
- Fixed: Gravity Area Shaft: Shinesparking up is now impossible on Door Lock Rando and also properly accounts for Missiles.

##### Genetics Laboratory

- Added: Waterfalls Exterior: Hypermode option of climbing the room with Walljumps and Morph Glides.
- Fixed: Hatchling Room Underside: Shinesparking up is now impossible on Door Lock Rando.

##### Industrial Complex

- Changed: Upper Factory Gamma Nest: Leaving to the top with Spider Ball or IBJ now requires the Gamma to be dead first.
- Changed: Upper Factory Gamma Nest: Leaving to the top with only Walljump is now an Expert Walljump instead of Advanced.
- Changed: Upper Factory Gamma Nest: Leaving to the top with Walljumps and the Septoggs is now an Intermediate Walljump instead of Beginner.
- Changed: Fighting Torizo without any Beam Upgrades is now Advanced Combat.

##### GFS Thoth

- Changed: Fighting Genesis without any Beam Upgrades is now Expert Combat.

##### Golden Temple

- Added: Golden Temple Exterior: A video for the Walljump to Exterior Alpha Nest.

##### The Tower

- Changed: Tower Exterior South East: Shinesparking up to the cliff near the Gamma Nest has been changed from a beginner shinespark to an intermediate one.

### Cave Story

- Added: 60fps can be enabled for Freeware by setting the appropriate value in the `settings.ini` file next to the executable after an export.
- Changed: When playing a Multiworld, Windows will not show a Firewall prompt anymore to allow the game.
- Fixed: Cave Story Tweaked now runs on the Steam Deck.

### Discord Bot

- Changed: The website command now points to `https://randovania.org` rather than `https://randovania.github.io`.

### Metroid Dread

- Changed: The Morph Launcher leading to Experiment Z-57 will no longer cause Thermal Doors to temporarily be closed.
- Changed: The exporting dialog now links to a guide that explains how to dump the RomFS.
- Changed: In the preset energy tab, the explanation of environmental damage being non-logical is now less misleading.
- Changed: When transports are randomized, the room names will now always be displayed on the HUD for rooms containing transports, regardless of cosmetic settings.
- Fixed: Typo on the exporting dialog.
- Removed: The `Ryujinx (Legacy)` option for exporting has been removed. The `Ryujinx` option should be used instead.

#### Logic database

- Added: New trick: Climb Sloped Surfaces.

#### Artaria

- Added: Wall Jump (Beginner) is now an option for reaching the bottom part of the slope in EMMI Zone Spinner.
- Added: In Waterfall: Getting from Tower Middle to Door to Behind Waterfall with Phantom Cloak and Climb Sloped Surfaces (Advanced).
- Changed: Climbing the slope in EMMI Zone Spinner with Spin Boost has been reclassified from Movement to Climb Sloped Surfaces.
- Changed: Using Speed Booster to climb the slope in EMMI Zone Spinner has been reclassified to Speed Booster Conservation.
- Changed: In Waterfall: Getting from Tower Middle to Door to Behind Waterfall with no items has been reclassified from Movement (Advanced) to Climb Sloped Surfaces (Expert).
- Changed: In Waterfall: Getting from Right of Rotatable to Tower Middle  with Spin Boost now requires Climb Sloped Surfaces (Beginner).

#### Burenia

- Changed: Using Flash Shift to get the Missile Tank Pickup in Main Hub Tower Top now requires tricks, either Movement (Beginner) with 3 Flash charges, Climb Sloped Surfaces (Intermediate) with 2 Flash chargers, or Wall Jump (Beginner) and Climb Sloped Surfaces (Beginner) with 1 Flash Charge.

##### Dairon

- Added: Door Types for the two Dairon Power Events for future-proofing (not the Missile or Wide doors) and updated the relevant connections.
- Added: Using Stand on Frozen Enemies trick to get the item in Big Hub, using either Flash Shift or Spin Boost.

##### Ferenia

- Added: Climb Sloped Surfaces (Intermediate) with Flash Shift to reach the pickup in Pitfall Puzzle Room, with 2 Flash Charges.
- Added: Climb Sloped Surfaces (Beginner) with Flash Shift to climb the slope at the bottom of Speedboost Slopes Maze, with 1 Flach Charge.

##### Ghavoran

- Changed: Climbing to the pickup at the top of Spin Boost Tower using Flash Shift has been reclassified from Climb Sloped Tunnels to Climb Sloped Surfaces.
- Changed: Climbing to the pickup at the top of Spin Boost Tower Using Flash Shit, the Wall Jump has been reduced from Advanced to Intermediate.

### Metroid Prime

- Fixed: The artifact totems now break during the Meta-Ridley fight if less artifacts were required than shuffled
- Fixed: Crashes in several rooms when pressing start to skip cutscene exactly 1 second from the end of cutscene
- Fixed: Crash in certain elevator rooms when warping the moment connecting room(s) finish loading
- Fixed: Incorrect shield texture for vertical **Power Beam Only** doors
- Fixed: Elite Research - Stuttering when loading the room
- Fixed: Mine Security Station - Wave Pirates not dropping down if the player didn't skip the cutscene immediately
- Fixed: Reactor Core - Escape music restarting when leaving the room after Parasite Queen has been killed
- Fixed: Furnace - Ghost elements re-appearing when re-entering the room from East Furnace Access
- Fixed: Main Plaza - Door background texture not rendering on the correct side
- Fixed: Hive Totem - Skipping the cutscene now behaves more accurately as if the cutscene wasn't skipped
- Fixed: Ruined Courtyard - Skipping the cutscene now behaves more accurately as if the cutscene wasn't skipped
- Fixed: Phendrana Shorelines - The item behind the ice can now be collected again with Infinite Speed
- Fixed: Control Tower - Flying Pirates incorrectly flying away from the player when skipping the cutscene
- Fixed: Research Core - Combat Visor being forced after grabbing the pickup on Competitive Cutscene mode
- Fixed: Research Entrance - Softlock if the player kills the pirates before touching the cutscene trigger
- Fixed: Research Entrance - Fog disappearing after clearing the 1st Pass Pirates and before the 2nd Pass Shadow Pirates
- Fixed: Energy Core - Underwater sound incorrectly playing when the player was not underwater
- Fixed: Energy Core - Puzzle music not playing again if the player re-enters the room during the countdown
- Fixed: Ruined Shrine - Beetle music incorrectly continues playing after leaving towards Main Plaza
- Fixed: Save Station B - Incorrectly playing save station music instead of Phendrana music if the player leaves too quickly
- Fixed: Observatory - Projector activation cutscene skip activating the projector twice if the cutscene was skipped late
- Fixed: Observatory - Fixed incorrect music playing when the projector is active
- Fixed: Observatory - Panel activation cutscene incorrectly playing on 2nd Pass when the projector is already active
- Added: New option for suit damage reduction: "Additive", where each suit provides a specific amount of damage reduction
- Changed: The map tracker uses the same names for elevators as when editing a preset
- Changed: Updated tournament winners scan
- Changed: Ventilation Shaft: Cutscene skip no longer waits for nearby rooms to load
- Changed: Mine Security Station: The Wave Pirates now get activated with the same timing, regardless of what death animation the Shadow Pirates play
- Changed: Mine Security Station: Adjusted cutscene trigger so it can't be accidentally skipped
- Changed: Ruined Shrine - Adjusted position of the cutscene skip lock-on point
- Changed: Control Tower - "Doors Unlocked" HUD Memo now shows in Control Tower once the fight is done on Competitive Cutscene mode
- Changed: Ruined Fountain - Morph Ball can no longer get stuck at the bend on the Spider Track
- Changed: Energy Core - Increased the size of the Load Trigger to Furnace Access
- Changed: Hive Totem - Adjusted the Hive Totem scan position to match how it is on PAL
- Changed: Sun Tower Elevator - Cutscene now shows Samus facing the correct direction
- Changed: Observatory - Restored an unused particle effect for the projector
- Changed: Observatory - The projector is now activated on room load, instead of activating immediately after the room loaded
- Changed: Research Entrance - 2nd Pass Shadow Pirates can longer interrupt 1st Pass fight music if they die too slowly
- Changed: Omega Research - Ambient music now resumes when the pirates die instead of when they fully despawn
- Changed: Geothermal Core - The previously invisible ledge connected to Plasma Processing is now always visible

#### Logic Database

##### Magmoor Caverns

- Fixed: Geothermal Core: Various Puddle Spore requirements now require Before Storage Depot B instead of After.

##### Phazon Mines

- Changed: Central Dynamo: Infinite Speed trick no longer requires Knowledge (Advanced)
- Changed: Fungal Hall Access now appropriately requires Plasma
- Added: Mine Security Station: Combat logic for getting Storage Depot A
- Changed: Mine Security Station: Adjusted combat logic to have stricter requirements

##### Phendrana Drifts

- Changed: Temple Entryway: Breaking ice properly requires Plasma/Wave/Power

##### Tallon Overworld

- Changed: Root Cave: NSJ climb connects to a skybox which connects to the item and Arbor Chamber
- Changed: Root Cave: NSJ climb to item no longer needs Standable Terrain and Invisible Objects has been nerfed to Beginner for the item
- Changed: Root Cave: NSJ climb now appropriately requires Door Lock Rando to be off
- Changed: Root Cave: Combat Dash from Arbor Chamber to item no longer requires X-Ray/Invisible Objects
- Added: Root Cave: NSJ climb now has comments to explain methodology
- Added: Root Cave: Advanced Combat Dash to Arbor Chamber from item that does not need X-Ray/Invisible Objects

### Metroid Prime 2: Echoes

- Fixed: A small typo with "immune" in the energy preset tab.
- Fixed: Seeker Locks without Seeker now properly show all usages when asked for.

### Metroid: Samus Returns

- **Major** - Added: Door Lock randomizer has been added, along with new door types.
- **Major** - Added: Elevator randomizer has been added.
- Changed: DNA hints now just say "DNA" instead of "Metroid DNA".
- Fixed: If no seed was exported at a previous start of Randovania, the export window now shows the correct title ID in the output path for NTSC without having to switch to PAL and back to NTSC.
- Fixed: Removed an incorrect start location from Area 4 Central Caves, which failed when exporting the game.
- Fixed: Typo on the exporting dialog.
- Fixed: Common case where a modified input RomFS was considered being unmodified.
- Fixed: Starting at Area 3 Factory Exterior - Beam Burst Chamber & Tsumuri Station no longer spawns Samus out of bounds.
- Fixed: The Laser Aim cosmetic options UI no longer exports the wrong colors and has been simplified.
- Fixed: The item in Area 7 - Omega Arena South Access no longer disappears after defeating the Omega in Area 7 - Omega Arena South.
- Fixed: Case where Power Bombs would not be disabled when fighting Diggernaut.

#### Logic Database

##### Area 1

- Fixed: Metroid Caverns Hub: Dock to Metroid Caverns Save Station -> Tunnel to Metroid Caverns Save Station now has the correct grouping for the logical paths.

##### Area 3 Metroid Caverns

- Added: Caverns Teleporter East - Reaching the pickup now has correct requirements with High Jump Boots, requiring either a Super Jump (Advanced), Unmorph Extend (Intermediate), or Freezing the Moheek (Intermediate).

## [8.0.0] - 2024-05-01

- **Major** - Added: Metroid Samus Returns has been added with full single player support. Includes random starting locations, some toggleable patches, and more.
- Added: Highlighting nodes in the Map view of the Map tracker will now update the current location.
- Changed: The output after verifying the installation has been made less misleading.
- Changed: Show better errors on Linux and macOS when something goes wrong while trying to open a directory.
- Changed: Improve error handling when exporting presets.
- Fixed: The Map view on the Map tracker will not show doors and generic nodes as being inaccessible if only resources were shown on the Text Map view.

### Resolver

- Fixed: Some cases of seeds being wrongly considered as impossible.

### Discord Bot

- Added: The Discord bot now mentions the game when describing a preset.
- Changed: Experimental games are now only available in the development bot.

### AM2R

- Added: 1 joke hint.
- Changed: All ammo tanks are now consistently being referred to as "Tanks" rather than "Expansions".

#### Logic Database

- Changed: Zipping from destroyable objects with Missiles is now rated as Expert.

##### Hydro Station

- Fixed: Varia Chamber Access: Logic will not expect you to Infinite Bomb Jump with only Power Bombs to get to the item anymore.
- Fixed: Inner Alpha Nest South: It's not logical anymore to get the Missile tank with only Walljumps and Mid-Air Morphs.
- Added: Inner Alpha Nest South: A video link to get the Missile Tank with a Morph Glide.

### Cave Story

- Fixed: If the objective has been set to the bad ending, then the Explosive will be in its vanilla location, rather than not being shuffled at all.
- Fixed: King does not have a third ear anymore when using him as a player sprite.

##### Sand Zone

- Fixed: Sand Zone: Breaking the blocks now properly accounts for having either Missile Launcher or Super Missile Launcher.
- Fixed: Sand Zone: Breaking the blocks to go from the Sunstones to before the omega fight now properly accounts for killing enemies to farm Missiles.
- Fixed: Sand Zone: Reaching the Storehouse now expects you to have a weapon on trickless instead of the ability to fly.
- Added: Sand Zone: Breaking the blocks near the Storehouse is now accounted for with Missiles/Bubbler.
- Added: Sand Zone: Collecting the running puppy now expects you to either kill the Armadillos, or avoid them via intermediate Pacifist strats.

### Metroid Dread

- Added: Linux and macOS now have the Ryujinx exporting option available.
- Changed: The Missile Tank pickup in Invisible Corpius Room in Artaria has been moved to the left so that it won't overlap with the door in Door Lock Rando.
- Changed: There is now a thermal gate preventing players from entering the Experiment Z-57 fight without activating the nearby thermal first.
- Fixed: The `Hints Location` tab no longer refers to Prime 2 when describing where the hints are placed.
- Fixed: Customizing a preset where EMMI and Bosses were turned off for DNA placement won't have the DNA slider be initially enabled.
- Fixed: A `drive letter` typo in the exporting window.
- Removed: The FAQ entry stating that only the English language is supported has been removed, as all languages are patched since version 7.4.0.

#### Logic database

##### Cataris

- Added: Pseudo Wave Beam (Beginner) to break the blob above Blue Teleportal to Artaria, from the left side of the wall.

### Metroid Prime

- Added: FAQ Entry about non-Superheated rooms
- Added: Exposed "Power Beam Only"-Doors for Door Lock Rando.

#### Logic Database

##### Chozo Ruins

- Changed: Main Plaza: The R-Jump and L-Jump to reach the Grapple Ledge Missile Expansion have been lowered to beginner.

##### Frigate Orpheon

- Added: Biotech Research Area 2 can now be crossed with a Hypermode Wall Boost

##### Magmoor Caverns

- Added: The Sloped R-Jump in Geothermal Core to get to the door to Plasma Processing (commonly referred to as Eagle Jump) is now in logic.

##### Phendrana Drifts

- Added: The jump to the upper pickup in Gravity Chamber now requires an intermediate R-Jump or an Advanced L-Jump alongside the Advanced Slope Jump requirement.

### Metroid Prime 2: Echoes

#### Logic Database

- Fixed: Normal Doors now account for having a beam or Morph Ball Bombs to open.

##### Agon Wastes

- Added: Movement (Intermediate) to get from the center platforms in Central Mining Station to the cannons using Space Jump Boots.
- Added: Screw Attack from the cannons to get the item in Central Mining Station before the Pirate fight.
- Added: Mining Station B - Room Center to Transit Station with Boost Ball, Bombs, BSJ (Intermediate), and Standable Terrain (Intermediate).
- Fixed: The video link for the Expert Slope Jump in Central Mining Station now links to a working video.
- Fixed: Mining Station B - Room Center to Transit Station now properly requires Boost Ball and Standable Terrain (Intermediate) for the No Space Jump Post-Puzzle path.

## [7.5.0] - 2024-04-01

- Added: Command line arguments for exporting games. These commands are intended for advanced uses only.
- Fixed: During generation, actions that involves multiple progressive pickups are now properly considered.

### AM2R

- Fixed: Hitting Zetas with Charge Beam works again.

#### Logic Database

##### Distribution Center

- Added: Gravity Area Corridor: Getting the item is now logical via a Charge Bomb Spread. This requires Knowledge Beginner and Movement Intermediate.
- Fixed: Gravity Chamber Access: Going from right to left is now logical with Gravity and Bombs.
- Fixed: Gravity Chamber Access: Going from right to left is not logical anymore with walljumping.

##### Hydro Station

- Changed: Shinesparking from Breeding Grounds Alpha Nest West to Breeding Grounds Overgrown Alley now requires an intermediate Shinespark.
- Fixed: Hydro Station Exterior: It's now impossible for the Water Turbine to shuffle to a Spider Ball door or a Screw Attack door.

##### Industrial Complex

- Added: Industrial Complex Exterior: It is now possible to get from the right building to the left building. It's an Intermediate Morph Glide with High Jump, and an Advanced without.

##### Main Caves

- Fixed: Drill Excavation: Logic does not expect you to need bombs anymore to break the crystal if Cutscene Skips are enabled.

##### The Tower

- Fixed: Plasma Chamber: It is now logical to escape the room through the left tunnel if the Softlock Prevention option is enabled.

### Cave Story

- Fixed: Cave Story exports with CS:Tweaked now prioritize the mod-specific files over Freeware's. This solves several issues with missing graphics when exporting over a Freeeware game.
- Fixed: Missing graphical assets for rando-exclusive inventory entries in Cave Story: Tweaked exports

#### Logic Database

##### Ruined Egg Corridor

- Added: Health requirements to the Sisters.
- Fixed: Breaking the blocks in `Cthulhu's Abode?` now properly accounts for Super Missile Launcher

### Metroid Dread

- Fixed: DNA placement respects vanilla item placement settings to not assign two items to one location

#### Logic Database

- Added: New trick, Cross Bomb Launch.
- Changed: The Shinesink Clip and Aim Down Clip tricks are now a single Floor Clip trick.

##### Artaria

- Added: Video: Ballsparking into Speed Hallway from the right, charging speed from Energy Recharge Station South.

##### Burenia

- Added: Crossing the gap in Underneath Drogyga with Cross Bomb Launch; Intermediate with Spin Boost, Advanced without.
- Added: Reaching the Missile Tank Pickup in Main Hub Tower Top using Cross Bomb Launch (Advanced).
- Added: Video: Morph Ball Movement Jump in Main Hub Tower Middle.

##### Cataris

- Added: Reaching the Pickup in EMMI Zone Item Tunnel using Cross Bomb Launch (Advanced).
- Changed: The Cross Bomb Skip to reach the Pickup in EMMI Zone Item Tunnel has been reduced from HyperMode to Expert.

##### Dairon

- Added: Getting across the right gap in Early Grapple Room with Cross Bomb.

##### Elun

- Changed: Releasing the X without Bombs or Cross Bombs now requires Knowledge (Beginner).

##### Ferenia

- Changed: Getting across the water in EMMI Zone Exit East with Cross Bombs now additionally requires Cross Bomb Launch (Advanced).
- Changed: Path to Escue: Getting from Door to Save Station Southeast to Dock to EMMI Zone Exit East is now trivial.

##### Ghavoran

- Added: Cross Bomb Launch (Advanced) to get to the Save Station Door in Golzuna Tower from the Missile Tank Pickup.
- Added: Cross Bomb Launch (Beginner) to get the Missile Tank Pickup in Golzuna Tower.
- Added: Video showing the Climb Sloped Tunnels trick to get from the Missile Tank Pickup to the Save Station Door in Golzuna Tower.
- Added: Wall Jump using Spin Boost in Left Entrance.
- Added: Water Space Jump (Intermediate) in Energy Recharge Station, getting up through the Screw Attack Blocks.
- Changed: Using Cross Bomb to get the Missile Tank Pickup in Golzuna Tower now requires Movement (Beginner).
- Changed: The Floor Clip into Golzuna Arena has been reduced from Expert to Intermediate.
- Changed: The Cross Bomb Skip to get across the Pitfall blocks in Cross Bomb Tutorial has been reduced from Expert to Advanced.

### Metroid Prime

#### Logic Database

##### Phendrana Drifts

- Added: Ruined Courtyard: Scan/X-Ray Beginner dash to and from Specimen Storage

##### Tallon Overworld

- Changed: Frigate Crash Site: Overgrown Cavern Climb L-Jump adjusted to Beginner

### Metroid Prime 2: Echoes

- Added: Updated A-Kul's scan with the 2023 CGC Tournament winners.

#### Logic Database

##### Torvus Bog

- Added: The reverse air underwater in Training Chamber now has a method with and without Space Jump (Advanced and Expert respectively). This can be used to get to the bomb slot as well as the door to Fortress Transport Access.

## [7.4.2] - 2024-03-13

This release is identical to 7.4.0 and was released to revert 7.4.1.

## [7.4.1] - 2024-03-13

### AM2R
- Fixed: Hitting Zetas with Charge Beam works again.

### Cave Story
- Fixed: Cave Story exports with CS:Tweaked now prioritize the mod-specific files over Freeware's. This solves several issues with missing graphics when exporting over a Freeeware game.
- Fixed: Missing graphical assets for rando-exclusive inventory entries in Cave Story: Tweaked exports


## [7.4.0] - 2024-03-08

- Added: A warning will be shown when trying to generate a game where more items are in the pool than the maximum amount of items.
- Added: When a game is exported via ftp, a message is displayed indicating that an attempt is being made to connect to the ftp server instead of the patcher's misleading "Done" message.
- Changed: Improved how requirement templates are simplified, improving generation and resolver performance.
- Fixed: Generating a game after customizing a preset will not completely freeze Randovania anymore.
- Fixed: The collection text displayed when mixing Hide All model style with Random models and a cross-game multiworld is now always a generic message when your own pickup is disguised as a pickup of another game.
- Fixed: In the Item Pool tab, selecting Shuffled now works properly for non-progressive entries with multiple copies and certain other items.
- Fixed: Changelog window properly displays images.
- Fixed: Cancelling connecting to the server is better handled now.

### Resolver

- Fixed: Some cases of resolver timeout.

### AM2R
- Added: A popup helping the player to inform how Missile-less Metroid combat works
- Added: The following sprites were added for Dread Multiworld: Energy Tanks, Missile Tanks, Missile Tank+, Power Bomb Launcher, Power Bomb Tank, Varia Suit
- Changed: The following Multiworld sprites were changed in order to fit more with AM2R's art style: Dread's Energy Part, Dread's Wide Beam, Echoes' Amber Translator, Echoes' Cobalt Translator, Echoes' Dark Agon Key, Echoes' Darkburst, Echoes' Dark Torvus Key, Echoes' Emerald Translator, Echoes' Ing Hive Key, Echoes' Sky Temple Key, Echoes' Super Missiles, Echoes' Violet Translator
- Fixed: Rare crash when receiving a flashlight/blindfold in a Multiworld session.
- Fixed: AM2R Speed Booster Upgrades now show properly instead of using the default offworld model.

### Cave Story
- **Major** - Cave Story: Tweaked is now supported as an export platform and included with Randovania.

#### Logic Database

##### Egg Corridor

- Added: Health requirements for the Igor boss fight.

##### Grasstown

- Fixed: Grasstown: Accessing the Jellyfish field from the east side of Chaco's House now properly accounts for weapons/pacifist strats instead of being trivial.
- Added: Health requirements for the Balrog 2 boss fight.
- Added: Health requirements for the Balfrog boss fight.
- Changed: Shelter: Accessing the Save Point and Refill is now logically possible when entering from the teleporter.

##### Mimiga Village

- Added: Health requirements for the Balrog 1 boss fight.

### Metroid Dread

- Added: "Access Permanently Closed" doors can be used in Door Lock Randomizer. This includes new default and alternate textures in cosmetic options.
- Added: New Missile Launcher model for Prime, Echoes, and AM2R multiworld pickups.
- Added: New Super Missile Expansion model for AM2R multiworld pickups.
- Fixed: Wide Beam shields now require the Wide Beam to break, and cannot be cheesed with Wave or Plasma beam.
- Fixed: Saves from a different world in the same multiworld session are correctly handled as incompatible.
- Fixed: Text is patched in all languages, not just English.

#### Logic Database

##### Ghavoran

- Added: In Spin Boost Tower: Expert Speed Booster Conservation from Ledge Below PB Tank to Pickup (PB Tank), as well as a video for this trick.

### Metroid Prime

#### Logic Database

- Added: 35 new Videos to the Database

##### Chozo Ruins

- Changed: Vault: NSJ Bombless Wall Boost lowered to Expert
- Changed: Ruined Nursery: bombless Standable Terrain NSJ lowered to Advanced and w/ SJ lowered to Intermediate
- Changed: Hive Mecha: Fight skip via walkway lowered to Intermediate Movement
- Added: Hive Mecha: Fight skip NSJ Advanced Movement bunny hop
- Added: Furnace: Spider track climb trick description
- Added: Furnace: Bombless Intermediate Movement to West Furnace Access
- Added: Burn Dome Access: Advanced Movement and Wallboost bombless escape
- Added: Hall of the Elders: Advanced Complex Bomb Jump wave slot skip

##### Phazon Mines

- Added: Elite Research: Advanced IUJ scanless climb
- Added: Main Quarry: Advanced BSJ to Waste Disposal
- Added: Metroid Quarantine B: Hypermode Single Room OOB NSJ bombless
- Added: Elevator Access A: Hypermode bombless spiderless climb from Elevator A
- Added: Elevator Access A: Expert Movement logic for climbing without Wave Beam
- Changed: Phazon Processing Center: Item to Maintenance Tunnel L-Jump now has proper X-Ray logic
- Changed: Phazon Processing Center: Item to Maintenance Tunnel Complex Bomb Jump has been properly replaced with Bomb Jump

##### Phendrana Drifts

- Added: Frozen Pike NSJ Bombless Climb from Frost Cave Access now has proper Charge Beam, Scan Visor, and Combat logic
- Added: Hypermode Frozen Pike NSJ Bombless Climb from bottom to top
- Added: Frozen Pike Hypermode BSJ to Transport Access
- Added: Frozen Pike NSJ Hunter Cave to Frost Cave Intermediate Slope Jump
- Changed: Transport Access Single Room OOB lowered to expert and advanced tricks
- Added: Ice Ruins West Courtyard Entryway to middle platform NSJ Hypermode BSJ and NSJ damage boost
- Added: Ice Ruins East Expert Single Room OOB ice item heist
- Added: Ice Ruins East Advanced Single Room OOB and Hypermode Movement spiderless bombless spider track item
- Added: Ruined Courtyard Advanced Movement bunny hop to Save Station A
- Added: New hash words

## [7.3.2] - 2024-02-??

- TODO: fill out or remove.

## [7.3.1] - 2024-02-07

### AM2R

- Fixed: Receiving a suit in a Multiworld session will not place you in the most upper-left position of a room anymore.

## [7.3.0] - 2024-02-07

- Added: Ability to turn off changing "to" Normal Doors in Door Type dock rando.
- Fixed: For Linux and macOS, the auto tracker tooltip will not show black text on black background anymore.
- Fixed: Searching for your own pickup in multiworld sessions will now show only pickups which match *exactly* the name, instead of showing pickups which start with that name.
- Fixed: The import in a multiworld session is blocked if it contains an unsupported game.
- Fixed: Opening the webbrowser for Discord Login doesn't fail on Linux anymore.
- Changed: Scanning ammo in the Prime games will now show nicer text for items that provide negative ammo or multiple positive ammo.
- Fixed: For Windows, the game select tooltip will not render as grey text on grey background in dark mode.
- Added: Games display a banner if they are multiworld compatible.

### Resolver

- Fixed: Some cases of resolver timeout.

### AM2R

- **Major** - Added: Multiworld support for AM2R.
- Added: Auto-Tracker functionality.
- Added: A "Hints"-tab, which describes the hint system used in AM2R in detail.
- Added: A "Hint Item Names"-tab, which describes which names are used to describe the items in offworld hints.
- Changed: Minimal Logic has been adjusted. It now also checks for Morph Ball, Missile Launcher, the DNA and the Baby collection.
- Changed: The Baby now checks for all DNA being collected and will display a message if not.
- Changed: Progressive Suits and Progressive Jumps now display custom sprites instead of Space Jump / Gravity Suit sprites in order to make them more distinct.
- Changed: The yams.json file will not be present anymore for race seeds.
- Fixed: The shell script after exporting works now on Flatpak environments.
- Fixed: Typos in FAQ.

#### Logic Database

- Added: 20 Videos to the Logic Database.

##### Main Caves

- Fixed: In Surface Hi-Jump Challenge: Now correctly uses normal damage instead of lava damage for damage boost.
- Fixed: In Drivel Drive: Intended Ballspark now requires Gravity.
- Changed: In Drivel Drive: Bumped mockball method to Expert.
- Changed: In Western Cave Shaft: Bumped health requirement for the descent to require an Energy Tank in trickless.

##### Golden Temple

- Added: In Guardian Arena: Now accounts for Speed Booster quick kill with Intermediate Knowledge.

##### Hydro Station

- Fixed: In Breeding Grounds Entrance: Activating the EMP Slot now properly accounts for Missiles.

##### Industrial Complex

- Fixed: Renamed the room `Spazer Beam` to `Spazer Beam Chamber`.
- Changed: Upper Factory Gamma Nest: Shinesparking from the room below to get the top item is now an intermediate shinesparking trick.

##### The Tower

- Changed: In Tester Arena, the fight requirements have been restructured with more thorough combat and health requirements.

##### Distribution Center

- Changed: In Dual Gamma Nest, the fight now requires Gravity suit on Trickless Combat. Health requirements adjusted around this change.
- Changed: Distribution Center Exterior West: Shinesparking to get the top Missile Tank is now an intermediate shinesparking trick.
- Changed: Bullet Hell Room Access: Shinesparking to get from `Door to Bullet Hell Room` to `Door to Distribution Facility Intersection` now requires an intermediate shinesparking trick.

### Cave Story

- Fixed: The name for Puppy locations and Labyrinth Shop locations will now be shown correctly on the Location Pool tab.

### Metroid Dread

- Added: Changing the volume of the music, SFX and background ambience is now possible via cosmetic options.
- Changed: Speed Booster Upgrades and Flash Shift Upgrades are now considered minor items instead of major.

#### Logic Database

- Removed: It's no longer logical to push Wide Beam Blocks with Wave Beam without Wide Beam.
- Fixed: All usages of Missiles now require the Missile Launcher.
  - Affects:
    - Fighting Corpius with Normal Missiles.
    - The part of the Z57 fight where you use Storm Missiles to stop the healing.
    - Breaking the Missile Blocks in Dairon - Transport to Artaria.
    - Fighting Escue with Normal Missiles.
    - Fighting Golzuna with Storm Missiles and Normal Missiles.
    - Fighting Central Units.

##### Artaria

- Added: Single Wall Jump (Beginner) to cross the pillar left to right in White EMMI Introduction.
- Added: Using Speed Booster in White EMMI Introduction to get over the pillar left to right, from the BallSpark Hallway Room, also available in Door Lock Rando.
- Fixed: Using Speed Booster in White EMMI Introduction to get over the pillar left to right, from the Teleport to Dairon Room now requires Door Lock Rando to be disabled.

##### Cataris

- Added: The Wide Beam Block in Dairon Transport Access can now be traversed with a Diffusion Abuse trick from below.

##### Ferenia

- Changed: Using Speed Booster to reach the item at the top of Purple EMMI Introduction now requires Speed Booster Conservation (Intermediate).
- Fixed: Energy Recharge Station (Gate): Clearing the Grapple Block from the Upper Bomb Ledge now additionally requires the Main Power Bomb instead of only Power Bomb Ammo.
  - All the other usages of Power Bombs in this area also now require the Main Power Bomb.

##### Ghavoran

- Added: Bomb Jump in Right Entrance, out of the water to the Grapple Block Alcove. Requires Diagonal Bomb Jump and either Out of Water Bomb Jump or Gravity Suit.
- Added: Video showing the Grapple Movement trick in Right Entrance.

### Metroid Prime

- Added: It is now possible to have a seperate total amount and required amount of Artifacts.
- Changed: Minimal Logic now also checks for the Ridley event.
- Fixed: Rare softlock/glitches regarding Central Dynamo maze

### Metroid Prime 2: Echoes

- Added: Having Double Damage no longer causes the morph ball to glow.
- Added: 7 more joke hints.
- Changed: Minimal Logic now also checks for the Emperor Ing event.

#### Logic Database

- Added: 12 videos to the database

##### Torvus Bog

- Added: In Great Bridge: Rolljump method to reach Abandoned Worksite from Temple Access (Top)

## [7.2.0] - 2024-01-05

- **Major** - Added: Rebranded Randovania icons.
- Fixed: Bug where tooltips did not show uncollected item names in the autotracker.
- Changed: Update to the Database Video Directory site to eliminate lag and add modern styling.
- Changed: Autotracker tooltips now display text in black instead of gray.

### Metroid Dread

#### Logic Database

##### Artaria

- Added: In Screw Attack Room: Break the blob with Slide Turnaround Pseudo Wave Beam, requires Gravity Suit. Beginner from the left and Intermediate from the right.
- Fixed: The Advanced Pseudo Wave Beam to break the Blob in Screw Attack Room from the right now handles it not working with Gravity Suit.
- Fixed: Add Slide as a requirement for the Pseudo Wave Beam usages in Melee Tutorial Room and Early Cloak Room.

##### Burenia

- Added: Pseudo Wave Beam to break the bottom right blob in Burenia Hub to Dairon. Requires Slide and Gravity Suit or Diffusion Beam.
- Fixed: When using Power Bomb to break the bottom right blob in Burenia Hub to Dairon, also require the ability to shoot a beam.
- Fixed: Burenia Hub to Dairon: Getting the item in the fan with only Flash Shift now requires at least one Flash Shift Upgrade as well, and also only requires Intermediate movement (instead of Advanced).
- Changed: Main Hub Tower Middle: Climbing out of the water from Left of Central Grapple Block without any items now requires Advanced Movement, up from Intermediate.

##### Ferenia

- Added: In Space Jump Room: Use Grapple Beam to jump out of water above Underwater Ledge Left, and use Single Wall Jump, Spin Boost or Flash Shift to reach Dock to Transport to Ghavoran. Video included.
- Changed: In Space Jump Room: Can traverse from Underwater Ledge Left to Dock to Transport to Ghavoran using Spider Magnet, with either Flash Shift and Wall Jump or Morph Ball and Single Wall Jump.
- Changed: In Space Jump Room: Added a video for reaching the Missile Tank with only Morph Ball and Bombs
- Changed: In Space Jump Room: Added a video traversing from Underwater Bottom to Underwater Ledge Left with only Grapple Beam.

##### Ghavoran

- Fixed: Getting the Energy Part Pickup in Golzuna Tower using Spin Boost and Shinespark Conservation Beginner now correctly requires Morph Ball.
- Changed: Opening the door to Orange Teleportal directly from below, in Golzuna Tower, requires Diffusion Beam.
- Added: The door to Orange Teleportal can be opened from inside the tunnel left after breaking the Speed Booster Blocks, in Golzuna Tower. This requires Charge Beam and either Wave Beam or Pseudo Wave Beam Beginner.

### AM2R

- Added: Research Site Open Hatches as available doors for Door Lock Rando.
- Added: New option to place DNA anywhere.
- Added: New option to force Save Station doors to be normal doors.
- Added: New option to force doors in Genetics Laboratory to be normal doors.
- Added: If the user starts with random items, then an item collection screen will now be shown, telling the player which items they start with.
- Added: Clearer GUI symbols, when expansions have been collected, but not their corresponding launcher.
- Added: When softlock prevention is active, then the first two crumble blocks in Super Missile Chamber will be shoot blocks instead.
- Changed: "Distribution Center - Energy Distribution Emergency Exit" has updated behavior when 'Softlock Prevention' is enabled. Before, only the bottom row of Speed Booster blocks were removed. Now, all of them have been removed, except for the leftmost pillar.
- Fixed: When spinjumping into a progressive Space Jump, the spinjump SFX is not being infinitely looped anymore.
- Fixed: Entering "Hatchling Room Underside" will now show the Metroid scan notification only once.

#### Logic Database

- Added: 15 Videos to the Logic Database.

##### Main Caves

- Added: In Surface Hi-Jump Challenge: Shinespark conservation method to reach item.

##### Hydro Station

- Added: In Inner Alpha Nest South: IBJ method to reach item.
- Changed: In Arachnus Arena: New health and dodging requirements for fighting Arachnus.

##### Industrial Complex

- Added: In Lower Factory Intersection: Can now climb the room by shinesparking after a short charge.
- Added: In Treadmill Room: Going from right to left is now possible via a beginner Shinespark or an intermediate Morph Glide.
- Fixed: In Lower Factory Intersection: Climbing the room now correctly needs a damage boost for wall jumps.
- Fixed: In Shirk Prisons: Going from right to left, now requires Morph Ball, or 4 (Super) Missiles.
- Fixed: In Treadmill Room: Going from right to left via Movement is now impossible.
- Changed: In Torizo Arena: New weapon, health, and dodging requirements for fighting Torizo.

##### Genetics Labratory

- Changed: In Queen Arena: Additional Beam requirements and dodging requirements for fighting Queen trickless.

### Metroid Prime 2: Echoes

#### Logic Database

##### Dark Agon Wastes

- Added: Requirements to trigger the Amorbis fight from below: Spacejump, NSJ Z-Axis Screw Attack or BSJ, and bomb jumps or standable terrain with the energy taken.
- Added: Advanced combat to fight Amorbis after the energy has been taken.
- Changed: Revised Amorbis combat requirements (trickless requires a good weapon + 2 E, beginner requires a weapon and 1 E, intermediate neither)
- Changed: Skipping the Amorbis trigger, or touching it to trigger the fight from below, requires Knowledge set to Intermediate.

### Metroid Prime

#### Logic Database

##### Tallon Overworld

- Added: Advanced Single Room OoB to reach Landing Site item without Morph Ball

## [7.1.1] - 2023-12-26

### Metroid Prime

- Added: A more stream-friendly autotracker layout
- Fixed: Reverted Warrior Shrine -> Monitor Station loading improvement which could sometimes cause crashes
- Fixed: Export compatibility with legacy cutscene skip options
- Fixed: Music issues in Frigate Orpheon, Artifact Temple, Arboretum, Sunchamber Lobby, Burn Dome and Lava Lake
- Fixed: [PAL] Issue with the Artifact Temple teleporter arrival cutscene
- Fixed: Non-NTSC text issues
  - Seed hash not showing on main menu
  - Credits not showing seed spoiler
  - [JP] Font size
- Added: `qolGeneral` improvements
  - Ice wall in Phendrana Shorelines now shatters instead of melting when shot
  - Better Save Station load trigger in Phendrana Shorelines
  - Better door open triggers in Arboretum
- Changed: Back-to-back cutscenes in Artifact Temple now skip as one

### Metroid Prime 2: Echoes

- Added: A more stream-friendly autotracker layout

## [7.1.0] - 2023-12-01

- Fixed: Bug with progressive suits in the autotracker always highlighting first suit
- Changed: "Remove redundant pickup alternatives" and "Stagger placement of pickups" are no longer experimental options and will be included in all presets moving forwards.

### AM2R

- Added: Shell script to make launching randomized games easier on Flatpak.
- Added: Plasma Beam Chamber's crumble blocks will be gone when the softlock prevention setting is turned on.
- Fixed: Visual time of day discrepancy with Septoggs and the tileset if started at GFS Thoth.
- Fixed: A flipped water turbine if the vanilla water turbine was set to be changed to one.
- Fixed: Crash when starting the game and loading a save room which contains a destroyed water turbine.
- Fixed: "Cancel" button not working properly on "Toggle" Missile-Mode.

#### Logic Database

- Changed: Zeta and Omegas combat rebalanced for lower difficulties.

### Metroid Dread

- Added: Power Bomb Limitations now shows up on the Preset Summary when enabled.

#### Logic Database

##### Artaria

- Added: In Screw Attack Room: Get from Door to Freezer(Power) to Start Point 2 by sliding.
- Added: In Screw Attack Room: Get from Start Point 2 to Early SA Platform with Space Jump.
- Added: In Screw Attack Room: Get from Door to Freezer(Power) to Screw Attack Pickup by using Shinespark. Requires Speed Booster Conservation Beginner and Disabled Door Lock Randomizer.
- Added: In EMMI Zone Hub: Get to the item pickup and the top left door from Door to Ballspark Hallway, using Shinespark, Speed Booster Conservation Beginner.
- Added: In EMMI Zone Hub: Get to the item pickup from Door to Ballspark Hallway using Speed Booster and Spider Magnet.
- Fixed: In EMMI Zone Hub: Getting to the item pickup from Door to Ballspark Hallway using Flash Shift and Single Wall Jump is now separated from the Grapple Movement alternative.
- Fixed: In EMMI Zone Hub: Getting to the item pickup from Door to Ballspark Hallway using Flash Shift and Single Wall Jump now requires a Flash Shift Upgrade.
- Fixed: In EMMI Zone Hub: Getting to the item pickup from the lower door to Wide Beam Block Room using a Shinespark now requires Door Lock Rando to be disabled.
- Removed: In EMMI Zone Hub: Redundant option: getting from the lower to the upper Door to EMMI Zone Exit Southwest using Speed Booster when Door Lock Rando is disabled.

##### Burenia

- Added: In Gravity Suit Tower: Getting from the Lower door to Ammo Station South to the Upper door to Gravity Suit Room is in logic with either Power Bombs or after breaking the floor.
- Changed: In Gravity Suit Tower: Getting from the Lower door to Ammo Station South to the Lower door to Gravity Suit Room is now locked behind Highly Dangerous Logic

##### Cataris
- Added: In Underlava Puzzle Room 2: Use Speed Booster with at least one upgrade to shinespark through the speed blocks from the right.

##### Ferenia

- Added: In EMMI Zone Exit Middle: Use Wave Beam and Charge Beam or Power Bombs to open the Upper Door to EMMI Zone Exit West, then traverse through that room to get to the upper door.
- Added: In Purple EMMI Arena: Use Water Space Jump (Intermediate) to jump out of the water to reach the door.
- Changed: In EMMI Zone Exit Middle: Going from the Dock to Map Station to the Door to EMMI ZONE Exit West (Lower) is now trivial.
- Changed: In Purple EMMI Arena: Jumping out of the Water to reach the door using Cross Bombs now requires Water Bomb Jump Beginner. Using Normal Bombs no longer requires Spin Boost.

##### Ghavoran

- Changed: Golzuna logic has been overhauled to include Storm Missiles, Bombs, or Cross Bombs to fight it and forcing Flash Shift, Spin Boost, or Space Jump to dodge its attacks if not using shinesparks to defeat it.
- Fixed: Missing check on PB limitations to get to Orange Teleportal by opening the door from the tunnels below.

### Metroid Prime

- Fixed: Some rooms not appearing on map when "Open map from start" export option is selected
- Fixed: Parasite Queen permadeath when skipping death cutscene
- Fixed: Black bar in Control Tower cutscene
- Fixed: Minor PAL issues regarding Skippable Cutscenes in Exterior Docking Hangar and Sunchamber
- Added: Preset option to force Normal or Hard difficulty in the Main Menu
- Added: More Base QoL
  - All rooms now automatically play music appropriate to the area, even if the original music trigger has not been touched
  - The bomb blocks in Lava Lake and Chapel Tunnel are gone forever once destroyed
  - Fix Arboretum rune scan not always appearing when vines are retracted
  - Fix broken load trigger in Aether Lab Entryway
  - Tweaked the size of some door open and loading triggers
  - Sun Tower Access Ghost can now be seen after performing Early Wild
  - Better music timing of Elite Pirate breakout
  - Fix Chapel of the Elder's item platform not rising up all the way
  - Removed more "flashbang" effects
- Changed: Research Core item acquisition cutscene removed in Competitive Skippable Cutscenes
- Changed: Reintroduce and improve loading trigger optimization in Warrior Shrine
- Changed: Update in-game text when refilling PBs at missile stations
- Changed: The Missile Launcher's broad category is now "missile system" instead of "missile-related upgrade".

#### Logic Database

- Added: Database logic for Hard Mode

##### Chozo Ruins

- Added: Vault NSJ with Wallboosts
- Changed: Decreased Difficulty of Tower of Light NSJ Slope Jump

##### Magmoor Caverns

- Added: Fiery Shores wallcrawl to reach Upper Item

##### Phazon Mines

- Added: Difficult HBJ in MQB Phazon Pit
- Added: Elite Research Single Room OOB to Item
- Added: Upper Elite Research Dash to Reach Item NSJ

##### Phendrana Drifts

- Changed: Thardus Thermaless with Bombs and w/o adjusted
- Added: Phendrana Canyon NSJ Scanless Damage Boost
- Added: Phendrana's Edge NSJ Grappleless BSJ
- Added: Ruined Courtyard NSJ Climb UBJ
- Added: Thardus Skip NSJ from North Quarantine Tunnel

##### Tallon Overworld

- Added: Great Tree Hall Lower NSJ Climb BSJ
- Added: Landing Site B Hop to Reach Gully NSJ

### Metroid Prime 2: Echoes

#### Logic Database

- Changed: Climbing Transport A Access using slope jump + NSJ SA no longer incorrectly requires SJ as well

## [7.0.1] - 2023-11-??

- To be decided if it will be necessary.

## [7.0.0] - 2023-11-03

- **Major** - Added: AM2R has been added with full single player support. Includes Door Lock Rando, some toggleable patches and more.
- Changed: The Changelog window has received a slight overhaul. The date of each release is shown, hyperlinks are fixed, and patch notes are now accessed through a drop-down box (previously used vertical tabs).
- Changed: Trick level sliders ignore mouse scroll inputs, preventing unintended preset changes.
- Changed: The Trick Details list in the menu bar no longer displays tricks that shouldn't be visible in the UI.
- Changed: For Multiworld, sending collected locations to the server can no longer fail if there's an error encoding the inventory.
- Changed: The directory layout has now changed, moving everything that isn't the executable to an `_internal` folder.
- Changed: When verifying the installation, missing files and modified files are listed in the console and log.
- Changed: An explicit error is now displayed when a preset has minimum random starting items higher than the maximum.
- Fixed: Map tracker selects the correct start location if the preset has only one start location that is not the default.
- Fixed: When verifying the installation, the title of the popup now properly says "Verifying installation".
- Fixed: Exporting with hidden item models in a multiworld now works properly.

### Resolver

- Fixed: Bug where damage constraints in chains were not understood correctly.
- Fixed: Damage reductions from multiple suits are no longer multiplied together.
- Improved: The output from the resolver now includes the node with the victory condition.
- Improved: When using verbosity level High or above, the energy is displayed in the output.
- Improved: Speed up resolving of hard seeds by allowing skipping of more kinds of unsatisfied requirements.

### Cave Story

- **Major** - Added: Multiworld support. Currently only supports the version of freeware provided by Randovania.
- Fixed: Exporting Cave Story no longer causes a runtime error.
- Fixed: Presets that start in Camp no longer error in generation.
- Changed: The bookshelf in Prefab House now returns you to Prefab Building, before the boss rush.
- Fixed: Alt-tabbing while in fullscreen no longer crashes the game.
- Fixed: You can no longer select a negative weapon slot from the inventory.
- Fixed: The teleporter menu no longer flickers.

### Metroid Dread

- Fixed: Custom shields now use the correct shader and texture effects and no longer a black background
- Fixed: Issues with negative amount for ammo items. The current amount was set to a wrong value and you had to use a ammo refill station. This also caused issues with the auto tracker and multiworld.

#### Logic Database

- Fixed: The "Power Bomb Limitations" setting is now respected for opening Charge Beam Doors.

##### Artaria

- Changed: Going to Transport to Dairon with Speed Booster now requires the Speed Booster Conservation trick set to Beginner.
- Changed: The item above Proto EMMI now requires Speed Booster Conservation set to Beginner when reaching it with Speed from the top.
- Changed: Using Speed Booster to reach the pickup in EMMI Zone First Entrance now requires either the EMMI defeated or Speed Booster Conservation set to Beginner.

##### Burenia

- Added: Use Spin Boost with Wall Jump to climb from left to right at the top of Gravity Suit Tower.
- Changed: The Early Gravity sequence now requires the Speed Booster Conservation trick set to Beginner.

##### Cataris

- Added: Ledge warp out of the Diffusion Beam Room to avoid being trapped by the one way door and the blob.
- Changed: The item in Dairon Transport Access now requires the Speed Booster Conservation trick set to Beginner.
- Changed: The speed blocks leading to Underlava Puzzle Room 2 now require the Speed Booster Conservation trick set to Beginner or Power Bombs.

##### Dairon

- Changed: The lower item in the Freezer now requires the Speed Booster Conservation trick set to Beginner.
- Changed: The item in Ghavoran Transport Access now requires the Speed Booster Conservation trick set to Beginner when using Space Jump.
- Changed: The item in Storm Missile Gate Room now requires the Speed Booster Conservation trick set to Beginner when coming from above.

##### Elun

- Added: Elun's Save Station is now a valid starting room.
- Changed: The item in Fan Room now requires the Speed Booster Conservation trick set to Beginner.

##### Ferenia

- Added: Emmi Zone West Exit now has a Damage Boost trick to move from the center platform to the west door.
- Changed: The item in Fan Room now requires the Speed Booster Conservation trick set to Beginner or Gravity Suit with door lock rando disabled.
- Changed: The item in Speedboost Slopes Maze now requires the Speed Booster Conservation trick set to Beginner.
- Changed: The Missile+ Tank in Space Jump Room now requires the Speed Booster Conservation trick set to Beginner.

##### Ghavoran

- Changed: Going up Right Entrance with Speed Booster now requires the Speed Booster Conservation trick set to Beginner.
- Changed: The upper item in Golzuna Tower now requires the Speed Booster Conservation trick set to Beginner when using Spin Boost from the top.

### Metroid Prime

- Changed: In the Auto-Tracker Pixel Theme, visors are now pilled, Boost Ball icon with a proper trail, improvements to Power Bomb icon.
- Fixed: Counting normal damage reductions from suits twice.
- Fixed: Item position randomizer not being random.
- Fixed: Foreign object in ruined shrine
- Fixed: Room rando + cutscene skip compatibility
- Fixed: Crash when exporting a seed with a blast shield in phazon infusion chamber and essence death teleporter
- Fixed: [PAL/JP] Restored Missile and Charge shot stun in one hit on Ridley
- Fixed: [PAL/JP] Restored Wavebuster cheese on Ridley
- Fixed: When customizing cosmetic options, the labels are now properly updated.

### Metroid Prime 2: Echoes

- Added: One new Joke Hint referring to Raven Beak added to the pool
- Changed: In the Auto-Tracker Pixel Theme, visors are now pilled, Boost Ball icon with a proper trail, Screw Attack icon now faces clockwise, dedicated Power Beam icon.
- Changed: Damage Requirements for Warrior's Walk Item Pickup has been lowered from 80 to 60 dmg in total (30 energy getting the item and 30 energy going back)

## [6.4.1] - 2023-10-12

### Metroid Dread

- Removed: The "Power Bomb Limitations" has been disabled due to issues. This will be re-added in the future.

## [6.4.0] - 2023-10-05

### Metroid Dread

- Fixed: The "Power Bomb Limitations" setting is now accounted for by logic.

### Metroid Prime:

- Fixed: When room rando is enabled, cutscenes are no longer skippable to avoid a bug with elevators. This will be properly fixed in the future.

## [6.3.0] - 2023-10-02

- Added: During generation, if no alternatives have a non-zero weight, try weighting by how many additional Nodes are reachable.
- Added: Data Visualizer now has a very visible checkbox to quickly toggle if the selected trick filters are enabled.
- Added: When trick filters are enabled, a line is added indicating how many requirements are being filtered.
- Changed: The generator will now consider placing Energy Tanks, if there's a damage requirement that's exactly high enough to kill the player.
- Fixed: The menu option for viewing all Randovania dependencies and their licenses has been restored.
- Fixed: The generator should now handle cases with negative requirements a little better.
- Fixed: Map tracker works again for Metroid Dread and Metroid Prime.

### Resolver

- Fixed: Bug where nested requirements were combined wrongly.
- Improved: Order of exploring certain dangerous events.

### Metroid Dread

- Added: Enky and Charge Beam Doors can be made immune to Power Bombs. This is enabled in the Starter Preset, and can be toggled in Preset -> Game Modifications -> Other -> Miscellaneous -> Power Bomb Limitations.
- Added: Warning in the FAQ about custom text not displaying if the game is played in languages other than English.
- Changed: Exporting games is now significantly faster.

#### Logic Database

- Added: 3 videos to the logic the database for a diagonal bomb jump in Ghavoran, a single-wall jump in Cataris, and a diffusion abuse trick in Artaria.

##### Artaria

- Changed: EMMI Zone Spinner: The connection to the pickup that is available before flipping the spinner now also requires door lock rando and Highly Dangerous Logic to be enabled.

##### Burenia

- Changed: Teleport to Ferenia: Using Speed Booster to get past the Shutter Gate now requires Speed Booster Conservation Beginner.

##### Cataris

- Changed: Thermal Device Room South: The connections to the thermal door that closes after using the thermal device now logically remains open when door lock rando is disabled and the "Can Slide" and "Shoot Beam" templates are satisfied. This is a handwave that makes the thermal device no longer a dangerous resource.
- Changed: Single-wall Jump trick in Cataris Teleport to Artaria (Blue) now requires a slide jump.
- Changed: Exclude Door above First Thermal Device from Door Randomization. Effectively making the First Thermal Device a safe action also when doors are randomized.

##### Dairon

- Changed: Yellow EMMI Introduction: Using Speed Booster to go through the Shutter Gate, right to left, no longer requires Flash Shift Skip.

##### Ferenia

- Changed: Purple EMMI Introduction: Using Speed Booster to get past the Shutter Gate now requires Speed Booster Conservation Intermediate instead of Flash Shift Skip Beginner.

##### Ghavoran

- Changed: The connection of EMMI Zone Exit Southeast and EMMI Zone Exit West is now a proper door. This enables it to now be shuffled in door lock rando.
- Changed: Going backwards through the Eyedoor now requires having first destroyed it, Flash Shift and Intermediate Movement, or being able to tank the damage.

### Metroid Prime

- Fixed: Door from Quarantine Access A to Central Dynamo being inoperable with Reverse Lower Mines enabled.
- Fixed: Minor issues with new skippable cutscenes option.
- Fixed: PAL export with skippable cutscenes
- Fixed: Flaahgra crash with skippable cutscenes (fingers crossed)
- Fixed: Warrior shrine loading behavior
- Changed: Remove white screen flash effect when crates explode.
- Changed: Skippable cutscene modes are no longer experimental. Skippable is the new default. Competitive cutscene mode has been updated appropriately.
- Changed: Update tournament winner scan in Artifact Temple
- Changed: Improve loading times when leaving MQB
- Changed: Parasite Queen no longer respawns on 2nd pass
- Changed: The post-Parasite Queen layer in Biotech Research Area 1 now prevents backtracking through Emergency Evacuation Area (1-way door)
- Removed: Major/Minor Cutscene Mode (Major hidden behind experimental options)

#### Logic Database

##### Impact Crater

- Added: The Metroid Prime Exoskeleton fight has full combat logic.

##### Chozo Ruins

- Added: Sun Tower Sessamoharu Complex Bomb Jump to Skip Super Missiles/Scan Visor

##### Phazon Mines

- Added: Phazon Processing Center between Pickup and Maintenance Tunnel Door
- Fixed: Traversing from the Spider Track Bridge to the Quarantine Access A door in Metroid Quarantine A now properly requires the barrier to be removed or `Backwards Lower Mines` to be enabled.

##### Phendrana Drifts

- Added: New Thardus Skip Method from Room Center
- Added: Quarantine Monitor to North Quarantine Tunnel Thardus Skip
- Added: Phendrana Shorelines Spider Track item without spider ball out of bounds trick

### Metroid Prime 2: Echoes

- Changed: When Progressive Grapple is enabled, it will now show `2 shuffled copies` rather than `Shuffled` for better consistency.
- Changed: A proper error message is displayed when mono is not found, when exporting a game on macOS and Linux.

#### Logic Database

- Added: 22 videos to the logic database. see the [Video Directory]
(https://randovania.github.io/Metroid%20Prime%202%20Echoes/) for the full collection
- Added: Comments to some Beginner Bomb Jump tricks
- Changed: The trick setting "Suitless Ingclaw/Ingstorm" got renamed to "Suitless Dark Aether" with the intention to cover more tight Dark Aether energy requirements outside of Ingclaw or Ingstorm related checks.

##### Sky Temple Grounds:

- Changed: War Ritual Grounds, Shrine Access, Lake Access, Accursed Lake, Phazon Pit and Phazon Grounds will now require a Suit on trickless settings

##### Agon Wastes:

- Added: Main Reactor: Scan Dash (Advanced) to reach the Luminoth Corpse which allows to reach the item through Slope Jumps and Standable Terrain (Advanced).
- Added: Main Reactor: It is now possible to get to the item with only Spider Ball, Morph Ball Bombs, Standable Terrain (Intermediate) and Bomb Space Jump (Expert) without Space Jump.

##### Dark Agon Wastes:

- Added: Hall of Stairs: Bomb Space Jump (Advanced) to reach Save Station 3 Door without Space Jump

##### Dark Torvus Bog:

- Added: Portal Chamber (Dark): It is now possible to reach the Portal with a Slope Jump (Intermediate) and Screw Attack without Space Jump.

##### Sanctuary Fortress:

- Added: Main Gyro Chamber: Instant Morph (Hypermode) into boost, to destroy the glass to Checkpoint Station
- Added: Reactor Core Item pickup now possible with just Spider Ball and Morph Ball Bombs via Standable Terrain (Intermediate) and Bomb Jump (Intermediate)
- Added: Vault: Extended Dash (Expert) and Boost Jump (Expert) Method to reach the Spinner Side
- Added: Accessing the portal in Watch Station with a Bomb Space Jump (Advanced) to reach the Spider Track, Standable Terrain (Advanced) to reach the Bomb Slot, and an Instant Morph (Advanced)

##### Ing Hive:

- Added: Hive Temple Access: Slope Jump (Expert) into Screw Attack to skip Hive Temple Key Gate
- Changed: Temple Security Access: Z-Axis Screw Attack Trick is changed into Screw Attack into Tunnels (Advanced)
- Changed: Culling Chamber and Hazing Cliff will now require a Suit on trickless settings

## [6.2.0] - 2023-09-02

- Added: "Help -> Verify Installation" menu option, to verify that your Randovania installation is correct. This is only present on Windows.
- Changed: Game generation is now up to 150% faster.
- Changed: The resolver now tries otherwise safe actions behind a point of no return before it tries actions that give dangerous resources. This makes the solve faster by avoiding some cases of backtracking.
- Changed: Comments no longer prevent And/Or requirements from being displayed as short form.
- Fixed: Auto Tracker icons that were supposed to be always visible no longer show as disabled.
- Fixed: Opening race rdvgame files from older Randovania versions now works properly.
- Fixed: Exporting games with hidden Nothing models don't crash during the exporting process anymore.
- Fixed: For macOS, exporting Metroid Prime 2: Echoes games does not require you to run Randovania from within a terminal anymore to see the Mono installation.

### Metroid Dread

- **Major** - Added: Elevator and Shuttle randomizer. The destination is shown on the elevator/shuttle's minimap icon and in the room name, if enabled. This will show different area names to the logic database for some items.
- **Major** - Added: Split beams and missiles. When playing with non-progressive beams or missiles, each individual upgrade provides a unique effect instead of providing the effects of all previous upgrades.
- Added: An in-game icon will appear if the player becomes disconnected from the multiworld server.
- Changed: The Starter Preset and April Fools 2023 preset now have non-progressive beams and missiles, instead of progressive.
- Changed: Bomb Shields are no longer vulnerable to Cross Bombs.
- Fixed: The door model for certain door types now uses the intended textures correctly.
- Fixed: The save file percentage counter and the per-region percentage counter are now all updated correctly.

#### Logic Database

- Added: Diagonal Bomb Jump in Ferenia - Speedboost Slopes Maze.
- Added: Diagonal Bomb Jump in Burenia - Main Hub Tower Top, to the Missile Tank, using either Gravity Suit or an out of water bomb jump.
- Added: In Dairon - West Transport to Ferenia, use Wave Beam to push the Wide Beam Block from above, without Wide Beam.
- Added: Logic to handle having Ice Missiles without Super Missile.
- Added: In Ghavoran - Teleport to Burenia, Cross Bomb Skip using just Morph Ball to get to and from the Pickup. Rated one level higher than the corresponding usage with Flash Shift or Spin Boost.
- Added: Ledge Warp usage to flip the spinner in Ghavoran next the Transport to Elun, and in Elun to release the X.
- Added: All Chozo-X encounters now have energy requirements.
- Changed: Added Wide Beam to missile farming during Kraid's fight.
- Changed: Fighting Kraid in Phase 2 without going up is moved from Beginner Combat to Intermediate.
- Changed: Fighting Kraid with no energy is now Intermediate Combat. Fighting with 1 Energy Tank is Beginner.
- Changed: Dodging in all Chozo-X fights now has Flash Shift as trivial, Spin Boost with Beginner Combat, and nothing with Intermediate.
- Changed: In Dairon - Teleport to Artaria, breaking the speed blocks is no longer "dangerous". This is done by removing the "Before Event" condition on breaking the blocks from above.
- Changed: In Artaria - Water Reservoir, breaking the blob is no longer "dangerous", as long as Slide is not randomized. This was previously dangerous because there's a connection in EMMI Zone Exit Southwest that makes use of Speed Booster, however, by simply adding a "Can Slide" option on the same condition, the logic now sees the blob as safe.
- Changed: In Burenia: Fighting Drogyga is now only "dangerous" if Highly Dangerous Logic is enabled. This is achieved by adding a Highly Dangerous Logic constraint on all instances where the logic uses "Before Drogyga" on connections in the Underneath Drogyga room.
- Changed: Move victory condition to after Raven Beak, and encode all requirements to finish the escape sequence to that connection. This avoids having a "dangerous" resource at the end of the game.
- Changed: In Burenia - Main Hub Tower Middle, lowering the Spider Magnet Wall is now "dangerous" only when Highly Dangerous Logic is enabled. The connection from the bottom of the room to the Pickup Platform that uses Grapple Movement requires the Spider Magnet Wall to not be lowered now requires Highly Dangerous Logic. The randomizer currently doesn't have the necessary options to make this connection mandatory in any seeds anyway.
- Changed: Most instances of pushing Wide Beam Blocks by using Wave Beam through walls now no longer need Wide Beam. Notable exception is Dairon - West Transport to Ferenia, from below.
- Changed: Boss fight logic using Ice Missile without Super Missile is no longer an option, and effectively requires as many missiles as with normal Missiles.
- Changed: Boss fight logic now understands how damage values work with Split Beams behavior.
  - Affected bosses: Robot Chozo fights, Chozo X fights and Raven Beak.
  - Having only Plasma Beam or only Wave Beam is only used to fight the Robot Chozos, at Combat Intermediate.
  - Having both Plasma Beam and Wave Beam is considered as the same bracket as only Wide Beam.
  - Having Wide Beam and Wave Beam is considered as the same bracket as Wide Beam and Plasma Beam.
- Changed: Exclude Ghavoran door between Flipper Room and Elun Transport Access from being shuffled as a Grapple Beam door in Door Lock rando. This is to enable a Ledge Warp to flip the Spinner from below.
- Changed: In Ghavoran - Flipper Room, rotating the flipper the normal way can now be in logic before having pulled the Grapple Block at Right Entrance or having turned on Power Switch 2 in Dairon, if Transport Randomizer is enabled.
- Changed: Revised logic for fighting Corpius
  - When using missiles without an ammo requirement, the X must not have been released.
  - Using Cross Bomb is moved to Combat Beginner
  - For Missiles, Super Missiles and Ice Missiles, the number of required missiles is reduced by 1, which matches the pre-existing comments. These alternatives remain Combat Intermediate.
  - For Missiles, Super Missiles and Ice Missiles, these can now also be used without combat tricks, but you need 1.5x as many units of Missiles ammo as the combat trick version.
  - Added Storm Missiles.
- Fixed: A typo in the room name Ferenia - East Transport to Dairon has been changed from East Transport to Darion.
- Fixed: In Burenia - Teleport to Ghavoran, to open the Plasma Beam door from below, add requirement to have Plasma Beam. This becomes relevant with Separate Beam Behavior.
- Fixed: In Artaria - Teleport to Dairon, to enter the teleport itself using Wave Beam, add requirements to have Wide Beam and Door Lock Rando being disabled. The former becomes relevant with Separate Beam Behavior.
- Fixed: In Cataris - Kraid Area, when using Wave Beam to fight Kraid from behind, you now also need the rest of the rest of the requirements to fight Kraid.

### Metroid Prime

- Fixed: One-way elevator mode not able to generate
- Fixed: Doors openable underneath blast shields
- Fixed: Doors and Blast shields hurting the player with reflected shots
- Fixed: Starting items getting  ignored when starting in Connection Elevator to Deck Alpha
- Fixed: Skipping the cutscene in Connection Elevator to Deck Alpha also skips item loss
- Fixed: Doors in Omega Research not locking
- Fixed: Elite Control entry Barrier activating again
- Fixed: Hall of the Elders "New Path Opened" HUD Memo not appearing
- Fixed: Some unskippable cutscenes
- Fixed: Removed HUD Memos in Emergency Evacuation Area
- Fixed: Timing of Metroids in Metroid Quarantine A
- Fixed: Stuck camera in control tower
- Fixed: Timing of flying pirates in control tower
- Fixed: Echoes Unlimited Missiles model now appears larger
- Added: More Quality of life improvements over vanilla
  - Colorblind friendlier flamethrower model
  - Power Bombs now have a heat signature
  - Power Conduits activate even if only 1 of 3 wave particles hit
  - Main Quarry power conduit no longer reflects charged wave
  - Added lock to top door during Phazon Elite fight
  - Doors unlock from picking up the artifact item instead of the Phazon Elite dying

#### Logic Database

##### Chozo Ruins

- Added: Reverse Flaahgra in Sun Tower is now logical
- Added: Furnace E Tank Wall Boost Escape
- Added: Transport Access North Wallboost to Hive Totem from Elevator
- Added: Trigger Ghosts from Sun Tower Access without Bombs or Spider

##### Phazon Mines

- Added: Fungal Hall A now has Energy and Combat Logic
- Added: Fungal Hall A SJ Scan Dash Grapple Skip
- Added: Fungal Hall Access NSJ Bombless Escape to Fungal Hall A

##### Phendrana Drifts

- Changed: Phendrana Canyon Pickup NSJ Bombless Triple Boost Adjustments
- Changed: Control Tower Plasma Skip is now Beginner
- Added: Hunter Cave Bunny Hop to reach Hunter Cave Access from Lower Edge Tunnel
- Added: Hunter Cave Slope Jump to reach Chamber Access from Lake Tunnel

##### Tallon Overworld

- Added: Root Cave Climb NSJ Boost Strat

### Metroid Prime 2: Echoes

- Added: New cosmetic suit options. Please note that these suits require the experimental patcher to be enabled.
- Added: The internal game copy is automatically deleted when exporting a game fails in certain situations.

#### Logic Database

- Added: 307 videos to the logic database. see the [Video Directory]
(https://randovania.github.io/Metroid%20Prime%202%20Echoes/) for the full collection.

##### Temple Grounds

- Added:  NSJ Extended Dash (Expert) to cross Grand Windchamber through the middle platform.

##### Sky Temple Ground

- Removed: Phazon Grounds NSJ, No SA -> Invisibil Objects (Hypermode) or Movement (Expert) and Dark Visor. Doesn't exist.

##### Agon Wastes

- Added: NSJ Extended Dash (Advanced) to reach Temple Access Door in Mining Station A.

##### Sanctuary Fortress

- Added: Extended Dash (Expert) to reach the Scan Post in Watch Station Access from Main Gyro Chamber Door.
- Added: Extended Dash (Expert) to reach Main Gyro Chamber Door in Watch Station Access from the Scan Post Side.
- Added: Workers Path - Screw Attack from Z-Axis (Intermediate) now requires Bomb Space Jump (Intermediate) from Dynamo Works
- Added: Workers Path - Bomb Jump (Advanced) method added to reach cannon NSJ from landing platform

## [6.1.1] - 2023-08-07


- Changed: Improve performance significantly when opening a Multiworld session with long history.
- Changed: Slightly improve performance when opening game details.
- Fixed: The correct error is displayed when the incorrect password is provided for Multiworld Sessions.

### Metroid Dread

- Fixed: The progress bar when exporting no longer reaches 100% earlier than intended in some situations.
- Added: Racetime seeds can now be directly imported into Randovania

## [6.1.0] - 2023-08-02

- **Major** - Removed: Starting sessions is no longer necessary and has been removed as an option. It's now always possible to clear a generated game.
- Added: Importing permalinks and rdvgames in a multiworld session now creates new worlds if missing.
- Added: The Generation Order spoiler now has a field to filter it.
- Added: An "Export Game" button has been added to "Session and Connectivity" tab as a shortcut to export any of your worlds.
- Added: It's now possible to filter the history tab in a Multiworld session.
- Added: Add Ready checkbox for Multiworld sessions.
- Added: A new tool was added to the Pickup tab of Game Details that lets you quickly find in which worlds your pickups are.
- Added: The time a world last had any activity is now displayed in the Multiworld session.
- Added: A toggle for allowing anyone to claim worlds in a Multiworld session.
- Added: Sending pickups to an offline world now updates the auto tracker.
- Added: Warnings now show up in Multiworld sessions if you're not connected to any of your worlds.
- Changed: The popup when replacing a preset for a Multiworld Session now has the same features as the solo game interface.
- Changed: Text prompts now default to accepting when pressing enter.
- Changed: Reorganized the top menu bar. The Advanced menu is now called Preferences, with an Advanced sub-menu. Opening the Login window is now in the Open menu.
- Changed: The handling for presets that can't be loaded have been improved.
- Changed: Finishing a session is now called hiding a session, and now can be undone.
- Fixed: Multiworld now properly respects major/minor configuration of each world.
- Fixed: The generation order for multiworld session now correctly handles any kind of names.
- Fixed: Any buttons for changing presets or deleting worlds are properly disabled when a game is being generated.
- Fixed: Import rdvgames for games that uses certain features, like Sky Temple Keys on Bosses or Metroid DNA in Dread, now works properly.
- Fixed: Session Browser now properly sorts by creation date and user count. It also now properly defaults to showing recent sessions first.
- Fixed: Tracking another user's inventory now properly keeps working after a connection loss.
- Fixed: Sorting the session history and audit log now works properly.
- Fixed: In Multiworld session, the Claim world button is now properly disabled when you don't have permissions.
- Fixed: Changing a preset no longer causes it to lose its position in the tree.
- Removed: Connecting to Dolphin on Linux executable builds is now hidden on known situations that it doesn't work properly.

### Metroid Dread

- **Major** - Added: Multiworld support for Dread.
- Changed: Ryujinx (Legacy) is disabled when auto-tracker support is on, or in a multiworld.
- Fixed: Dairon - Navigation Station North can no longer be assigned a hint, which would then be replaced with DNA Hints.
- Added: A new auto-tracker layout featuring progressive items.
- Added: Custom shields now have alternate and more accessible models, which can be toggled per-shield in Cosmetic Options.

#### Logic Database

- Added: 2 videos to the database
- Added: Slide from right to left in Cataris - Total Recharge Station South.
- Added: Grapple Movement to get from Lower Door to Wide Beam Block Room to Upper Door in Artaria - EMMI Zone Hub.
- Added: Crossing the water gap in Ferenia EMMI Zone Exit East with just Bombs (Hypermode IBJ and DBJ) or Cross Bombs and a Slide Bomb Boost (currently Movement Advanced).
- Added: Use Speed Booster and Gravity Suit to escape Cataris - Kraid Arena after fighting Kraid.
- Added: Using Wall Jump to get past the Flash Shift gate in Burenia - Teleport to Ferenia.
- Changed: Make it possible to get to the Diffusion Beam location without Morph Ball.
- Fixed: Entering Hanubia Orange EMMI Introduction from the right now requires having beaten the Red Chozo.
- Fixed: The Pseudo Wave Beam in Burenia - Burenia Hub to Dairon now correctly requires Wide Beam.
- Fixed: Logic issues surrounding ending the Chain Reaction sequence in Artaria, aka the Vanilla Varia Suit area.
- Removed: In Cataris - Green EMMI Introduction, the advanced Pseudo Wave Beam to break the blob from below is removed.
- Removed: In Ghavoran - Blue EMMI Introduction, the trickless Ballspark to climb the room has been removed.

### Metroid Prime

- Added: Experimental Option - `Skippable` Cutscene Mode. Keeps all cutscenes in the game but makes it so they can be skipped with the START button
- Added: Experimental Option - `Competitive (Experimental)` Cutscene Mode Removes some cutscenes from the game which hinder the flow of competitive play. All others are skippable. This will eventually replace the existing Competitive implementation.
- Added: Introduction of non-critical fixes and improvements to the base game such as fixed sound effects and removed tutorial popups. Those wanting an untainted experience of the vanilla game may still do so at their own risk by activating "Legacy Mode". For technical description of what's changed, see [qol.jsonc](https://github.com/toasterparty/randomprime/blob/randovania/generated/json_data/qol.jsonc)
- Added: Completely overhauled how custom Blast Shields and Doors look
- Added: Morph Ball Bomb and Charge Beam door locks now use Blast Shields so that they only need to be opened once with that weapon
- Added: New "Gamecube" pickup model which acts as a placeholder for all non-nothing items without a suitable model which can be displayed natively
- Added: The "Hints" page in the "Game" window now lists the location of the Phazon Suit hint.
- Changed: Non-NTSC enemies now have their health reset to match NTSC 0-00
- Changed: Blast Shields are much more visible in dark rooms
- Fixed: Random Elevators settings should no longer have mismatches between the UI and the preset regarding which elevators are excluded.
- Fixed: HoTE statue door can now handle a blast shield cover
- Fixed: Old scan points lingering in Door Lock Rando
- Fixed: Door Lock Rando shields now make explosion sounds

#### Logic Database

- Added: 52 videos to logic database, bringing the total available via the [Video Directory](https://randovania.github.io/Metroid%20Prime/) to 276

##### Chozo Ruins

- Added: The Hall of the Elders Ghost Skip from Reflecting Pool Access to reach Crossway Access South, using advanced level tricks.
- Added: Knowledge (Intermediate) for reaching Elder Chamber without fighting the Chozo Ghost.
- Added: Main Plaza - Tree item OoB logic.
- Added: Crossway - Easier boost only method for item.
- Changed: Tower of Light - Reduced gravityless SJ slope jump to tower chamber to Beginner.
- Fixed: Ice Beam has been removed from the connection to Elder Chamber in Hall of the Elders.
- Fixed: The Door in Tower of Light Access that leads to Ruined Shrine is now a normal Door instead of a Wave Beam Door.
- Changed: Ruined Nursery Bombless Standables Logic Adjustments
- Added: Ruined Nursery Bombless w/ Boost strat
- Added: Training Chamber Ghost Skip

##### Phendrana Drifts

- Changed: Quarantine Cave - Various cleanup with Thardus fight logic. Reworked visor requirements. Added Missile strategy (allows Ice Beam only fight logically).
- Added: Added Quarantine Cave NSJ Scan Dash to Q-Mon Tunnel
- Added: Dash to Q Mon from Room Center with SJ
- Added: Reverse Thardus Skip Logic (Scan and Scanless)
- Added: Thardus Hop
- Changed: Ice Ruins West Baby Sheegoth Jump Damage Requirements and Trick Adjustments
- Added: Gravity Chamber Pickup (Missile) NSJ w/o Grapple/Plasma Dash Method and Bombu Method

##### Phazon Mines

- Added: Metroid Hop to reach Missile from Quarantine Access A
- Changed: Various Metroid Quarantine A logic adjustments
- Fixed: NSJ Phazon Processing Center having too few requirements

### Metroid Prime 2: Echoes

- Added: Tracker layout "Debug Info", which also shows details useful for investigating errors.
- Added: The Coin Chest model from multiplayer is now used for offworld items instead of the ETM model.
- Changed: The Power Beam and the Morph Ball now use the Coin Chest model when shuffled, instead of the ETM model.
- Added: 4 new joke hints in the pool.
- Fixed: The gate in Command Center now opens correctly when using the new patcher.
- Fixed: Doors in Venomous Pond can no longer become blast shields.
- Fixed: The door from Sacrificial Chamber Tunnel to Sacrificial Chamber has been excluded from door lock rando.
- Fixed: Random Elevators settings should no longer have mismatches between the UI and the preset regarding which elevators are excluded.

#### Logic Database

- Added: 4 videos to logic database, see the [Video Directory](https://randovania.github.io/Metroid%20Prime%202%20Echoes/) for the full collection

## [6.0.1] - 2023-07-04

- Added: Option for disabling crash reporting and monitoring.
- Added: In multiworld sessions, you're prevented from selecting a preset that is incompatible with multiworld.
- Added: In multiworld sessions, world names must now be unique.
- Changed: The Privacy Policy has been updated to mention crash reporting and monitoring.
- Changed: Tweaked the error reporting for generating and exporting games.
- Fixed: Importing permalinks and spoilers in multiworld no longer fails.
- Fixed: Generation order is no longer hidden when Door Lock is enabled with Types mode.
- Fixed: Pickups providing negative resources can now be sent in multiworld games.
- Fixed: The prompt for a session name no longer deletes spaces at the end, making it easier to split words.
- Fixed: In multiworld sessions, the copy permalink button is properly disabled before a game is available.

## [6.0.0] - 2023-07-03

- **Major** - Multiworld support has been significantly changed! New features include:
  *  Sessions now have Worlds instead of rows with users, and users can be associated with any number of Worlds.
     * This means it's now possible to play a Multiworld entirely solo.
  *  You can connect to one Dolphin and any number of Nintendont at the same time.
  *  Multiple sessions can be opened at the same time.
  *  A session window is no longer required to be kept open. As long as Randovania is connected to a game, the server communication works.
- Added: It's now possible to drag presets directly into the root of the presets.
- Added: The order you place presets when drag and dropping is now saved.
- Added: New command line arguments `--local-data` and `--user-data` to allow configuring where Randovania saves its data.
- Added: New Door Lock rando mode - Types. In this mode, every single door of a type is swapped with another type. Generation times should be fast and be compatible with multiworld.
- Added: Interface to customize preset description.
- Added: It's now possible to save rdvgame files for race games. This is not available for multiworld.
- Added: When editing a Pickup Node, there's now a button to find an unused pickup index.
- Added: When viewing the spoiler log in a Multiworld session, it will now display the names for each world rather than "Player 1", "Player 2", etc.
- Changed: Discord login is now performed via your browser, instead of the Discord client.
- Changed: Door Lock mode Two-way is now named Doors. The functionality is unchanged.
- Changed: Improved preset descriptions, making them significantly simpler.
- Changed: Some preset options which are not ready for wide consumption have been hidden by default. To show all preset options, please select `Advanced > Show Experimental Settings`.
- Changed: In the Data Visualizer, requirements are now displayed using a tree widget, which allows for collapsing the and/or blocks.
- Changed: Optimized the solver by allowing more resources as additional resources, allowing more actions to be skipped until the necessary resources are found.
- Changed: For Multiworld, it's now preferred to have an additional pickups than placing it in another player's game, when there's no locations left in your game.
- Changed: Randovania now internally uses the term `Region` for what used to be called a `World`. This is mostly an internal change.
- Changed: Connecting to Dolphin is now hidden on macOS, as it never was supported.
- Changed: Door Lock rando generation is now up to 50% faster.
- Fixed: Issue where the resolver didn't find the paths that lead to taking the least damage.
- Fixed: The resolver no longer allows events as additional requirements. This fixes a problem that could lead to an event locking itself.
- Fixed: The `database render-region-graph` command now works properly.

### Cave Story

- Nothing.

### Metroid Dread

- **Major** - Added: Random Starting Locations is now supported. This enables all Save Stations, Navigation Stations, and Map Stations as possible starting options.
- Added: New cosmetic option to display Randovania's area names on the HUD, either always or after room transitions.
- Added: Door Lock Randomizer can randomize doors to be weak to Ice Missile, Storm Missile, Diffusion Beam, Bombs, Cross Bombs, Power Bombs.
- Added: New option under "Game Modifications" to choose how inconsistencies in Raven Beak's damage resistance are handled.
- Added: Auto tracker is now supported via a new game connection choice.
- Added: Exporting now checks if the RomFS folder has some required files.
- Changed: The doors in Itorash are now excluded from being shuffled in Door Lock Randomizer.

#### Patcher Changes

- Added: Belated April Fools 2023 preset. Enables door rando by default, as well as some surprise changes to the item pool. Make sure to see what advice ADAM has to give!
- Changed: Pickups can be configured to take away some of an item instead of giving more (e.g. missile tanks could take away missiles when collected).
- Fixed: Using Morph Ball in Proto Emmi sequence no longer crashes the game.

#### Logic Database

- Added: Grapple Movement (Beginner) for going up the left side of Burenia - Main Hub Tower Middle.
- Added: Movement (Intermediate) and Water Bomb Jump (Intermediate) for getting out of the water at the same spot.
- Added: Grapple Movement (Beginner) for the Grapple only method of reaching the Missile Tank in Main Hub Tower Top.
- Added: Use Speed Booster to skip breaking the blob submerged in water in Artaria Early Cloak room, requires Speed Booster Conservation (Beginner).
- Added: Use Flash Shift to go right after getting the pickup in Artaria EMMI Zone Spinner.
- Added: Use Flash Shift and Slide Jump to go from Artaria White EMMMI Arena to the top door to EMMI Zone Spinner.
- Added: A new way to reach the tunnel in EMMI Hub Zone with Spider Magnet, Flash Shift and Single-wall Wall Jump (Advanced).
- Added: Use a Shinespark to climb up from Above Screw Attack Blocks in Burenia Main Hub Tower Bottom with only Gravity Suit.
- Added: Use a Shinespark to climb up from Alcove Across Grapple Block in Burenia Main Hub Tower Bottom with only Speed Booster using Speed Booster Conservation Beginner.
- Added: Use a Shinespark with Gravity Suit to reach Ammo Recharge South at the bottom of Burenia Gravity Suit Tower before the Destroy Gravity Suit Floor event.
- Added: Use Spin Boost And Gravity Suit with different trick strategies to cross the big gap in Burenia Main Hub Tower Middle.
- Added: Use a Shinespark with Gravity Suit to reach the Spider Magnet wall in Burenia Main Hub Tower Middle from the bottom of the room.
- Added: Climb up to the Charge Beam Door in Burenia Main Hub Tower Middle using Gravity Suit and Flash Shift.
- Added: Climb up from the Charge Beam Door in Burenia Main Hub Tower Middle using Gravity Suit, a Slide Jump, Spin Boost and a Wall Jump.
- Added: Allow using Shinesparks in Gravity Suit Tower by storing speed in the upper part of Gravity Suit Room, also when Door Lock rando is enabled.
- Added: Pseudo-Wave Beam to break the blob in Ferenia Wave Beam Tutorial, from the right.
- Added: Use Spider Magnet with Grapple Beam in Ghavoran Spider Magnet Elevator.
- Added: Use Speed Booster to get past the pool of water in Dairon Freezer before turning on the power.
- Added: Various trick alternatives to get past the pool of water in Dairon Freezer with Bomb Jumps.
- Added: Water Bomb Jump in Burenia Underneath Drogyga to get up to the left ledge with Normal Bomb, rated as Intermediate.
- Changed: Wall Jump from Flash Shift for reaching the left Dock to Main Hub Tower Top in Main Hub Tower Middle has been removed; it is now trickless.
- Changed: Wall Jump from Flash Shift for reaching the left Dock to Main Hub Tower Top in Main Hub Tower Middle has been removed; it is now trickless.
- Changed: Avoid treating Gravity Suit as a dangerous resource, by removing the "No Gravity Suit" constraint from the "Perform WBJ" template.
- Changed: Going through Artaria Lower Path to Cataris using Damage Boost no longer requires Morph Ball.
- Changed: Reduced the difficulty of the Wall Jump in Dairon Teleporter to Artaria, to reach the pickup from the teleporter, from Advanced to Intermediate.
- Changed: Using Wall Jump Advanced to climb across Moving Magnet Walls (Small) in Cataris, aka Adam Skip, now correctly requires Spider Magnet.
- Changed: The Upper Tunnel from Burenia Teleport to Ghavoran to Main Hub Tower Middle has been converted from a Morph Ball Tunnel to a Slide Tunnel. In order to use this tunnel with Slide, Gravity Suit is also required.
- Changed: In Burenia Teleport to Ghavoran, using Power Bombs to get back up from Early Gravity Speedboost Room now requires 2 ammo units of Power Bomb. The purpose is to account for using one unit on the way down in the first place.
- Changed: Water Bomb Jump in Artaria First Tutorial, after adding the water has been changed to Infinite Bomb Jump.
- Changed: Infinite Bomb Jump in Artaria Screw Attack Room to jump out of the water under the Recharge Station has been changed to Water Bomb Jump.
- Changed: Water Bomb Jump in Burenia Underneath Drogyga to get the pickup is now Beginner with Cross Bombs.
- Changed: Water Bomb Jump in Burenia Underneath Drogyga to get up to the left ledge with Cross Bomb is now Beginner.
- Changed: Bomb Jumping to the upper part of Ghavoran Map Station Access now requires Water Bomb Jump Intermediate with Normal Bomb and Beginner with Cross Bomb. This was previously trivial with both of those.
- Changed: Bomb Jumping to the upper part of Ghavoran EMMI Zone Exit Southeast with Cross Bombs is changed from trivial to Water Bomb Jump Intermediate.
- Changed: Bomb Jumping to the upper part of Ghavoran EMMI Zone Exit Southeast with Normal Bombs is changed from Infinite Bomb Jump Intermediate to both Water Bomb Jump Intermediate and Diagonal Bomb Jump Intermediate.
- Fixed: Correctly require breaking the blob in Burenia Teleport to Ghavoran to be able to go from Main Hub Tower Middle to Teleport to Ghavoran through the upper Tunnel.
- Fixed: Burenia Hub to Dairon Transport Blob from Below giving the wrong event resource.
- Removed: Use Cross Bombs to skip the blob submerged in water in Artaria Early Cloak room. The point of this connection is to skip breaking the blob, which is no longer dangerous when you have the Morph Ball.

### Metroid Prime

- Changed: Divided the "Other" tab into "Quality of Life" and "Chaos".
- Changed: QoL Game Breaking, QoL Cosmetic, QoL pickup scans, Varia-only Heat Protection and Deterministic RNG settings are now always enabled. A new chaos option "Legacy Mode" has been added as a catch-all replacement, including the PB Refill from 5.8.0.
- Changed: Pickups can be configured to take away some of an item instead of giving more (e.g. missile tanks could take away missiles when collected).
- Removed: One-Way door lock randomizer has been removed. This has actually been the case since 5.3.0!
- Fixed: The "Unlock Save Station doors" option should now correctly unlock them.

#### Logic Database

##### Chozo Ruins

- Changed: Reorganized Morph Ball pickup in Ruined Shrine to better fit database good practices.

### Metroid Prime 2: Echoes

- **Major** - Added: Door Lock randomizer has been added. Note that this feature requires enabling the new patcher.
- Added: New random elevators mode: Shuffle Regions. In this mode, we keep the game world consistent by shuffling the regions around Temple Grounds, and then changing the elevators to match. See [this map](randovania/data/gui_assets/echoes_elevator_map.png) for reference.
- Added: When the new patcher is enabled, Security Station B starts in the post-Dark Samus appearance. This change is supported by logic.
- Changed: Pickups can be configured to take away some of an item instead of giving more (e.g. missile tanks could take away missiles when collected).
- Changed: When the new patcher is enabled, some cosmetic effects are removed from Torvus Temple in an attempt to make it crash less.
- Changed: For Multiworld ISOs, the game name now mentions the session name and world name.
- Removed: The elevator sound effect removal is no longer an option and is now automatically enabled in the appropriate circumstances.
- Fixed: The progress bar when exporting a seed is now much more accurate.

#### Logic Database

- Fixed: Re-Added Vanilla Method to access Storage C to logic.
- Changed: Movement trick level for reaching the door to Security Station B from Bioenergy Production with a NSJ Screw jump extension from Advanced to Beginner.
- Changed: Combat/Scan Dash trick level for reaching the door to Security Station B from Bioenergy Production with a Scan Dash from Expert to Intermediate.
- Added: 142 videos to the logic database
- Added: Method to climb Forgotten Bridge with Jump Off Enemy (Advanced)
- Added: Scan Dash to grab the half pipe item in Dark Torvus Arena with Combat/Scan Dash (Intermediate)
- Added: Method to collect the pickup in Reactor Core using the top Rezbit, Bombs, Bomb Space Jump (Advanced), Standable Terrain (Advanced), Movement (Advanced), and Jump Off Enemies (Expert).
- Added: Method to reach the top cannon in Sanctuary Entrance using Bombs, Space Jump Boots, Bomb Space Jump (Advanced), and Standable Terrain (Advanced).
- Added: Method to collect the pickup in Abandoned Worksite using just Screw Attack, and Screw Attack into Tunnels/Openings (Advanced).
- Added: Method to collect the pickup in Bioenergy Production using Boost Ball, Spider Ball, Screw Attack, and Movement (Advanced).

## [5.8.0] - 2023-06-05

- Added: It's now possible to save rdvgame files for race games. This is not available for multiworld.
- Changed: Use the user's new discord display name instead of their username, for users that migrated.
- Fixed: Batch generation now properly prevents Windows from going to sleep.

### Metroid Prime

- Fixed: Generator unable to pass through one-way permanently locked doors such as the ones in uncrashed Frigate
- Fixed: Exporting games with both Door Lock Rando and Room Rando will now preserve both modifications
- Added: Missile Stations refill Power Bomb. In this version, this is always enabled.

#### Logic Database

- Added: 55 videos to logic database, bringing the total available via the [Video Directory](https://randovania.github.io/Metroid%20Prime/) to 224

##### Tallon Overworld

- Added: Biotech Research Area 1 - Easier gravityless NSJ method from room center to Deck Beta Security Hall
- Added: Root Cave - L-Jump method to reach upper area

#### Magmoor Caverns

- Added: Twin Fires Tunnel - Transport to Talon -> Twin Fires, NSJ & SJ dashes now require standable terrain

##### Phendrana Drifts

- Added: Hunter Cave - Lower Edge Tunnel -> Hunter Cave Access, NSJ requires a slope jump or bomb jump after the grapple point to reach the platform with the doors.
- Added: Hunter Cave - Hunter Cave Access -> Lower Edge Tunnell, NSJ requires an L-Jump to reach the platforms across the water without falling in. Added Gravity logic if falling in (matches Lake Tunnel -> Lower Edge Tunnel).

##### Phazon Mines

- Fixed: Fungal Hall B - Scan dash method now requires scan visor
- Fixed: Ventillation Shaft - Combat dash to climb room now requires door lock rando to be off

## [5.7.0] - 2023-05-05

- Added: Skip usual Door Lock randomizer logic when the only valid lock option is unlocked doors.
- Added: When major/minor mode is enabled, the count of majors and minors is also displayed next to how many items are the in the pool.
- Fixed: Unsupported features are now disallowed from use in Multiworld sessions.

### Cave Story

- Fixed: Exporting on Linux no longer fails due to Rest Area in Plantation using "lounge" instead of "Lounge".

### Metroid Dread

- Fixed: All pickups in the pool are now correctly assigned major or minor.

#### Logic Database

- Fixed: Experiment Z-57's pickup is now a major item location in Major/Minor split.

### Metroid Prime

- Added: Selecting an ISO that isn't for Metroid Prime is now explicitly refused when exporting.
- Fixed: All pickups in the pool are now correctly assigned major or minor.
- Fixed: Room Rando no longer overrides the results of Door Lock Rando when exporting.

#### Logic Database

- Fixed: The Artifact of Truth pickup is now a major location for Major/Minor split.

### Metroid Prime 2: Echoes

- Added: Selecting an ISO that isn't for Metroid Prime 2 is now explicitly refused when exporting.
- Fixed: Energy Tanks are now considered major items in Major/Minor split.

## [5.6.1] - 2023-04-??

- Nothing.

## [5.6.0] - 2023-04-02

- Added: Trick Details popup now lists the usages in each area.
- Added: Opening the Data Visualizer from the Trick Details while customizing a preset now automatically configured the trick filters based on the preset being edited.
- Changed: Setting trick filters in the Data Visualizer based on a preset now sets all tricks, even those at disabled.
- Changed: Optimize Solver by choosing actions in a smarter order. Prefer actions of types that are likely to progress th. Postpone dangerous actions. This should make the solver able to validate seeds where it previously timed out. Solving should in general be faster in general.
- Fixed: Solver bug that made it unable to detect dangerous actions, which could result in some possible seeds being considered impossible.
- Fixed: Searching for Multiworld sessions by name is no longer case sensitive.

### Metroid Prime 2: Echoes

#### Logic Database

- Added: Proper combat requirements for the Amorbis fight.
- Removed: Incorrect and improper connections to and from the Amorbis fight.

### Metroid Prime

#### Logic Database

- Added: 48 videos to logic database, bringing the total available via the [Video Directory](https://randovania.github.io/Metroid%20Prime/) 216

### Metroid Dread

#### Logic Database

- Added: Use Flash Shift and Spin Boost with Wall Jump (Beginner) in Burenia Main Hub Tower Bottom to reach the tunnel.
- Changed: The logic for Spin Boost Room in Ghavoran now requires either the template to fight the Chozo X or Highly Dangerous logic to climb out of the room.
- Changed: Simplified various database connections.
- Changed: All three kinds of Chozo X fights now consider Use Spin Boost a valid means of dodging.
- Fixed: Missile ammo requirement when fighting Chozo X with Storm Missile. The numbers were previously too high and the numbers with and without the combat trick were swapped.
- Fixed: Resolve bug with fighting the Twin Robots fights, where to fight them using only missiles for damage always required both the expert level combat trick and the 153 missiles that are intended for trickless.
- Fixed: Add missing fight requirement to fight the Chozo X in Elun when entering the arena from the left.
- Fixed: Add missing requirement to release the X before leaving Elun.

## [5.5.1] - 2023-02-28

- Added: Game Details now contains a tab describing all door locks, when Door Lock rando is enabled.
- Changed: Certain spoiler tabs in Game Details now only show up when relevant, such as Elevators spoiler only when elevators are shuffled.
- Changed: Generation Order in Game Details is now hidden when there's incompatible settings, such as Door Lock rando.
- Changed: A nicer error message is now given when generating with a preset with configuration errors, such as no starting locations.
- Changed: A nicer error message is now given when an error occurs when loading a game layout file.
- Fixed: Customizing an included preset should properly place the resulting preset nested to that preset.
- Fixed: Customizing a preset should no longer reset where it's been placed at.
- Fixed: Generated games now keep track of extra starting pickups instead of starting items, fixing some cases you'd start with the middle of a progressive chain.
- Fixed: Changing trick filters in the Data Visualizer no longer resets the selected connection.
- Fixed: Using trick filters in the Data Visualizer no longer unnecessarily expands templates or remove comments.
- Fixed: Using trick filters in the Data Visualizer now properly removes extra requirements when tricks are removed.
- Fixed: Hiding the pickup collection message now correctly works for other player's pickups in a multiworld.

### Metroid Prime

#### Patcher Changes

- Fixed: Several soft-locks and janky cutscenes when shuffling the Essence elevator
- Fixed: Research Lab Aether wall not breaking when approached from behind (QoL Game Breaking)
- Fixed: Watery Hall lore scan being replaced with QoL Scan Point text
- Fixed: Escape sequence counting up instead of down
- Fixed: Small Samus spawning in ship instead of on top
- Added: Ridley shorelines, biotech research 2, and exterior docking hangar actors now scale with boss size

#### Logic Database

##### Tallon Overworld

- Fixed: Landing Site - PAL SJF is now only logical if Dock Rando is disabled
- Added: Life Grove - Alternate method to skip Bombs and SJ (Scan Dash Expert) to reach item *Found by Vertigo*
- Added: Life Grove - Trick to skip wallboosts when also skipping SJ and Bombs *Found by Vertigo*

##### Chozo Ruins

- Changed: Main Plaza - Lowered Half-Pipe roll-in to Expert ([See Video](https://youtu.be/ne8ap0xa_UE))
- Changed: Ruined Shrine - Wave door to half-pipe item is now L-Jump instead of R-Jump
- Added: Hive Totem - Fight Skip Intermediate Combat Dash
- Added: Hive Totem - Fight Skip "TAS Walk" Advanced Movement+Knowledge
- Added: Crossway Access West - Advanced Standable Terrain (Skips Morph) *Found by toasterparty*

##### Magmoor Caverns

- Fixed: Twin Fires Tunnel - Combat dash is now only logical if Dock Rando is disabled
- Added: Monitor Station - NSJ Heat Run Expert *Found by JustinDM*
- Added: Twin Fires Tunnel - NSJ Bunny Hop Expert Movement *Found by JustinDM*

##### Phendrana Drifts

- Changed: Quarantine Cave - More detailed Thardus Fight requirements (e.g. Plasma Beam, PBs, Boost)
- Changed: Labs - More detailed combat requirements
- Added: Chozo Ice Temple - Expert NSJ Bombless Climb *Found by MeriKatt*
- Added: Quarantine Cave - Thardus Skip Hypermode Slope Jump *Found by JustinDM*
- Added: Quarantine Cave - Expert R-Jumps to skip grapple *Found by toasterparty*
- Added: Control Tower - SJ/DBJ/BSJ/Wallboost tricks(s) to skip fight both ways
- Added: Transport to Magmoor Caverns South - Alternate NSJ Spider Skip BSJ Advanced *Found by Cyberpod*

##### Phazon Mines

- Fixed: Mine Security Station - Starting Room/Elevator doesn't account for doors locking
- Fixed: Mine Security Station - Entering from Storage Depot A doesn't check for lowered barrier
- Fixed: Metroid Quarantine A - Wallboost doesn't require Spider Ball
- Added: Main Quarry - Intermediate Wallboost to skip Bombs for item
- Added: Main Quarry - Intermediate Knowledge+Movement to skip Bombs for item *Found by toasterparty*
- Added: Metroid Quarantine A - Advanced Dashes to skip PBs
- Added: Metroid Quarantine A - Alternate R-Jump from item to door
- Added: Metroid Quarantine A - NSJ Expert Dashes from item to door
- Added: Fungal Hall Access - NSJ Advanced BSJs *Found by JustinDM*

### Metroid Prime 2: Echoes

- Added: Updated A-Kul's scan with the 2022 Echoes Randomizer tournament winner.
- Added: When the experimental patcher is enabled, Dynamo Chamber and Trooper Security Station now start in post-layer change state.

### Metroid Dread

- **Major** - Added: Door Lock randomizer has been added. In this mode, the weapons needed to open doors in the game are also changed, with full support of our logic database.
- Added: A new cosmetic option for adding an in-game death counter to the HUD.
- Added: Exporting with a custom path now checks for conflicts with the input path.
- Fixed: Ryujinx no longer hangs when stopping emulation.

## [5.5.0] - Skipped

## [5.4.1] - 2023-02-16

- Added: Linux releases are now also published to Flathub.
- Fixed: Canceling the prompt from "View previous versions" no longer causes an error.

## [5.4.0] - 2023-02-06

- Added: Experimental generation setting for staggering the placement of selected pickups.
- Added: Experimental generation setting for removing redundant possible actions.
- Added: Automatic reporting of exceptions for the client, and monitoring for requests to the server.
- Added: New pixel icons for Prime 1 & 2 autotracker
- Added: New 8x3 layouts for all Prime 1 & 2 autotracker styles
- Fixed: The minor/major split setting is obeyed much more accurately by the generator.
- Fixed: Starting with ammo no longer causes all requirements for that ammo to be ignored.
- Fixed: The generator no longer attempts placing pickups based on alternatives to satisfied requirements, such as Missile Expansions for Quadraxis while already having Light Beam.
- Fixed: Minor typos in the UI are fixed.
- Fixed: Canceling certain actions will no longer cause the UI to react as if it were an error.
- Changed: Unsupported features are now restricted to dev builds.
- Changed: Requirements where different amount of the same item, such as both Missile = 5 and Missile = 1, are expected are now properly simplified.

  This results in certain pickup combinations no longer being considered for placement in the generator, such as Sunburst for unlocking the Industrial Site from behind.

### Metroid Prime

- Changed: All included presets now have "Unlocked Save Station doors" enabled.
- Changed: "Unlocked Save Station doors" no longer remove the lock in Chozo Ruins - Save Station 3.

#### Patcher Changes

- Added: CGC Tournament Winners to Artifact Temple lore scan
- Fixed: Chapel IS giving the player lightshow on 2nd pass
- Fixed: Items in every room incompatibility with shuffled essence elevator
- Changed: Always apply Elite Quarters item softlock patch regardless of cutscene skip mode

#### Logic Database

- Fixed: Collecting the Missile Expansion in Burn Dome before the fight no longer causes the generation to fail.

### Metroid Prime 2: Echoes

- Changed: Inverted Aether is now an unsupported feature.

### Metroid Dread

- Fixed: Energy Parts are now considered minor items, and Missile+ Tanks are now considered major items.

#### Patcher Changes

- Changed: Main Power Bomb has a different color than Power Bomb tanks
- Changed: Cutscene in Hanubia - Tank Room was removed because it teleports the player to the lower section, which can softlock the player
- Fixed: You now retain Drogyga's and Corpius's item if you reload checkpoint after defeating them. This eliminates a way of rendering a seed impossible to complete.

#### Logic Database

- Added: New trick "Flash Shift Skip" to account for skipping Flash Shift gates.
- Added: Traverse to the bottom of Ferenia: Space Jump Room Access with some more options.
- Added: Pseudo-Wave Beam (Beginner) for the two blobs in Cataris - Teleport to Dairon.
- Added: Water Bomb Jump to reach the item in Cataris - Teleport to Dairon without Gravity Suit.
- Added: Flash Shift (Intermediate), Morph Ball (Intermediate), and Spin Boost (Beginner) wall jumps for climbing up Experiment Z-57's arena.
- Added: Spin Boost and Slide Jump (Beginner) for climbing the upper part of Experiment Z-57's room.
- Added: Speed Booster Conservation (Intermediate) for climbing to either the top platform or Double Obsydomithon Room in Cataris - Teleport to Artaria (Blue).
- Added: Grapple Movement (Beginner) to climb Cataris - Moving Magnet Walls (Tall).
- Added: Flash Shift (Intermediate), Morph Ball (Advanced), and Spin Boost with Spider Magnet wall jumps to climb Cataris - Moving Magnet Walls (Tall).
- Added: Speed Booster Conservation (Beginner) to collect the lower item in Cataris - Teleport to Ghavoran without Gravity Suit.
- Added: Damage Boost (Intermediate) for reaching the teleport in Cataris - Teleport to Ghavoran with Spider Magnet.
- Added: "Adam Skip" added to logic as Wall Jump (Advanced) in Cataris - Moving Magnet Walls (Small).
- Added: Space Jump method of Cross Bomb Skip (Hypermode) to skip needing Speed for the item in Cataris - EMMI Zone Item Tunnel.
- Added: Spin Boost Movement (Intermediate) and Speed Booster Conservation (Beginner) for getting up Hanubia - Central Unit without Space Jump or Infinite Bomb Jump.
- Added: Spin Boost method to climb Hanubia - Escape Room 3.
- Added: Morph Ball Single-Wall Wall Jumps to get to the Nav Station in Itorash - Transport to Hanubia.
- Added: Flash Shift Skip (Intermediate) with Bombs to skip the Flash Shift gate in Teleport to Ferenia.
- Added: Aim Down Clips (Intermediate/Advanced) to go to and from Storm Missile Gate Room without Morph Ball.
- Added: Shine Sink Clip/Aim Down Clip (Intermediate) and Speed Booster Conservation (Advanced) to reach the bottom of Teleport to Ghavoran from the top level.
- Added: Aim Down Clip (Expert) to reach the blobs in Gravity Suit Tower from the top level.
- Added: Aim Down Clip (Intermediate) in Main Hub Tower Middle to Main Hub Tower Bottom.
- Added: Shine Sink Clip/Aim Down Clip (Intermediate) in Gravity Suit room top door to bottom door.
- Added: Climb Golzuna Tower using Spin Boost and Flash Shift using Wall Jump (Intermediate).
- Added: Movement (Intermediate), Simple IBJ, or Spin Boost to reach top tunnel in Vertical Bomb Maze.
- Added: Flash Shift Skip (Beginner) in Purple EMMI Introduction; (Intermediate) with normal bombs.
- Added: Moving from Ferenia - Transport to Ghavoran to Pitfall Puzzle Room with Spin Boost, Flash Shift, or Speed Booster.
- Added: Using Normal Bomb Jump with a Cross Bomb at the top, for sideways movement, to reach the item in Artaria Proto EMMI Introduction.
- Changed: Increased difficulty of Flash Shift Wall Jump to reach the Raven Beak elevator from Intermediate to Advanced.
- Changed: Simplified many room nodes and connections.
- Changed: Shine Sink Clip in Main Hub Tower Middle to Main Hub Tower Bottom is now Intermediate (from Expert).
- Changed: Using Flash Shift to collect the fan pickup in Burenia Hub to Dairon is now Advanced (from Beginner).
- Changed: All three fan skips are now classified as Movement instead of Infinite Bomb Jump.
- Changed: Convert most of the harder IBJ instances to new Diagonal Bomb Jump trick.
- Changed: Increase difficulty of the few harder IBJs that weren't changed to Diagonal Bomb Jumps. This should better reflect the fact that Intermediate IBJ is applied for performing Simple IBJ with Normal Bombs.
- Fixed: Correctly require Morph Ball in all cases where Power Bombs are used.
- Fixed: Replace some instances of Beginner Infinite Bomb Jump in Ferenia with the Simple Infinite Bomb Jump template. This ensures that the missing bomb or cross bomb item is required.
- Fixed: Reaching the upper tunnel in Ferenia - Speedboost Slopes Maze properly accounts for the ability to destroy the beamblocks using Wave Beam, Diffusion Beam, explosives, or Movement (Beginner)
- Fixed: Usage of Infinite Bomb Jump in Ferenia Separate Tunnels Room now correctly requires the respective Bomb type. The trick is now set at different difficulty depending on which bomb type is being used.
- Removed: Infinite Bomb Jump for reaching Wave Beam Tutorial from the cold rooms.
- Removed: Shinespark in Ghavoran Total Recharge Station North. This one requires either short boost or charging speed in the room to the left. Removing this for now.

## [5.3.0] - 2023-01-05

- Added: You can now open a tracker for other player's inventories in a multiworld session.
- Changed: LogbookNodes are now called HintNodes.

### Metroid Prime

#### Patcher Changes

- Fixed: Spring ball has been nerfed to prevent abusing steep terrain marked as standable.
- Fixed: Spring ball cooldown is now properly reset when morphing/unmorphing.
- Fixed: Vanilla blast shields not being removed in door lock randomizer.

### Metroid Prime 2: Echoes

- Changed: The Auto Tracker icon for Spider Ball now uses the Dark Suit model instead of the Prime 1 model.

#### Logic Database

- Changed: Sand Processing - Screw Attack clip to access the halfpipe from Main Reactor side without Missiles is now Intermediate and without Space Jump (from Expert).
- Fixed: Main Gyro now properly accounts for solving the puzzles.

### Metroid Dread

#### Patcher Changes

- Fixed: Incorrect color during animation of killing an EMMI.

#### Logic Database

- Added: Climbing Z-57 Arena with Spin Boost and Ice Missiles (Beginner).
- Changed: Major/Minor Item Location Updates: Energy Tanks -> Major, Energy Parts -> Minor, Drogyga -> Major, Missile+ Tanks -> Major
- Removed: Water Bomb Jump in Ghavoran - Map Station Access Secret.

## [5.2.1] - 2022-12-01

- Fixed: Exporting Metroid Prime 2 when converting Metroid Prime models now works.
- Fixed: Experimental Metroid Prime 2 patcher no longer errors with some settings.

## [5.2.0] - 2022-12-01

- Added: Help -> Dependencies window, to see all dependencies included in Randovania, including their versions and licenses.
- Added: A warning is now displayed when using presets with unsupported features enabled. These features are not present in the UI.
- Added: When the generated game fails due to the solver, you're now offered to retry, cancel or keep the generated game.
- Changed: Experimental games are no longer available on stable versions.
- Fixed: Solver debug now contains previously missing rollback instances.

### Cave Story

- Nothing.

### Metroid Dread

- Added: The Power Beam tiles in the Artaria EMMI Zone Speed Boost puzzle have been changed to Speed Boost tiles to prevent softlocks.
- Added: Entering Golzuna's arena without releasing the X displays a message explaining why the boss won't spawn.
- Added: All doors locked while fighting an EMMI now unlock immediately upon defeating it.
- Changed: Exporting for Ryujinx now also utilizes the Dread Depackager, for a smaller mod size. This requires an up to date Ryujinx.
- Fixed: You now retain Kraid's item if you reload checkpoint after defeating him. This eliminates a way of rendering a seed impossible to complete.

#### Logic Database

- Added: New Highly Dangerous Logic setting for enabling situations that may be unrecoverable upon saving.
- Added: Cross Bomb alternative for crossing Flash Gates.
- Added: Pseudo-wave beam trick for destroying the bottom blob in Cataris' Central Unit Access.
- Added: Traversal through Ghavoran Total Recharge Station North without Morph Ball, before pulling the grapple block, by destroying the left Enky.
- Changed: Cataris' Thermal Device Room North now forces picking the Energy Tank pickup and the Magnet Wall Thermal Device event before going to the Final Thermal Device, or uses Highly Dangerous Logic.
- Changed: Removed the Cataris EMMI Zone Door Trigger event now that the door remains unsealed.
- Fixed: Going to the red teleporter in Cataris no longer forces needing to use bombs.

### Metroid Prime

- Fixed: The infinite scanning bug has been fixed.

### Metroid Prime 2: Echoes

- Added: A new experimental option, Inverted Aether. In this mode, it's the Light Aether atmosphere that is dangerous! All safe zones are moved to Light Aether, but that's not enough so it's still extremely dangerous. This mode has no logic.

#### Logic Database

- Added: Intermediate Slope Jump and Intermediate Wall Boost to get next to the pickup in Communication Area.
- Added: Beginner Movement for crossing Hall of Combat Mastery from the Portal Side with NSJ Screw Attack after the tunnel is destroyed.
- Changed: Standable Terrain to reach the upper Command Center Access door in Central Mining Station with Space Jump and Screw Attack has had its difficulty decreased from Intermediate to Beginner.

## [5.1.0] - 2022-10-01

- Added: You can now view past versions of the presets and revert your preset to it.
- Added: A Playthrough tab where you can run the validator has been added to the Game Details window.
- Added: Deleting a preset now has a confirmation dialog.
- Added: A development mode for permalinks, to help investigate issues.
- Changed: Discord slash command for FAQ has better usability on mobile.
- Changed: The parent for a preset is now stored in your preferences, instead of in the preset itself.
- Fixed: The solver can no longer consider collecting a location a requirement to collecting itself. This is a regression from 4.3.0.

### Discord Bot

- Added: `/website` command that gives instructions to where Randovania's website is.
- Changed: `/randovania-faq` is now just `/faq`.
- Changed: `/database-inspect` is now just `/database`.

### Cave Story

- Nothing.

### Metroid Dread

- Fixed: The target DNA count is no longer limited to 6 when modifying an existing preset, or changing tabs.
- Fixed: Exporting multiple games at once is not properly prevented with an error message. It was never possible and fail in unclear ways.

#### Logic Database

- Added: Event in Underlava Puzzle Room 2 for breaking the speed blocks so that going between the two parts can be accounted for
- Added: Event for the trigger that reopens the door to Central Unit Access, allowing it logical to go back through
- Added: Other various methods of going through rooms
- Added: New Diffusion Abuse trick for pushing Wide Beam blocks and activating the lava buttons in Cataris.
- Added: Cross Bomb Skip (Advanced) for Dairon's Cross Bomb Puzzle Room item
- Added: Power Bombs method for the Speed Booster Conservation for Dairon's Cross Bomb Puzzle Room item
- Changed: Separated the First Tunnel Blob event into two to account for Diffusion/Wave not needing to be in the tunnel
- Changed: Deleted some unnecessary tile nodes
- Changed: Various instances of Wall Jump (Beginner) to trivial
- Changed: Some Grapple options to include Grapple Movement
- Changed: Some Movement tricks to Climb Sloped Tunnels
- Changed: Some Movement tricks to Skip Cross Bomb
- Changed: Rotating the spinner in Ghavoran - Flipper Room now requires either pulling the grapple block in Right Entrance, or activating the Freezer in Dairon.
- Changed: Allow pickup in Ghavoran Elun Transport Access by charging speed via navigation room
- Changed: Help solver by adding Morph Ball requirment on connections to event to flip the spinner in Ghavoran Flipper Room
- Changed: Shooting occluded objects requires at least Intermediate Knowledge
- Fixed: Accounted for whether the player could have Varia or not when trudging through lava
- Fixed: Accounted for the upper parts of Thermal Device Room North being heated without pressing the lava button
- Fixed: Ghavoran Orange backdoor properly connects to Above Pulse Radar
- Fixed: Purple EMMI Arena properly accounting for Gravity Suit to climb the tower.
- Fixed: Ferenia - Space Jump Room Access properly requires a way of destroying the blocks to get to the lower door.
- Changed: Collecting the item in Burenia - Underneath Drogyga before flooding the room by defeating Drogyga now requires Highly Dangerous Logic to be enabled.

### Metroid Prime

- Fixed: Shuffle Item Position is now properly randomized, along with other things shuffled patcher-side.
- Added: You may now force all Save Station doors to be blue, improving QOL for both random start and door lock rando.

### Metroid Prime 2: Echoes

- Fixed: Exporting multiple games at once is not properly prevented with an error message. It was never possible and fail in unclear ways.
- Added: The winners of the Cross-Game Cup have been added to A-Kul's scan.

## [5.0.2] - 2022-09-19

### Metroid Dread

- Fixed: Exporting Metroid Dread games on the Linux builds no longer causes an error.
- Added: FAQ entry about Speed Booster/Phantom Cloak/Storm Missile not working.
- Added: FAQ entry about Golzuna and Experiment Z-57 spawn conditions.
- Added: FAQ entry about the Wide Beam door in Dairon - Teleport to Cataris.

## [5.0.1] - 2022-09-12

- Fixed: The README and front page now lists Metroid Dread as a supported game.

### Metroid Dread

- Fixed: The differences tab no longer mentions Kraid and Corpius checkpoints being removed, as that's not a thing.
- Fixed: Missing credits in Randovania itself for SkyTheLucario's new map icons.

## [5.0.0] - 2022-09-10

- **Major** - Added: Metroid Dread has been added with full single-player support.
- **Major** - Added: An installer is now provided for Windows. With it rdvgame files are associated to open with Randovania, for ease of use. A shortcut for opening just the auto tracker is also provided.
- **Major** - Changed: The UI has been significantly revamped, with each game having their own section and an easy to use selector.
- Changed: The multi-pickup placement, using the new weighting, is now the default mode. The old behavior has been removed.
- Changed: Error messages when a permalink is incompatible have been improved with more details.
- Changed: The Customize Preset dialog now creates each tab as you click then. This means the dialog is now faster to first open, but there's a short delay when opening certain tabs.
- Changed: Progressive items now have their proper count as the simplified shuffled option.
- Fixed: Hints can now once again be placed during generation.
- Fixed: Exceptions when exporting a game now use the improved error dialog.
- Fixed: Gracefully handle unsupported old versions of the preferences file.
- Fixed: Excluding all copies of a progressive item, or the non-progressive equivalent, no longer hides them from the editor.
- Fixed: Changing the selected backend while it's being used should no longer cause issues.
- Fixed: Unexpected exceptions during generation now properly display an error message.
- Fixed: Trick usage in preset summary now ignores tricks that are hidden from the UI.
- Fixed: /database-inspect command no longer shows EventPickup nodes.
- Fixed: Data Editor is now correctly named Data Editor instead of Data Visualizer.

### Cave Story

- The hints fix affects Cave Story.

### Metroid Prime

- **Major** - Added: Enemy Attribute Rando. Enemy stat values such as speed and scale can be randomized within a range you specify.

### Metroid Prime 2: Echoes

- The hints fix affects Metroid Prime 2: Echoes.

## [4.5.1] - 2022-08-03

- Fixed: The History and Audit Log are now properly updated when joining a game session.
- Fixed: Your connection state is properly updated when joining a game session.

## [4.5.0] - 2022-08-01

- Added: Preferences are now saved separately for each version. This means newer Randovania versions don't break the preferences of older versions.
- Added: Exporting presets now fills in default file name.
- Added: Logging messages when receiving events from the server.
- Changed: Internal changes to server for hopefully less expired sessions.
- Fixed: The discord bot no longer includes the lock nodes.

### Cave Story

- Nothing.

#### Patcher Changes

- Nothing.

#### Logic Database

- Nothing.

### Metroid Prime

- **Major** - Added: Door lock rando. Door locks can now be randomized, with many options to fine-tune your experience. This feature is incompatible with multiworld.
- **Major** - Added: Option to show icons on the map for each uncollected item in the game under "Customize Cosmetic Options..."

#### Patcher Changes

- Fixed: Exporting with `QoL Cosmetic` disabled
- Fixed: Zoid's deadname appearing in credits
- Changed: Patches now consume fewer layers on average

#### Logic Database

- Fixed: Phazon Mining Tunnel now accounts only for Bombs when coming from Fungal Hall B
- Fixed: The Central Dynamo drone event is now accounted for to go through Dynamo Access
- Added: Beginner Wall Boost to lock onto the spider track in Metroid Quarantine A
- Added: Advancing through rooms containing Trooper Pirates now requires either the proper beam(s), basic defensive capabilities (varies slightly by room), or Combat (Intermediate) where appropriate
- Added: Advancing through rooms containing Scatter Bombus now requires Morph Ball, Wave Beam, Movement tricks, or basic defensive capabilities

### Metroid Prime 2: Echoes

- Nothing.

#### Patcher Changes

- Nothing.

#### Logic Database

- Nothing.

## [4.4.2] - 2022-06-05

- Fixed: Generating multiworld games where one Prime 1 player has item in every room while another Prime 1 player doesn't now works properly.
- Fixed: It's no longer possible to configure more than 99 shuffled copies of a major item, as that causes errors.
- Fixed: Using a trick to break a door lock is now properly displayed in the UI.
- Fixed: The description for expansions now mention they can be logical with multi-pickup placement.
- Fixed: The change log tab no longer causes the window to have absurd sizes on macOS.
- Removed: The broken option for enabling required mains for Metroid Prime 1. It was non-functional and incorrectly displayed.

## [4.4.1] - 2022-06-04

- **Major** - Added: When using multi-pickup placement, expansions are now considered for logic.
- Added: New experimental option for a different algorithm for how the generator weights locations for multi-pickup placement.
- Added: "Generate Game" tab now remembers which games and presets were expanded or collapsed.
- Added: The Game Session Window now has a counter for how many pickups it's currently trying to send to the server.
- Changed: Considerable more effort is made to keep hints relevant if there isn't enough things to be hinted in a game.
- Changed: Reduced the lag you get the first time you open the Games tab.
- Changed: Optimized the game generation. As example, Echoes' Starter Preset is 45% faster.
- Changed: Optimized the game validation. As example, Echoes' Starter Preset is 91% faster.
- Changed: The algorithm for how locations lose value over generation has changed. This should have bigger impact in big multiworlds.
- Changed: It's now possible to login again directly in the Game Session Window.
- Removed: The server and discord bot are entirely removed from the distributed executables, reducing its size.
- Removed: Metroid Dread is no longer available in releases, as it was never intended to be considered stable.
- Removed: All auto trackers based on pixel art style were removed by request of their artist.
- Fixed: The "Spoiler: Pickups" tab no longer shows locations that aren't present in the given preset.
- Fixed: The Game Session Window now better handles getting disconnected from the server.

### Cave Story

- Fixed: Hint Locations tab in Help no longer has an empty column named "2".

#### Patcher Changes

- Nothing.

#### Logic Database

- Nothing.

### Metroid Prime

- Added: "Cosmetic" option to force Fusion Suit
- Changed: Converting models from Echoes now always needs to be provided with an ISO.

#### Patcher Changes

- **Major** - Added: Models for Echoes' translators and split beam ammo are now also converted to Prime.
- Fixed: Spawning in Elite Quarters after killing OP no longer spawns the player OoB
- Fixed: Ridley boss random size on PAL/NTSC-J and Trilogy
- Fixed: Many rooms which, when submerged, the water box would be misaligned with the bounding box
- Fixed: Certain rooms where item position randomizer biased towards one side or OoB entirely
- Added: Results screen now shows Randovania version and seed hash

#### Logic Database

- Fixed: Gravityless SJ strat for Cargo Freight Lift to Deck Gamma is no longer dangerous
- Fixed: Main Plaza NSJ Grapple Ledge dash now correctly uses the Wasp damage boost method
- Fixed: Hall of the Elders Boost IUJ typos- BSJ is now IUJ and Combat is now Combat/Scan Dash
- Added: Thardus is now logical if you only have Thermal Visor with the Invisible Objects trick set to Intermediate
- Added: Flaghra now accounts for defeating it both before and after triggering the fight
- Added: Method to reach Main Quarry's crane platform with just Grapple Beam and Beginner Movement
- Added: Method to reach Main Quarry's crane platform with Expert Wall Boosts and Slope Jumps
- Added: Method of getting Crossway with only Boost Ball and Xxpert Movement
- Added: Method of climbing Connection Elevator to Deck Beta gravityless NSJ with Advanced Bomb Jump and Expert Slope Jump
- Added: NSJ/bombless strat of getting Gathering Hall's item with a Hypermode dash
- Added: Method of getting Crossway item with Advanced Bomb Jump and Expert BSJ, Scan Dash, and Standable Terrain
- Added: Method of climbing Reflecting Pool using the Stone Toad's wacky physics as Advanced Movement
- Added: Gravityless NSJ method of leaving Gravity Chamber with Advanced Wall Boost and Expert Slope Jumps and Underwater Movement
- Changed: Increased Elite Quarters BSJ to Advanced
- Changed: Increase lower Great Tree Hall Wall Boost to Hypermode
- Changed: Chozo Ruins Save Station 3 boostless/bombless strat to go through the tunnel has had its difficulty decreased to Advanced Movement and Intermediate Standable Terrain
- Changed: Hive Totem NSJ Slope Jump now uses Beginner Underwater Movement
- Changed: Monitor Station dash to Warrior Shrine is now Beginner with SJ

### Metroid Prime 2: Echoes

- Nothing.

#### Patcher Changes

- Nothing.

#### Logic Database

- Nothing.

## [4.4.0] - Not released

This release was skipped.

## [4.3.2] - 2022-05-13

### Metroid Prime

- Fixed: Lightshow during Chapel IS after Chapel item has been obtained and room has been reloaded

### Metroid Prime 2: Echoes

- Fixed: Significantly reduced lag spikes when loading a room containing Prime1 models.

## [4.3.1] - 2022-05-08

- Added: Phazon Suit hints are now included in the preset description.
- Fixed: Exporting Prime 1 games that have no Phazon Suit no longer fails if it's configured to have a hint.

## [4.3.0] - 2022-05-01

- Added: Destroying door locks is now properly tracked. In Echoes, this means removing a door lock from the back allows for logical access to where you were.
- Added: In Data Visualizer, it's now possible to set tricks to a certain level and simplify all visible connections based on that.
- Fixed: Maximum values for certain preset fields, such as Energy Tank capacity and Superheated Room Probability, can now properly be used.
- Fixed: A race condition with Randovania connected to Nintendont, where Randovania could incorrectly assume the game was idle if memory was read while it was executing the last sent task.
- Fixed: The map tracker now properly handles when multiple nodes gives the same resource/event.
- Changed: Online game list by default only shows 100 sessions, for performance reasons. Press "Refresh" to get all.

### Cave Story

- Nothing.

#### Patcher Changes

- Nothing.

#### Logic Database

- Nothing.

### Metroid Prime

- Added: Option to specify hint for Phazon Suit in Impact Crater (default=Show only area name)
- Added: April Fools Preset
- Added: Map images are now generated and written in the same folder as output ISO when generating room rando seeds and exporting them with spoilers enabled.
- Fixed: Random Superheated, Random Submerged and Dangerous Gravity Suit logic now trigger dialog warning in Multiword sessions
- Fixed: Adjusted min/max boss sizes to prevent softlocks
- Fixed: Default setting for screen Y offset now works
- Changed: The "Items in Every Room" Chaos Option now uses items from the Randovania pool (shows n/293 items when enabled). This means multiworld items can now appear at extra locations, and item text is now consistent with the rest of item placement.
- Changed: Two-way room rando now ensures that all rooms are part of the same network

#### Patcher Changes

- Fixed: Specifying custom heat-damage-per-second now properly affects non-vanilla superheated rooms
- Fixed: Some akward cutscene timing when playing skipped cutscenes in realtime
- Added: Random boss sizes now affects Flaahgra, Plated Beetle and Cloaked Drone
- Changed: Random boss sizes now affects bosses in cutscenes, additionally Omega Pirate's armor plates now scale properly
- Changed: When creating a new save file, the default selection is now "Normal" to help prevent accidentally starting the game on Hard mode
- Changed: Artifacts which do have no need to be collected are removed from the logbook

##### Room Rando
- Added: Include Square Frigate doors and morph ball tunnels during randomization
- Fixed: Crash when opening the map near certain rooms
- Fixed: Crashes due to two large rooms being connected.
- Fixed: Crash when rolling through some doors in morph ball
- Fixed: Central Dynamo reposition soft-lock
- Fixed: Inability to scan vertical doors
- Fixed: Incompatability with "No Doors" + "Room Rando"
- Changed: The door immediately behind the player is unlocked when teleporting to a new room. This gives the player one chance to backtrack before commiting to the warp.

#### Logic Database

- Nothing.

### Metroid Prime 2: Echoes

- Added: Preset descriptions now list custom beam ammo configuration.
- Changed: Optimized how long it takes to export a game that uses Prime 1 models.

#### Patcher Changes

- Nothing.

#### Logic Database

- Nothing.

## [4.2.1] - 2022-04-01

- Fixed: Popup for new changes fixed.

## [4.2.0] - 2022-04-01

- Added: Experimental option to force first progression to be local.
- Added: New pixel icons for the auto tracker.
- Changed: Standard tracker layouts for Prime, Echoes and Corruption now include a few more items.
- Changed: Auto tracker game icons for Echoes beams now use the HUD icons instead of the pickup models.
- Changed: Update to Qt 6.
- Changed: The import preset menu in game sessions now has the presets of a game sorted by name, with the default presets on top.
- Fixed: Randovania no longer hangs on start if there's a loop in the hierarchy of presets.
- Fixed: Generation no longer fails when one player has no pickups assigned during logic.

### Cave Story

- Nothing.

#### Patcher Changes

- Nothing.

#### Logic Database

- Nothing.

### Metroid Prime

- **Major** - Added: In multiworld, pickups from an Echoes player now uses the correct model from Echoes.
- **Major** - Added: **April Fool's Day Special!** New game modification category "Chaos Options" in "Other" tab. Chaos options are patcher-side only, and thus are not accounted for by the seed generator logic.
    - Enable Large Samus
    - Random Boss Sizes
    - Remove Doors
    - Random Superheated Rooms
    - Random Submerged Rooms
    - One-way Room Rando
- Added: Deterministic Maze RNG option for fairer racing
- Fixed: Echoes Combat Visor placed in a Prime player's world now uses the new Combat Visor model.
- Fixed: Deterministic Incinerator Drone RNG setting staying on even when checkbox was unchecked.

#### Patcher Changes

- Fixed: Soft-lock in Artifact Temple with Major Cutscene skips (players could leave during ghost cutscene and abort the layer change)
- Fixed: Items Anywhere could delete Artifact hints in rare cases
- Changed: Updated [Quality of Life documentation](https://github.com/toasterparty/randomprime/blob/randovania/doc/quality_of_life.md)
- Changed: Nerfed "Items in Every Room" (Extra items more likely to be missiles)

#### Logic Database

- Nothing.

### Metroid Prime 2: Echoes

- **Major** - Added: In multiworld, pickups from a Prime player now uses the correct model from Prime.

#### Patcher Changes

- Nothing.

#### Logic Database

- Nothing.

## [4.1.1] - 2022-03-12

- Added: The game details window now displays the Randovania version the game was generated with.
- Added: You can now import a game layout/spoiler file in multiworld sessions.
- Changed: A popup shows up while waiting for the game session list.
- Fixed: The error message when the client is incompatible is now properly displayed.
- Fixed: Player inventory is now properly sent to the server in multiworld sessions.


### Metroid Prime

#### Patcher Changes

- Fixed: Scan visor and X-Ray not displaying properly after taking an elevator when combat visor is shuffled.
- Fixed: Some users receiving OS error when exporting ISO with non-vanilla suit colors.


## [4.1.0] - 2022-03-01

- Added: /randovania-faq command was added to the Discord bot, which sends FAQ messages.
- Added: Randovania now checks if the entire database is strongly connected, allowing for manual exceptions.
- Added: You can now configure the priority given to each major item. Higher values are more likely show up earlier in the progression chain.
- Added: Generation failures now have a lot more details on what was missing for progression, facilitating finding issues with your preset.
- Added: The item pool screen now explicitly tells you expansions are not used for logic.
- Added: Implemented support for changing the title for a game session.
- Added: A button for duplicating a session, including the generated game and all rows.
- Added: Multiworld sessions can now be generated without spoilers.
- Added: Preset descriptions now include if some item has a different number of copies shuffled.
- Changed: Multiworld damage logic incompatibility warning now displays every time.
- Changed: On generation failure, a count of how many nodes are accessible is now displayed.
- Changed: Data Editor now lets you save non-experimental databases with integrity errors.
- Changed: Most command line arguments have been renamed.
- Changed: Simplified the item pool tab, with the usual case now having only a single line per item.
- Changed: Improved the text for quantities for ammo in the item pool tab.
- Changed: Experimental games are only shown in the menu if the option for experimental games is enabled.
- Changed: Only session admins are allowed to copy the permalink of a session.
- Changed: Modified how ConfigurableNodes (In Echoes, the Translator Gates) are handled in logic. This should have no visual differences, other than speeding up generation.
- Changed: Great internal changes were done to how hints are applied to the game. This should have no visible impact.
- Changed: The UI for 1HP Mode now only shows up for Echoes.
- Fixed: Map Tracker now properly handles multiple copies of pickups in all cases.
- Removed: The Database Editor can only be open when running from source. In releases, use `Open -> (Game) -> Data Visualizer` instead.
- Removed: All auto trackers based on pixel art style were removed over concerns about asset licensing.

### Cave Story

- Nothing.

#### Patcher Changes

- Nothing.

#### Logic Database

- Nothing.

### Metroid Prime 1

- Added: Option to use deterministic Incinerator Drone RNG for fairer racing
- Added: Spring Ball. Enable in preset configuration. Must have bombs in inventory to work.

#### Patcher Changes

- Added: QoL Game Breaking - Reserach Lab Aether Pirate now guaranteed to jump through glass when doing room backwards
- Fixed: Players could unmorph in Magmoor Workstation where they should not be able to
- Fixed: Abuse of QoL Game Breaking in Central Dynamo to skip the maze/drone
- Fixed: Exclude Phazon Elite Item from QoL Pickup Scans
- Fixed: Wavesun when playing with shuffled item positions
- Fixed: Main Plaza etank ledge door shield was slightly misaligned
- Fixed: Cannon remaining holstered after grapple when shuffling combat visor
- Fixed: Cannon remaining holstered after a specific type of R-Jump when shuffling combat visor
- Fixed: Unmorphing now returns you to your previous visor instead of default visor when shuffling combat visor for quality of life purposes

#### Logic Database

- Changed: Reduce difficulty of Monitor Station -> Warrior Shrine NSJ/No Bombs to intermediate dash and standable terrain (from advanced dash and expert standable) and included a video.

### Metroid Prime 2: Echoes

- When checking details for a game, the hint spoiler tab now includes the correct text for Dark Temple keys hints.

#### Patcher Changes

- Nothing.

#### Logic Database

- Added: Using Screw Attack as a trickless means to obtain Grand Windchamber item after seeker puzzles

## [4.0.1] - 2022-01-30

- Changed: The UI for 1HP Mode now only shows up for Echoes.
- Fixed: Support for non-NTSC Metroid Prime 1 ISOs restored.

## [4.0.0] - 2022-01-30

- **Major** - Added: Cave Story has been added with full single-player support.
- **Major** - Added: Data Visualizer/Editor now contains a visual representation of the nodes in the area.
This feature comes with plenty of quality of life functionality for editing the database.
- Added: A new tab has been added to the preset editor, Generation Settings, consolidating various settings such as minimal logic, multi-pickup placement, dangerous actions, etc.
- Added: The Logic Database can now have descriptions for nodes.
- Added: Game Details window can now spoil the item order, elevators, translator gates and hints.
- Added: Data Editor can now edit area names.
- Added: Data Editor can now view and edit resources.
- Added: Items now have tooltips in the Auto-Tracker.
- Added: One joke hint.
- Added: Descriptions for Minimal Logic for each game, with a better definition of what Minimal Logic is.
- Added: Randovania is now able to identify for what version of Randovania a given permalink is, if they're similar enough versions.
- Added: Permalinks now contain the seed hash, so Randovania can detect if there's a hash mismatch when importing.
- Changed: In the Game Session Window, the observers tab is now visible by default.
- Changed: The rdvgame file is now considerably more technical in order to require less game-specific code.
- Changed: Editing connections in the Data Editor now has an easier to use selector for non-item resources.
- Fixed: Data Visualizer no longer hides the comment for a single-element Or/And entry.
- Fixed: Data Editor now properly handles areas without nodes.
- Removed: It's no longer possible to delete a game session.
- Removed: It's no longer possible to leave the session when closing the window.

### Metroid Prime

- Added: Start in any (uncrashed) Frigate room
- Added: 1-way cycles and 1-way anywhere elevators can lead to (uncrashed) Frigate rooms
- Added: Essence Death and Frigate Escape Cutscene teleporter destinations can now be shuffled
- Added: Artifact hints can now be configured to show area and room name, just area name, or nothing at all
- Added: Cosmetic Option - Select HUD Color
- Added: Cosmetic Option - Rotate hue of all 4 suit textures and ball glow color
- Added: Cosmetic Option - Set default in-game options like Echoes
- Added: Experimental Option - Shuffle the coordinates of items within their respective rooms. Seeds may not be completable.
- Added: Experimental Option - Add random (non-logical) items to rooms which do not usually have items.
- Added: Shuffle Power Beam
- Added: Shuffle Combat Visor
- Added: New default preset: "Moderate Challenge".
- Changed: Minimal Logic no longer checks for Plasma Beam.
- Changed: Removed "Fewest Changes" preset.
- Changed: Updated "Starter Preset" to better match community preferences.

#### Known Issues:

- Nothing.

#### Patcher Changes

- Added: Support for NTSC-U 0-01, NTSC-J and NTSC-K (Gamecube)
- Added: List of tournament winners on lore scan in Artifact Temple
- Added: QoL Game Breaking now fixes several crashes on Frigate Orpheon
- Added: QoL Game Breaking now fixes the soft-lock in hive totem by making the blocks drop sooner
- Added: Option to disable item loss in Frigate (Enabled by default)
- Added: QoL Pickup Scans - Weeds by item in Landing Site now don't have scan point
- Added: Combat/Scan/Thermal/X-Ray all have unique custom models
- Fixed: Safeguard against blowing past layer limits.
- Fixed: On Major custscene skip, Elite Quarters now stays locked until the player picks up the item. The hudmemo is now tied to the item rather than the death animation.
- Fixed: Ruined fountain not always showing the right scan.
- Fixed: Phazon Suit Small Samus Morph Ball Glow
- Fixed: Vent shaft item not being scannable on QoL Pickup Scans
- Fixed: Automatic crash screen
- Fixed: Wavesun not collecting item/unlocking door
- Fixed: Locked door on Storage Depot B (NTSC 0-02)
- Fixed: Bug in Elite Quarters where game would crash during OP death cutscene if the player changed suit during the fight
- Changed: The vines in arboretum which cover the scan panel remain in the room on the ghost layer to help aid newer players.
- Changed: Exo and Essence stay dead permanently if traversing Impact Crater multiple times
- Changed: Increased Maximum Missile/Etank/Capacity for seeds with more expansion count than is available in vanilla

#### Logic Database

- Fixed: Magma Pool - Added missing suit or heated runs trick requirement for non-grapple methods of crossing the room
- Fixed: HAT - Updated spawn node
- Fixed: Quarantine Cave - Properly model when the fight is required and when it is not
- Fixed: Bug where Biohazard Containment didn't check Power Conduit Requirements if Super Missiles were available
- Fixed: Typo in Frozen Pike - Hunter Cave Access requires Slope Jump (Advanced), not Single-Room OoB (Advanced)
- Added: New Event - Gravity Chamber Item (Lower)
- Added: New Trick Category - Infinite Speed
- Added: Magma Pool - Added standable terrain method to cross the room with a video example
- Added: Main Plaza - Hypermode Dash to get Grapple Ledge
- Added: Elite Quarters - BSJ to skip scan visor
- Added: Reactor Core - NSJ Gravityless Bomb Jumps
- Added: Cargo Freight Lift - NSJ Gravityless Boost or Bombs climbs
- Added: Flick BSJ in watery hall OoB
- Added: NSJ Bombless Lower GTH Climb (Wallboost)
- Added: NSJ Bombless Quarantine Cave Elevator Spider Skip
- Added: NSJ Bombless Gravity Chamber Escape (Gravity Wallboost)
- Added: NSJ Bombless Lower Phen's Edge
- Added: NSJ Bombless Frozen Pike (Mid-Section)
- Added: NSJ Bombless Life Grove (Wallboost)
- Added: NSJ Bombless HOTE Climb (Boost IUJs)
- Added: NSJ Bombless Elite Control Access (Wallboost)
- Added: Elite Control Access Item (Damage Boost)
- Added: Central Dynamo Item w/ Infinite Speed
- Added: Bomb jump to skip grapple in Biotech Research Area 2
- Added: Great Tree Hall - Jump Off Enemies Bomb Jump (Advanced) to reach GTC NSJ
- Added: Wallboost FCS Climb
- Added: Logic for Traversing Twin Fires Tunnel to Workstation NSJ Gravity
- Added: Logic for Traversing Twin Fires Tunnel to Workstation NSJ Bombless
- Added: Logic for Traversing Twin Fires Tunnel to Workstation Missileless Grappless
- Added: Gravityless Grappless Morphless method for crossing FCS
- Added: Waste Disposal Wallboosts
- Added: Climb Connection Elevator to Deck Beta Gravityless
- Added: Combat Requirements for Essence fight
- Added: 2 Additional NSJ methods for reaching FCS item
- Added: Lava Lake Item NSJ Combat Dash
- Added: Triclops Pit Item SJ Beginner Standable
- Added: 3 new ways to climb Tower of Light (L-Jump, R-Jump, Slope Jump)
- Added: Underwater Movement (Beginner) to get to Tower Chamber with Space Jump
- Added: Underwater Movement (Intermediate) for NSJ Tower Chamber
- Added: Frigate Crash Site climb with Space Jump and L-Jump (Intermediate) and Standable Terrain (Beginner)
- Added: More logical paths for Ice Ruins West NSJ
- Added: Ice Ruins West Middle-Left Rooftop to Item Combat/Scan Dash
- Added: Beginner L-Jump to reach Main Quarry Save Station
- Added: Main Quarry Crane Platform to Waste Disposal NSJ Advanced Combat Dash
- Added: Main Quarry Crane Platform to Item Intermediate Scan Dash
- Added: Expert Gravity Wallboost to get to Tower Chamber
- Added: Beginner Gravity Wallboost to get to Watery Hall
- Added: Expert Trick for NSJ+Boost Crossway
- Added: Movement (Intermediate) to skip Spider Ball in Crossway
- Added: L-Jump to skip SJ on 3rd tier of ore processing puzzle
- Added: NSJ Ore Processing with Spider+Bombs (Expert)
- Added: Bombless Ore Processing Puzzle with Wallboost(Advanced)
- Added: Phendrana Canyon Hypermode Boost
- Added: NSJ Combat Dash (Expert) to Temple Entryway from lower part of room
- Added: Various tricks in Uncrashed Frigate
- Added: Ore Processing Door To Elevator Access A to Storage Depot B Standable L-Jump with Power Bombs
- Added: Combat logic for Dynamo Access and Elite Control Elite Pirate fights
- Added: Intermediate/Advanced Standables to enter/escape Elite Control after/without triggering Elite Pirate
- Added: Logic now can expect players to play in just scan visor, using bombs to open doors
- Added: Knowledge/Combat (Intermediate) trick to skip needing Power Beam for Exo fight
- Changed: Renamed Misc Logic Option to "Allow Dangerous Gravity Suit Logic"
- Changed: Increased difficulty of Connection Elevator to Deck Beta DBJs to Advanced
- Changed: HAT Wallboosts can be done using Gravity at the same difficulty
- Changed: Removed under-used "Complex Movement" trick category
- Changed: All Gravityless Slope Jumps are now categorized as "Underwater Movement without Gravity", as opposed to just NSJ ones
- Changed: Knowledge (Beginner) to Traverse Magmoor Workstation without Varia
- Changed: Magma Pool - Gravity Suit lava dive difficulty was reduced to L-Jump (Intermediate) and Standable Terrain (Beginner)
- Changed: Hall of the Elders - Now properly model needing to kill the 1 ghost to leave the room. Chargeless 1 ghost fight combat difficulty reduced to beginner.
- Changed: Added requirement for X-Ray Visor or Invisible Platforms to Triclops Pit Item NSJ tricks
- Changed: Monitor Station climb to Warrior Shrine Bomb Jump difficulty changed from Advanced to Intermediate
- Changed: Monitor Station NSJ Combat Dash to Warrior Shrine lowered difficulty from Advanced to Intermediate
- Changed: Increase the difficulty of Tower of Light climb with combat dash from 'Beginner' to 'Intermediate' lowered Standable Terrain from 'Intermediate' to 'Beginner'
- Changed: Frigate Crash Site Climb Space Jump Slope Jump Standable Terrain difficulty was reduced to Standable Terrain (Beginner)
- Changed: Removed Slope Jump and Standable requirement from Ice Ruins West NSJ
- Changed: Main Quarry Save Station NSJ Movement difficulty from Beginner to Intermediate
- Changed: Main Quarry Crane Platform to Waste Disposal Standable/Slope Jumpe no longer requires L-Jump
- Changed: Main Quarry Crane Platform to Waste Disposal NSJ Scan Dash difficiulty from Advanced to Intermediate
- Changed: Ore Processing Storage Depot B to Waste Disposal NSJ Standable difficulty from Intermediate to Beginner
- Changed: Ore Processing Storage Depot B to Waste Disposal R-Jump to L-Jump
- Changed: Elite Research Spinners without Boost from Advanced to Intermediate
- Changed: Ore Processing Door To Elevator Access A to Storage Depot B Standable difficulty from Intermediate to Advanced
- Changed: Sun Tower Early Wild now requires Intermediate Knowledge on all methods
- Changed: Less damage required for Watery Hall with Gravity Suit

### Metroid Prime 2: Echoes

- Changed: Minimal Logic no longer checks for Light Suit or Agon Keys.

#### Patcher Changes

- Fixed: Exporting an ISO when Randovania is in a read-only path now works properly.
- Added: Ability to set a custom HUD color

#### Logic Database

- Changed: Shrine Access Seeker Door without Seekers is now Hypermode (from Expert).


## [3.2.2] - 2022-01-17

- Fixed: Presets for unknown games (for example, from a dev version of Randovania) are now properly ignored.

## [3.2.1] - 2021-10-23

- Fixed: The spin box for starting Energy Tanks no longer goes above 14.
- Fixed: Errors from the Prime 1 patcher are now properly displayed in error messages.
- Fixed: Converting presets from previous games should no longer cause invalid expansion ammo count.
- Fixed: Converting presets with multiple major items that give ammo no longer cause incorrect per-expansion ammo count.
- Fixed: Changing the default beam in Echoes no longer throws an error with invalid included ammo.
- Fixed: Sky Temple Keys on Guardians/Sub-Guardians are now properly counted for the item pool size.
- Fixed: Sky Temple Keys on Guardians/Sub-Guardians now appears on the preset description.
- Fixed: Safety check that there's enough available locations for all non-progression at the end of generation has been re-added.
- Changed: Improved error message for certain kinds of invalid permalinks.
- Changed: Presets with negative ammo count for expansions are invalid.

### Metroid Prime

#### Patcher Changes

- Fixed: PAL ISOs now correctly work again.

## [3.2.0] - 2021-10-16

- **Major** - Added: The Logic Database can now have comments in requirements.
- **Major** - Changed: Expansions contents are now configured directly, instead of being calculated from a target.
- Added: Files in the "Previously generated games" folder now includes the name of the games used.
- Added: Custom names for Prime 1 elevators
- Added: Support for Minimal Logic has been added for Metroid Prime and Metroid Prime 3.
- Added: New auto tracker layouts for Metroid Prime 2, with two lines and three lines.
- Changed: Force one specific certificate root when connecting to the server.
- Changed: Custom elevator names across both games now used throughout the entire UI
- Changed: Data Editor now raises an error if two Pickup Nodes share the same index.
- Changed: When changing Echoes Goals, the slider of the number of keys is now hidden when "Collect Keys" goal is not selected.
- Changed: Customizing the item pool causes permalinks to not get as long as before.
- Changed: The Qt theme was changed, as the previous one had serious issues on certain platforms and certain elements.
- Fixed: Items that include ammo are now configurable to provide up to the ammo's capacity.
- Fixed: Certain invalid permalinks are now properly recognized as invalid.
- Fixed: In connections editor, changing a requirement to "And/Or" no longer places ui elements in the wrong place.
- Removed: Metroid Prime 2: Echoes FAQ entry about the weird hint categories, as the issue has been fixed.
- Removed: Menu option to open STB's Echoes item tracker in a new window.

### Metroid Prime - Patcher Changes

- Added: New Nothing model.
- Added: Missile Expansions for yourself has a 1 in 1024 of being shiny.
- Fixed: Mine security station softlock so that defeating the purple pirates first doesn't fail to switch the room to the non-cutscene layer.
- Fixed: Qol scan for Ice Ruins West pickup.
- Fixed: Warp-to-start crash.
- Changed: Fewer forced popup alert for multiworld purpose, and popups now lasts 3s instead of 5s.

#### Cutscene Skips

- Added: Cutscene skip for arboretum gate (competitive+).
- Added: Mine Security Station now longer force switches to Combat Visor.
- Changed: Shorelines Tower cutscene skip is now Minor.
- Changed: Workstation cutscene is now Competitive.
- Changed: Wave panel cutscene in Main Quarry is now Competitive.
- Changed: Elevator leaving cutscenes back are now Major.

### Metroid Prime 2: Echoes - Patcher Changes

- Added: Cosmetic option to customize hud color.
- Fixed: Scanning hints now displays the correct, edited categories.

### Metroid Prime - Logic Database

- Added: Method of reaching pickup in Root Cave from Arbor Chamber with a Dash (Intermediate and above).
- Added: Knowledge (Beginner) trick to leave Central Dynamo without completing the maze or fighting the drone.
- Added: Additional Lower Mines NSJ logic.
- Added: Movement tricks for logical forced damage in Magmoor Caverns, Phazon Mines, and Impact Crater.
- Added: Tricks for climbing Research Lab Aether NSJ
- Added: Tricks for traversing Magmoor Workstation bombless NSJ
- Added: More detailed boss/combat logic
- Fixed: Shorelines tower item being accessible from Ruins Entryway and not Temple Entryway.
- Fixed: Backwards Lower Mines logic
- Fixed: Ice Ruins West NSJ logic now accounts for adult sheegoth layer
- Fixed: Added missing requirements for releasing the metroid in Research Lab Aether

### Metroid Prime 2: Echoes - Logic Database

- Added: Method of climbing halfpipe in Meeting Grounds with Space Jump, Screw Attack, and Standable Terrain (Beginner and above)
- Added: Method of killing Quad MBs using Bombs or Power Bombs and Combat (Beginner)
- Added: Method of killing Quad MBs using Screw Attack (Space Jump) and Knowledge (Beginner)
- Added: Requirement to either kill the Quad MBs or defeat Spider Guardian in order to collect the item in Hall of Combat Mastery in the intended way
- Fixed: A few broken Dark Forgotten Bridge paths have now been fixed.
- Changed: Simplified Meeting Grounds logic slightly, by removing the redundant Top of Halfpipe node
- Changed: Killing Quad MBs now uses a template, as it's a complex set of requirements repeated in three separate rooms

### Discord Bot (Caretaker Class Drone)

- Changed: Room images uses two-way arrows if a connection is two-way, instead of two arrows.

## [3.1.4] - 2021-09-19

- Changed: Force one specific certificate root when connecting to the server.
- Fixed: Checking for updated versions will no longer close Randovania when no internet connectivity is present.
- Fixed: The server will properly reject clients with mismatched versions.

## [3.1.3] - 2021-09-19

- Added: Dialog that shows all enabled tricks in a preset and a list of all rooms that have some combination of tricks that ends up active in that preset.
  - This dialog can be accessed by right-clicking a preset on the "Generate Game" tab, or by pressing the "..." menu in the "Game Details" window.
- Added: Multiworld Help entry regarding maximum number of players.
- Added: Metroid Prime FAQ entry regarding the forced popup alert.
- Changed: Long lines of requirements (Check for all artifacts in Artifact Temple) are now word wrapped.
- Changed: When changing Echoes Goals, the slider of the number of keys is now hidden when "Collect Keys" goal is not selected.
- Changed: In the description of Prime 1 presets, Quality of Life now comes before Game Changes.
- Changed: Clarify that only "Two-way, between areas" guarantees that all areas are accessible.
- Changed: Progress bar when generating a game now reports how many actions were taken, instead of how many items are left.
- Fixed: Nodes with no outbound connections now clearly display this in the visualizer, instead of an error.
- Fixed: Updated multiworld damage warning to mention Magmoor Caverns as well.

### Discord Bot (Caretaker Class Drone)

- Added: The bot now responds to permalinks, presets and rdvgame files sent via direct messages.
- Added: Response for permalinks now offers the permalink's presets for download.
- Changed: `/database-inspect` area responses now has a node selection.

## [3.1.2] - 2021-09-15

- Fixed: In game session, pressing the "Generate game" button no longer errors.

### Discord Bot (Caretaker Class Drone)

- Changed: The response to `.rdvgame` files now include the seed hash and permalink.
- Changed: `/database-inspect` response now includes an image of the requested room layout.

## [3.1.1] - 2021-09-12

- Added: When importing a preset in a game session, there's now an option to import directly from a file.
- Added: In game session, it's now possible to export a preset directly to a file.
- Added: In game session, there's now a "Generate game (no retries)" button. This option attempts generation only a single
time, before giving the error message of why it failed. It's useful for investigating bad presets.
- Changed: When multiworld generation fails, the error message is now clearer on which players haven't reached the end.
- Changed: Preset summaries have been split better into categories.
- Removed: The "Never" option for dangerous actions has been removed from the UI, as it currently doesn't work.

### Discord Bot (Caretaker Class Drone)

- Changed: `/database-inspect` response is now more readable and includes the name of who requested it.

## [3.1.0] - 2021-09-05

- **Major** - Added: Setting for requiring a number of actions/progression before artifacts are placed, to prevent early artifacts.
  - Default Prime 1 presets now default to 6 minimum progression for artifacts.
- **Major** - Added: Setting for controlling how dangerous checks are handled in logic.
- Added: Setting for toggling the pickup scan QOL adjustments.
- Added: The seed hash label in Game Sessions is now selectable.
- Added: One joke hint, requested in 2019.
- Added: Data Visualizer now only shows target nodes for selection that are non-impossible.
- Added: Data Visualizer now highlights nodes that have a path to the selected node.
- Added: Improved the error message when the patcher executable is somehow missing.
- Added: New entries to the Multiworld Help for collecting items and cross game.
- Fixed: Randovania no longer errors when the last selected preset is for a hidden game.
- Fixed: Quality of Life page link in Metroid Prime preset customization is now fixed.
- Fixed: The tracker now properly restores states for games other than Echoes.
- Fixed: Fixed a crash that sometimes occurs when deleting presets.
- Fixed: Generator now directly accounts for events weighting actions.
- Changed: Removed customization of Qt theme for decreasing whitespace.
- Changed: Upgrades in the tracker fills an entire column first, instead of filling rows first.
- Changed: Tracker now properly saves the preset used when persisting the state.

### Metroid Prime - Patcher Changes

- Added `Pickup Scans` option to toggle the patching of item locations so that they can always be scanned.
- Magmoor Workstation item scannable through the purple door (QoL Pickup Scan)
- Fixed shorelines tower item custom scan sometimes showing the incorrect text for certain models
- Certain pickups now always have the popup alert on collection during multiworlds.
- If there are multiple pickups for other players next to each other, these pickups are forced to have a popup alert, so Randovania can properly detect they were picked up.
- Fixed PCA crash patch not being applied when playing small samus.

#### Cutscene Skips
- Added `Competitive` cutscene skip option.
- Moved Shorelines Tower cutscene to major (it sometimes has a reposition that is sometimes useful in routing)
- Removed Main Quarry Combat Visor switch
- Speed up opening of gate in ice temple
- Speed up opening of gate in sun tower
- Fixed Thardus cutscene skip softlock

### Metroid Prime - Logic Database

- Added: Method of reaching Ruins Entryway from Plaza Walkway in Phendrana Shorelines with a Dash (Intermediate).
- Added: Easier NSJ trick to climb Ruined Courtyard using the water puzzle platforms.
- Added: Charge Beam requirements were added to the following rooms with combat trick alternatives:
    - (Beginner) Elite research - Phazon Elite
    - (Beginner) Research Entrance
    - (Intermediate) Hall of the Elders - Wave and Ice bomb slots
    - (Intermediate) Sunchamber - Ghosts fight
    - (Intermediate) Mine Security Station with >= 200 energy
    - (Advanced) Mine Security Station
- Fixed: Main Plaza door to Plaza Access is now properly a normal door, instead of a permanently locked door.
- Fixed: Sun tower now requires Knowledge (Intermediate) to collect the Sunchamber layer change event without falling down.
- Fixed: Removed broken/redudant trick for reaching Temple Entryway ledge using cutscene reposition
- Fixed: Trivial logic for Plaza Walkway to Ruins Walkway
- Fixed: Replaced Bomb Jump (Intermediate) with Dash (Beginner) trick to cross the gap to reach the Courtyard Access door in Ice Ruins West.
- Fixed: NSJ logic now accounts for stalactite in Ice Ruins West.
- Fixed: Crossing the gap by Specimen Storage door no longer sometimes requires L-Jump (Intermediate) instead of Beginner.
- Changed: Improved readability of Ruined Courtyard logic.
- Changed: Reorganized Sunchamber logic to improve usage by generator/solver.
- Changed: Picking up Sunchamber Ghosts item NSJ is now L-Jump (Beginner) instead of Intermediate.
- Changed: Crossing TFT to TF with Gravity+SJ now requires Movement (Beginner)
- Changed: FCS Item Scan Dash method is now Intermediate without SJ.
- Added: FCS Grapple strat - Movement (Beginner)

### Metroid Prime 2: Echoes - Patcher Changes

- Added: A-Kul's scan in Sky Temple Gateway now displays a list of previous tournament winners.
- Changed: Echoes now uses a different game ID when saving ISOs with menu mod enabled, preventing issues from incompatible save files.
- Changed: The elevator sound effect is never removed when elevators are vanilla, ignoring the preference.

### Metroid Prime 2: Echoes - Logic Database
- Added: Method of reaching the pickup in Reactor Core with Space Jump, Bombs, Spider Ball, and Standable Terrain (Intermediate and above).
- Fixed: Lore Scan in Meeting Grounds no longer believes that Boost is required to scan it.
- Fixed: Reactor Core has been cleaned up slightly.
- Fixed: Spawn point in Accursed Lake is now correctly set.

### Discord Bot (Caretaker Class Drone)

- Added: The `/database-inspect` command to send the logic of a room to the channel.
- Added: Messages with rdvgame files also get a reply with a summary of the preset.
- Changed: Responses with preset descriptions no longer pings the original message.

## [3.0.4] - 2021-08-10

- Added: Game Sessions now have an accessible audit log, which includes whenever a player accesses the spoiler log.
- Added: Metroid Prime 1 racetime.gg rooms are now viewable in the racetime.gg browser, with filters for each game
- Fixed: Importing a permalink from the racetime.gg browser while a race is currently in progress now selects the correct racetime.gg room

## [3.0.3] - 2021-08-08

- Fixed: "Open FAQ" in the main window now works correctly.
- Fixed: Pressing Yes to ignore invalid configuration now works correctly.
- Changed: Randovania now silently handles some invalid configuration states.
- Changed: Improved handling of corrupted repository for old preset versions.

## [3.0.2] - 2021-08-05

- Added: In-game crashes in Metroid Prime now automatically show the error screen.

- Changed: Game Sessions - The window now uses docks for the different parts, meaning you can resize, reorder and even split off.

- Changed: Use different colors for artifact hints in Metroid Prime, for better readability on both scan box and logbook.

- Fixed: Exporting a Metroid Prime ISO with Warp to Start enabled and starting at certain elevator rooms no longer fails.

## [3.0.1] - 2021-08-01

- Changed: Disabled the option to stop exporting a Prime 1 ISO to avoid crashes.

- Fixed: Server will now re-authenticate with Discord, preventing users from logging with the incorrect account.

- Fixed: Game Sessions - History entries with invalid locations no longer cause error messages.

## [3.0.0] - 2021-07-30

-   **Major** - Metroid Prime 1 is now fully supported, including multiworld and auto tracker!

-   **Major** - Presets are now presented in a tree view, with custom presets being nested under another one. They're also saved separately from Randovania data.

-   **Major** - The auto tracker now have support for different layouts, with their own assets and game support. New themes with icons similar to the game were also added, provided by MaskedKirby.

-   Added: Credits in Metroid Prime 2 now contains a list of where all non-expansions were placed, including possibly other player's for a multiworld. The credits now takes 75 seconds instead of 60 to accomodate this.

-   Added: Button to export the presets used in a game file.

-   Added: Add text description to unusual items in the Item Pool tab.

-   Added: New Help tab with information on how to read the Data Visualizer.

-   Added: In the Map Tracker, it's now possible to right-click a location to see a path from last action to it.

-   Added: A menu option to open the logs folder.

-   Added: The timeout limit is now progressively more forgiving, the more timeouts that happen.

-   Added: Button to set all gates to "Random with Unlocked' for Prime 2.

-   Changed: The items in the starting items popup is now sorted.

-   Changed: Customizing Dark Aether damage is now considered by logic.

-   Changed: Pickup visibility method is now configured in the Item Pool tab.

-   Changed: Multiworld connection is slightly more conservative when giving items.

-   Changed: Updated the Multiworld Nintendont for hopefully more stability.

-   Changed: The session history in multiworld now has different columns for the players involved, pickup and where the pickup was. It's also possible to sort the table by any of these fields.

-   Changed: The ISO prompt dialog now remembers your last used vanilla ISO, for when you delete the internal copy. When opening the file pickers, these start now with the paths from the input fields.

-   Changed: Many Spin/Combo boxes no longer react to the mouse wheel when not focused.

-   Fixed: Closing the dangerous settings warning via the X button is now properly recognized as "don't continue".

-   Fixed: Hint Item Names no longer breaks if you swap games while the table is sorted.

-   Fixed: Hint Item Names now properly list Artifacts and Energy Cells.

-   Fixed: Map Tracker now properly handles unassigned elevators.

-   Fixed: Trick names in the preset are always sorted.

### Metroid Prime 2 - Logic Database Changes

-   **Major** - "Suitless Ingclaw/Ingstorm" trick added to cover traversing rooms with either Ingclaw Vapor or Ingstorm.

#### Added

-   Method of getting over the gate in Mining Station A in reverse with Space Jump and Screw Attack (Expert and above).

-   Method of bypassing the breakable glass in Sand Processing from Main Reactor with Space Jump and Screw Attack (Expert and above).

-   Method of climbing to the top level of Main Gyro Chamber with Space Jump, Screw Attack, and Bombs, and no Scan Visor (Advanced and above).

-   Method of climbing the Sand Processing bomb slot with a Slope Jump for Bombless Bomb Slots (Advanced and above).

-   Method of leaving Dark Agon Temple by opening the gate from OoB with Single Room OoB, Slope Jump, Standable Terrain, Bomb Space Jump, Space Jump, and the Agon Keys (Expert and above).

-   Great Bridge:
    - Method of reaching Abandoned Worksite door with Space Jump and Extended Dash (Advanced and above).
    - Method of reaching Abandoned Worksite and Torvus Map Station doors from Temple Access Dark door with Boost Ball and Boost Jump (Advanced and above).
    - Method of reaching the pickup with Screw Attack and Single Room Out of Bounds (Expert and above).

-   Method of Crossing Grand Windchamber (both ways) Without Space Jump using Extended Dash (Hypermode).

-   Method of reaching the pickup in Watch Station:
    - With Space Jump, Screw Attack, and Single Room OoB (Expert and above).
    - With only Space Jump and Single Room OoB (Hypermode)

-   Alpha Blogg now has proper requirements for multiple difficulties.

-   Method of Bomb Slots without Bombs in Sanctuary Fortress/Ing Hive - Controller Access/Hive Controller Access without Space Jump (Expert and above).

-   Methods of crossing Torvus Bog - Fortress Transport Access with Gravity Boost or Bombs (No Tricks/Advanced and above).

-   Method of traversing Vault without Space Jump or Screw Attack using Extended Dashes (Advanced and above).

-   Method of reaching Windchamber Gateway item with only Scan Visor using Extended Dashes (Expert and above).

-   Method of reaching Kinetic Orb Cannon in Gathering Hall using Extended Dashes (Expert and above).

-   Method of reaching the pickup in Accursed Lake with a dash (Advanced and above).

-   Method of reaching Temple Security Access from the portal in Aerial Training Site with an Extended Dash (Hypermode).

-   Method of reaching the pickup in Mining Plaza with an Extended Dash (Hypermode).

-   Method of completing the Main Gyro Puzzle with only Space Jump and Screw Attack (Advanced and above).

#### Changed

-   Reaching the pickup in Temple Transport B with a Wall Boost is now Hypermode (from Expert).

-   Reaching the pickup in Path of Roots with only Bombs is now Expert (from Hypermode).

-   Reaching the portal in Hydrodynamo Shaft with Air Underwater and Screw Attack is now Hypermode (from Expert).

-   Reaching the pickup in Dark Torvus Arena with a Roll Jump is now Hypermode (from Expert).

-   Trial Grounds, reaching the door:
    - From the portal with Space Jump and a Slope Jump is now Beginner (from Intermediate).
    - From the left safe zone with a Dash is now Intermediate (from Expert) and without anything is now Advanced (from Expert).

-   Opening the Seeker Lock without Seekers in Mine Shaft is now Advanced (From Expert)

-   Opening the Seeker Lock without Seekers in Plain of Dark Worship is now Expert (From Hypermode).

-   Reaching the Windchamber Gateway Door from Windchamber Tunnel with a Boost Jump is now Hypermode (From Expert).

-   Reaching the pickup in Medidation Vista with a Boost Jump is now Expert (From Advanced).

-   Quadraxis and Boost Guardian now have proper health and item requirements with tricks disabled.

-   Activating Controller Access rooms Bomb Slots without Bombs is now Advanced (from Expert).

-   Reaching the Abandoned Worksite/Brooding Ground door from the bridge in Dark/Forgotten Bridge with an Extended Dash is now Hypermode (from Expert).

-   The initial Terminal Fall Abuses in Vault from the scan portal are separate from the final and are now Advanced (from Expert).

-   Catacombs NSJ dash to Transit Tunnel South has been modified to account for Scan Visor, with the original difficulty being raised to Advanced (from Intermediate).

-   Undertemple Shaft NSJ dash from bottom to top of cannon is now Intermediate (from Advanced).

-   Morph Ball is no longer required to reach the portal from the Echo Gate in Profane Path Scan Dash method.

-   Various Standable Terrain tricks (Dark Agon - Portal Site, Temple Grounds - Sacred Path) have been lowered to Beginner/Intermediate (from Advanced). This is to
    attempt to fix an old database limitation from before tricks had their own difficulty levels.

-   The dashes in Gathering Hall from Transit Tunnel South/West to the Kinetic Orb Cannon are now Intermediate (from Advanced).

-   The Bomb Space Jump NSJ to reach Abandoned Worksite in Great Bridge is now Expert (from Hypermode).

-   The dash to reach the portal in Aerial Training Site from Central Hive Transport West is now Hypermode (from Expert).

-   The dash to leave Hive Temple after Quadraxis via Security Station is now Hypermode (from Expert).

-   The dashes in Command Center (top level) and Accursed Lake without Space Jump are now Beginner (from Intermediate).

-   The dash in Mining Station A to reach Temple Access without Space Jump or Missiles is now Advanced (from Intermediate).

-   The dashes in Trial Grounds to Dark Transit Station without Space Jump are now Advanced (from Intermediate).

-   The dashes in Undertemple Shaft to reach Sacrificial Chamber Tunnel (and back) are now Advanced (from Intermediate).

-   The dash in Hall of Combat Mastery to reach the upper area after the glass is now Advanced (from Intermediate).

-   Bomb Guardian now has proper logic when shuffling Power Beam.

## [2.6.1] - 2021-05-05

-   Changed: Invalid values for the Multiworld magic item are ignored when detecting if the game is properly connected.

-   Fixed: "One-way anywhere" no longer shows up twice in preset warnings for multiworld

-   Fixed: Changing starting location to Ship or Save Stations now works again.

-   Fixed: Torvus Gate elevator is now properly hidden instead of Dark Torvus Ammo Station.

## [2.6.0] - 2021-05-02

-   **Major** - Added: New elevator randomization settings:
    * New mode: *One-way, elevator room with replacement*. One way elevator, but loops aren't guaranteed.
    * Select which elevators can be randomized.
    * Select possible destinations for *One-way, anywhere*.
    * Randomize Sky Temple Gateway, Sky Temple Energy Controller, Aerie Transport Station and Aerie elevators. *Warning*: These rooms have some details you must consider. Please read the elevators tab for more information.

-   **Major** - Added: The Energy Controllers in Agon Wastes, Torvus Bog and Sanctuary Fortress are always visible in the map, regardless if map is revealed by default. All regions are also always available for selection. This allows the light beam warps after U-Mos 2 to always be used.

-   **Major** - Added: An user preference (in *Customize in-game settings*) for the map to display names of unvisited rooms.
    When randomizing elevators, the elevator rooms are excluded to prevent spoiling their destinations. An option were added to disallow displaying names entirely, since otherwise you can use a Map Station to find the names.

-   Added: An option to disable the elevator sound effect, preventing it from playing endlessly in certain cases.

-   Added: When a crash happens, the game now displays an error screen instead of just stopping.

-   Added: The *Hint Item Names* tab now supports switching between all 3 Prime games.

-   Added: An option to use an experimental new pickup placement logic, able to place multiple pickups at once.

-   Added: Two additional joke hints. (Thanks CZeke and Geoffistopheles)

-   Added: It's now possible to add Infinite Beam Ammo, Infinite Missiles and Double Damage to the item pool.

-   Added: Player names are now colored yellow in hints.

-   Changed: Elevator names in the tracker uses their customized names, not the vanilla ones.

-   Changed: Optimized Randovania startup time and extensive logging of what's being done during it.

-   Changed: Improve scan text for expansions.

-   Changed: Some hints in multiworld games now also include the player names.

-   Changed: Missiles, Power Bombs and Ship Missiles are now only in logic after their respective main launcher, even if it's not required in game.

-   Changed: You can add up to 99 of any expansion to the pool, up from 64.

-   Fixed: The *Logic damage strictness* multipliers are no longer applied twice.

-   Fixed: *Up to* relative hints are no longer converted into *exactly* if the actual distance matches the displayed number.

-   Fixed: Dark Torvus Bog - Portal Chamber is no longer silently ignored as a starting location.

-   Fixed: Charging your beam to shoot when out of ammo now works even when customizing the ammo type required.

-   Fixed: Having the maximum number allowed of an expansion in a preset no longer causes permalink errors.

-   Fixed: Fixed the game defaulting to Combat Visor after an elevator.

-   Fixed: Multiworld spoiler logs now use 1-indexed player names for locations.

-   Removed: Using Dark Visor as the starting visor is no longer supported. (Game crashes on unmorph for unknown reasons)

### Logic Database Changes

-   Added: Method of reaching the pickup in Hive Gyro Chamber with Space Jump, Boost Ball, and a Boost Jump (Expert and above).

-   Added: Method of climbing Torvus Grove with Space Jump, Screw Attack, and Standable Terrain (Advanced and above).

-   Added: Method of reaching cannon in Great Bridge with Boost Ball and a Boost Jump (Expert and above).

-   Added: Method of reaching the main part of Hall of Combat Mastery with a Scan Dash and after blowing up the glass (Intermediate and above).

-   Added: Method of activating the portal in Portal Terminal with Screw Attack, Slope Jump, and No Bombs or Space Jump (Expert and above).

-   Added: Method of climbing Sacred Bridge with Bombs and a Bomb Space Jump (Advanced and above).

-   Changed: Logic paths that require Screw Attack without Space Jump now make sure to not have Space Jump to be valid.

-   Fixed: Spawn point of Aerie Transport Station is now the door, making DS2 required to take the elevator there.

## [2.5.2] - 2021-02-28

-   Added: The number of items in the pool is now included in the summary.

-   Fixed: Shuffling Combat Visor with item acquisition popups enabled no longer errors.

## [2.5.1] - 2021-02-26

-   Added: Drag and dropping rdvgame and rdvpreset files into the main Randovania window now imports that game file and preset, respectively.

-   Added: Discord bot now posts summary whenever a preset is attached to a message.

## [2.5.0] - 2021-02-19

-   Changed: Preset summary now only include differences from vanilla game.

-   Changed: The relative hint using an item category has been replaced with a relative hint using an area, with up to distance.

### Logic Database Changes

#### Added

-   Method of climbing Sanctuary Temple from the bottom with Bombs and Spider Ball (Intermediate and above).

-   Method of climbing Sanctuary Temple from the bottom with Screw Attack and Single Room Out of Bounds (Expert and above).

-   Method of reaching Worker's Path from the top level in Sanctuary Temple with Scan Visor and an Extended Dash (Expert and above).

-   Method of reaching Windchamber Gateway from Windchamber Tunnel in Grand Windchamber with a Boost Jump (Expert and above).

-   Method of reaching Temple Access in Mining Station A with a Boost Jump (Advanced and above).

-   Method of reaching pickup in Temple Access (Sanctuary) with Space Jump, Screw Attack, and Standable Terrain (Intermediate and above).

-   Method of climbing Temple Access (Sanctuary) with Space Jump, standing on a Rezbit, and dashing off the other Rezbit (Expert and above).

#### Changed

-   Increased weight for Energy Tanks to be selected as progression.

-   Reaching the pickup in Path of Roots from Torvus Lagoon with Gravity Boost, Space Jump, and a Slope Jump is now Intermediate (from Beginner).

-   Reaching the pickup in Grand Windchamber with Space Jump, Screw Attack, Slope Jump, Standable Terrain is now Advanced (from Intermediate).

-   Bomb Jumping over the 2nd light block heading to Hall of Eyes is now Intermediate (from Beginner).

-   Energy Tank requirements for Chykka have been lowered.

#### Fixed

-   Reliquary Grounds now has proper requirements for reaching Ing Reliquary with Light Suit.


## [2.4.2] - 2021-02-08

-   Fixed: Randovania no longer crashes if the connected Dolphin stops emulation.

## [2.4.1] - 2021-02-06

-   Added: Detect if the internal game copy was modified by a future version of Randovania, prompting for the user to press "Delete internal copy".

-   Changed: An error popup now shows up when exporting an ISO fails.

-   Removed: "Automatically track inventory" toggle, as the functionality was already removed.

-   Fixed: Randovania now considers any inventory item with amount above capacity, or capacity above the strict maximum as the game not being connected.

-   Fixed: Error message when the server rejects your client version not being displayed.

-   Fixed: Setting beam ammo expansions to 0 pickups no longer hides the boxes.

## [2.4.0] - 2021-02-01

-   **Major** - Added: The visor and beam you start the game equipped with is now configurable.

-   **Major** - Changed: In multiworld, items are now delivered at the same time as the message. It should also no longer fail to send with Nintendont.

-   Added: Additional joke hints were added.

-   Added: Method to climb to the portal Base Access with just Screw Attack (Intermediate and above).

-   Added: Method to reach the pickup in Grand Windchamber with Space Jump, Screw Attack, and a Slope Jump (Intermediate and above).

-   Added: Method to traverse Ventilation Area B from Bionenergy Production without Bombs by Screw Attacking into the tunnel and destorying the barriers with Missiles (Advanced and above).

-   Added: Method to reach the pickup in Path of Roots from Torvus Lagoon without Morph Ball (Beginner and above).

-   Added: Method to enter the tunnel in Underground Tunnel to Torvus Temple from Torvus Grove with an Instant Morph (Advanced and above).

-   Added: Method to reach the halfpipe pickup in Dark Torvus Arena with Space Jump and a Roll Jump (Expert and above).

-   Added: Method to climb to the upper level in Biostorage Station with Bomb Space Jump (Advanced and above).

-   Added: Method to reach the pickup in Grand Windchamber with a Space Jump, Bomb Space Jump, and a Scan Dash (Expert and above).

-   Added: Method to climb Mining Station B with Space Jump and a Slope Jump (Expert and above).

-   Added: Method to reach the portal in Mining Station B with Space Jump, Scan Visor, and Dashing for Single Room OoB (Expert and above).

-   Added: Method to cross Bitter Well to Phazon Site with Wall Boosts (Hypermode).

-   Added: Method to reach the bomb slot in Training Chamber with Gravity Boost and Air Underwater (Advanced and above).

-   Added: Method to open activate the Bomb Slot in Training Chamber with Darkburst or Sonic Boom (Hypermode).

-   Changed: Auto tracker internally uses a configuration file for the item positions.

-   Changed: The item pool tab when customizing presets now can edit major items directly.

-   Changed: Defeating Quadraxis with Power Bombs is now Advanced (from Beginner).

-   Changed: Bypassing the statue in Training Chamber from the back with Screw Attack and a Bomb Space Jump is now Expert (from Advanced).

-   Changed: Escaping Hive Temple without Spider Ball is now Expert (from Hypermode).

-   Changed: Bomb Space Jump in Great Bridge/Venomous Pond to reach Abandonded Worksite/Brooding Ground is now Expert (from Hypermode).

-   Changed: Using Seeker Missiles now requires either Combat Visor or Dark Visor.

-   Changed: Bomb Slots without Bombs in Sand Processing, Main Gyro Chamber, and Vault are now Advanced (from Expert).

## [2.3.0] - 2021-01-08

-   Added: Method to enter tunnels in Transit Tunnel East/Undertransit One from Catacombs/Dungeon to Training Chamber/Sacrificial Chamber with an Instant Morph (Intermediate and above).

-   Added: Method to reach the pickup on the Screw Attack wall in Aerial Training Site with a Roll Jump (Expert and above).

-   Added: Method to reach the pickup in Abandoned Worksite from the tunnel with a Boost Jump (Advanced and above).

-   Added: Method to bypass the statue in Training Chamber from the back with Screw Attack and a Bomb Space Jump (Advanced and above).

-   Added: Methods to reach the pickup in Mining Station B with Space Jump, Screw Attack, and Standable Terrain or after the puzzle with a Bomb Jump (Advanced and above).

-   Changed: In multiworld, keybearer hints now tells the player and broad category instead of just player.

-   Changed: Dark Alpha Splinter no longer strictly requires Power Beam.

-   Changed: Crossing Main Gyro Chamber with Screw Attack before stopping the gyro is now Hypermode (from Expert).

-   Changed: Phazon Grounds and Transport to Agon Wastes (Torvus) Seeker Locks without Seekers are now Expert (from Hypermode).

-   Fixed: Properly handle invalid ammo configurations in preset editor.

-   Fixed: Randovania no longer instantly crashes on macOS.

-   Fixed: Logic properly considers the Transport A gate being gone after entering from that side in Random Elevators.

## [2.2.0] - 2020-12-20

-   Added: 1 HP Mode, where all Energy Tanks and Save Stations leave you at 1 HP instead of fully healing.

-   Added: Added a detailed report of the generator's state when a game fails to generate.

-   Fixed: Generator will no longer ignore players that have no locations left. This would likely cause multiworld generation to fail more often.

-   Fixed: Error messages are properly shown if a game fails to generate.

-   Fixed: Alerts are now properly saved as displayed.

-   Fixed: Errors in the default preset no longer prevent Randovania from starting.

-   Changed: Optimized game generation, it now takes roughly 2/3 of the time.

-   Changed: Optimized game validation, it now also takes roughly 2/3 of the time.

-   Changed: Relative hints no longer cross portals.

-   Changed: In multiworld, keybearer hints now instead tells the player the item is for, instead of a category.

-   Changed: Decreased the chance of Power Bombs being late in a game.

-   Changed: Account name are updated every time you login via Discord.

-   Changed: Warning about dangerous presets in Multiworld sessions now include the player name.

-   Changed: Roll Jump in Meditation Vista to reach the pickup is now Hypermode (from Expert).

## [2.1.2] - 2020-12-05

-   Added: The Item Pool size now displays a warning if it's above the maximum.

-   Changed: The minimum random starting items is now considered for checking the pool size.

-   Fixed: Being kicked from an online session would leave the window stuck there forever.

-   Fixed: Bulk selecting areas for starting location no longer includes areas that aren't valid starting locations.

## [2.1.1] - 2020-12-02

-   Added: A prompt is now shown asking the user to install the Visual C++ Redistributable if loading the Dolphin backend fails.

-   Fixed: Changing ammo configuration breaks everything.

-   Fixed: Patching ISOs should work again.

-   Fixed: Clean installations can select presets again.

## [2.1.0] - 2020-12-02

-   Changed: Multiworld session history now auto-scrolls to the bottom

-   Changed: The lowest level for a trick is now called "Disabled" instead of "No Tricks".

-   Changed: Minimum Varia Suit Dark Aether is now 0.1, as 0 crashes the game.

-   Changed: Permalinks are now entirely different for different games.

-   Changed: Preset summary now specifies if hidden model uses ETM or random item.

-   Added: A very basic visualization of the map to the tracker.

-   Added: Trick Details can now be used with all 3 games.

-   Fixed: Changing a trick level to No Tricks no longer cause inconsistent behavior with the permalinks.

-   Removed: Intermediate path for reaching item in Main Reactor from Security Station B door without Screw Attack since it was broken and impossible.

-   Changed: Renamed "Before Pickup" to "Next to Pickup" in various locations for more clarity


## [2.0.2] - 2020-11-21

-   Added: Starting locations tab has checkboxes to easily select all locations in an area

-   Added: The map tracker now supports random elevators, translator gates and starting location.

-   Changed: The pickup spoiler in game details is now sorted.

-   Fixed: Multiworld sessions should no longer occasionally duplicate messages.

-   Fixed: Custom safe zone healing should now work in multiworld sessions.

-   Fixed: Occasional error with switching an observer into a player.

## [2.0.1] - Skipped

## [2.0.0] - 2020-11-15

This version is dedicated to SpaghettiToastBook, a great member of our community who sadly lost her life this year.

Her contributions to Randovania were invaluable and she'll be missed.

---

-   **Major** - New game mode: Multiworld. In this co-op multiplayer mode, there's one different world for each player which is filled with items for specific players.

-   **Major** - Tricks are more organized and can be customized more precisely to a player's desire.

### General

-   Removed: Presets no longer have a global trick level. Each trick is now configured separately.

-   Added: Options for configuring usage of new tricks:
    - Bomb Jump (renamed from Difficult Bomb Jump)
    - Bomb Slot without Bombs
    - Boost Jump
    - Combat
    - Difficult Movement
    - Extended Dash
    - Knowledge
    - Open Gates from Behind
    - Respawn Abuse
    - Screw Attack into Tunnels
    - Seeker Locks without Seekers
    - Single Room Out of Bounds
    - Standable Terrain

-   Changed: The following trick level difficulties were renamed:
    - Trivial -> Beginner
    - Easy -> Intermediate
    - Normal -> Advanced
    - Hard -> Expert
    - Minimal Checking -> Minimal Logic

-   Changed: Replaced Beginner Friendly with Starter Preset, which is now the default preset.

-   Fixed: Energy Tanks can now properly be used as progression.

### Hints

-   Added: Relative hints, where an item is described as being some rooms away from another item or room.

-   Added: Guaranteed hints which tells in which areas (Agon Wastes, Ing Hive, etc) contains the keys for each of your dark temples.
    These hints are placed purely randomly, similarly to the guaranteed Temple Bosses hints.

-   Added: Free hint spots after generation now prefer items from late in progression instead of pure random.

-   Removed: Hints with green item names/joke item names have been removed.

-   Removed: Temple Keys are no longer hinted by progression-based Luminoth lore hints.

-   Changed: All games now have precisely 2 joke hints, which no longer randomly replace a progression hint.

-   Changed: Hints from keybearer corpses now uses a broader category, which leaves unclear if it's an expansion or not.

### GUI

-   Added: An automatic item tracker based on a Dolphin running on the same computer or a special Nintendont build on the same Wifi.

-   Added: A dark theme has been added. It can be toggled in the Advanced menu.

-   Added: Requirements in the logic database can now use templates of requirements, allowing for easy re-use.

-   Added: Data Editor can now edit all fields of a node, from type, name and all type specific fields.

-   Added: Data Visualizer and Editor now can operate in the included database for Prime 1 and 3.

-   Added: The Data Editor now displays a warning if you're closing with unsaved changes.

-   Added: Randovania can generate a game by importing permalinks directly from a race on racetime.gg.

-   Added: Some tricks now have a description on the Trick Details popup.

-   Fixed: Some complex combination of requirements with different depths now are displayed correctly.

-   Fixed: The Data Visualizer no longer opens behind the Customize Preset window when using the Trick Details popup.

-   Changed: After generating a game, the details shows up in a new window instead of in a new tab.

-   Changed: In game details, the permalink is now placed inside a line edit, so the window doesn't stretch with long permalinks.

-   Changed: All cosmetic game changes are now configured in the same dialog as the in-game options.

### Quality of Life

-   Added: A button in the Open menu now opens the folder where previously generated games are placed.

-   Added: Charge Beam and Scan Visor now use their respective models in game instead of Energy Transfer Module.

-   Added: The rate of healing for Safe Zones is now configurable.

-   Fixed: Removed Aerie Access and Credits from possible starting locations.

-   Changed: The Mission Final screen now includes the seed hash instead of Permalink, as many permalinks are bigger than the screen.

-   Changed: The elevator scan now includes the world of the connected area.

### Internals/Developer

-   Added: Energy Tanks have doubled weight for the generator.

-   Added: It's now possible to set the default spawn point of an area.

-   Fixed: Fixed solver when an event only connects to a pickup, but that pickup has connections from other nodes.

-   Fixed: The Data Editor no longer errors when saving after creating a new node.

-   Fixed: Certain combinations of item requirements with damage requirements weren't being processed correctly.

-   Fixed: Duplicated requirements are now properly removed when simplifying requirements.

-   Fixed: Exclude from Room Randomizer is now properly set, restoring many logic paths.

-   Changed: Better error messages when there are references to unknown resources in the database.

-   Changed: The `database` command is no longer a subcommand of `echoes`. It also has the `--game` argument to choose which database to use.

-   Changed: The `_locations_internal` field is no longer needed for .rdvgame files.

### Logic Database changes

#### Added

-   General:
    - Methods to open all Seeker Missile Doors with Screw Attack (Advanced and above).
    - Method to activate most Bomb Slots without Bombs (Advanced and above).
    - Dark/Light/Annihilator doors and Dark/Light portals require either ammo or Charge Beam.

-   Sanctum, method to fight Emperor Ing without Spider Ball (Hypermode).

-   Transport A Access, method of reaching Temple Transport A door with a Wall Boost (Advanced and above).

-   Abandoned Base, method of reaching portal with Space Jump and Screw Attack (Intermediate and above).

-   Accursed Lake, method of collecting the item and leaving with Morph Ball, Light Suit, Gravity Boost, and Reverse Air Underwater (Advanced and above).

-   Hall of Honored Dead, method of leaving through the Morph tunnel without Space Jump (Expert and above).

-   Industrial Site, method of opening the gate to Hive Access Tunnel from behind with just Charge Beam (Intermediate and above).

-   Ing Windchamber, method of completing the puzzle with Power Bombs instead of Bombs (Beginner and above).

-   Landing Site, method of reaching Service Access door:
    - With Bombs and Screw Attack (Intermediate and above).
    - With Space Jump and Bomb Space Jump (Intermediate and above).

-   Meeting Grounds, method of reaching the tunnel with Space Jump and a Bomb Space Jump (Intermediate and above).

-   Temple Assembly Site:
    - Methods of reaching Dynamo Chamber door with a Bomb Jump (Beginner and above), a Dash (Intermediate and above), or a Roll Jump (Advanced and above).
    - Methods of reaching the portal without moving the light block with Single Room Out of Bounds and either Screw Attack or Space Jump (Expert and above).
    - Method of leaving from the portal with Single Room Out of Bounds and Screw Attack (Expert and above).

-   Windchamber Gateway:
    - Method of reaching the item with a Boost Jump (Advanced and above) and returning with an Extended Dash (Expert and above).
    - Method of reaching Path of Eyes door from Grand Windchamber door with an Extended Dash (Advanced and above).

-   Bioenergy Production, method to reach Storage C door or item from top level with Extended Dash (Expert and above).

-   Central Station Access/Warrior's Walk, method of climbing the ledge with an Instant Unmorph Jump (Hypermode).

-   Crossroads, method to reach the item from the half pipe with just Screw Attack (Advanced and above).

-   Dark Transit Station, method to reach the ledge from Duelling Range with a Bomb Jump (Beginner and above).

-   Portal Access, method of crossing to Judgement Pit using Screw Attack without Z-Axis (Beginner and above).

-   Doomed Entry, method to climb room with Space Jump and Screw Attack (Beginner and above).

-   Feeding Pit:
    - Method of reaching Ing Cache 1 door with Space Jump and Screw Attack (No Tricks and above).
    - Method of climbing to Watering Hole door without any items (Expert and above).
    - Method of escaping the pool using Light Suit and a Bomb Space Jump no Space Jump or Gravity Boost (Hypermode)

-   Main Reactor, method of reaching Dark Samus 1 fight from Ventilation Area A door with Space Jump, Bombs, and a Bomb Space Jump (Intermediate and above).

-   Mining Station B:
    - Method to climb to the Seeker door without Morph Ball and with Space Jump (Beginner and above).
    - Method to reach the portal without breaking the rock with Single Room Out of Bounds and Screw Attack (Expert and above).

-   Sandcanyon, method to reach the item with Space Jump and Single Room Out of Bounds (Expert and above).

-   Transport Center/Crossroads, method to climb the halfpipe with Space Jump (Advanced and above).

-   Abandoned Worksite:
    - Method of reaching the item with a Bomb Space Jump without Space Jump (Advanced and above).
    - Method of reaching the tunnel from Forgotten Bridge with a Slope Jump (Intermediate and above).

-   Catacombs:
    - Method to reach the Bomb Slot with Air Underwater and Screw Attack (Advanced and above).
    - Method to reach Transit Tunnel East with a Combat/Scan Dash (Advanced and above).
    - Method to reach the portal with Screw Attack (Intermediate and above).
    - Method to reach Transit Tunnel East/South with Morph Ball, Gravity Boost, and Reverse Air Underwater (Advanced and above).
    - Method to reach Transit Tunnel South with Jump Off Enemy (Advanced and above).

-   Dark Arena Tunnel, method of reaching either door with Screw Attack and Single Room Out of Bounds (Advanced and above).

-   Dark Forgotten Bridge:
    - Method to perform the gate clip to Dark Falls/Dark Arena Tunnel with a Ledge Clip Jump (Hypermode).
    - Method to reach Bridge Center from Putrid Alcove door with only Scan Visor (Advanced and above).
    - Method to reach Brooding Ground door from the bridge before rotating and with an Extended Dash (Expert and above).

-   Forgotten Bridge:
    - Method to reach Abandoned Worksite door from the bridge before rotating and with an Extended Dash (Expert and above).
    - Method to reach Bridge Center with Morph Ball, Gravity Boost, and Reverse Air Underwater (Advanced and above).

-   Gathering Hall:
    - Method to reach the Kinetic Orb Cannon with Gravity Boost and Bombs (Expert and above) or Gravity Boost and Space Jump (Beginner and above).
    - Method to reach Transit Tunnel South from Transit Tunnel West with Morph Ball, Gravity Boost, and Reverse Air Underwater (Advanced and above).
    - Method to reach the Spider Ball tracks with Morph Ball, Gravity Boost, and Reverse Air Underwater (Advanced and above).
    - Methods to escape the halfpipe after draining the water with Space Jump and Bomb Space Jump or Space Jump and Screw Attack (Advanced and above).

-   Great Bridge, method of reaching the lower Temple Access door from Path of Roots door with Screw Attack and Slope Jump (Intermediate and above).

-   Main Hydrochamber/Hydrodynamo Station, methods to climb rooms without Gravity Boost and with Air Underwater (Advanced and above), Space Jump, and Screw Attack (Hypermode).

-   Meditation Vista, methods of reaching the item with a Boost Jump (Advanced and above), Roll Jump (Expert and above), or Extended Dash (Hypermode).

-   Path of Roots, method of reaching the item using:
    - Morph Ball, Bombs and Space Jump (Advanced and above).
    - Morph Ball, Gravity Boost, and Reverse Air Underwater (Advanced and above).
    - Morph Ball, Bombs, and Standable Terrain (Hypermode).

-   Plaza Access, method of reaching the doors and the item with Screw Attack and Single Room Out of Bounds (Advanced and above).

-   Portal Chamber (Light World), method of reaching the portal from Torvus Lagoon door with Screw Attack and Single Room Out of Bounds (Advanced and above).

-   Putrid Alcove, method of getting the item and leaving without any items (Expert and above).

-   Sacrificial Chamber, method of crossing gap to Sacrificial Chamber Tunnel with Extended Dash (Expert and above).

-   Torvus Grove, method of climbing the room without Boost Ball (Expert and above).

-   Torvus Plaza:
    - Method of getting the item without Boost Ball and/or Spider Ball (Advanced and above).
    - Method of leaving the room with Space Jump and Bombs (Advanced and above).

-   Torvus Temple, method of reaching the pirate fight from the lower level with Screw Attack and Single Room Out of Bounds (Advanced and above).

-   Training Chamber:
    - Method to exit the spinner with Power Bombs instead of Bombs (Beginner and above).
    - Method to climb to the top of the statue with Gravity Boost and Bombs (Intermediate and above).
    - Method to climb to the top of the statue with Space Jump, Scan Dash, and Underwater Dash (Advanced and above).
    - Method to climb to the top of the statue with Space Jump and Extended Dash (Expert and Above).

-   Underground Tunnel, method to access Torvus Temple from Torvus Grove with Screw Attack (Expert and above).

-   Undertemple, method to have PB Guardian break PB door using bombs (Advanced and above).

-   Undertemple Access, method of reaching the item using Screw Attack and Jump Off Enemy (Hypermode).

-   Venomous Pond, method to reach the key from the Save Station with Screw Attack and Standable Terrain (Beginner and above).

-   Aerial Training Site, methods to cross the room from various nodes with Dashes, Roll Jumps, and Extended Dashes (Intermediate/Expert and above).

-   Aerie, method of collecting the item:
    - Without entering the Dark World (Expert and above).
    - With only Screw Attack (Beginner and above).

-   Dynamo Access, method to cross over the Spider Track with Space Jump and Standable Terrain (Beginner and above).

-   Dynamo Works:
    - Method of collecting the item with a Roll Jump and Instant Morph (Expert and above).
    - Method of reaching the upper door with a Bomb Space Jump (Beginnner and above).

-   Grand Abyss, methods of crossing the gap with Boost Jump (Advanced and above) or Extended Dash (Expert and above).

-   Hall of Combat Mastery:
    - Method of collecting the item with a Wall Boost (Expert and above).
    - Methods of reaching the item, and skipping the Spider Track to and from Central Area Transport East with Screw Attack (Intermediate and above).

-   Hive Entrance, method of reaching the Flying Ing Cache with Screw Attack and Single Room Out of Bounds (Hypermode).

-   Hive Dynamo Works:
    - Method of collecting the Flying Ing Cache item and leaving with Space Jump and Scan Visor (Advanced and above).
    - Method of reaching the Flying Ing Cache from portal side and vice versa with Screw Attack and Single Room Out of Bounds (Expert and above).

-   Hive Summit, method of reaching the portal:
    - With Space Jump and Standable Terrain (Intermediate and above).
    - With Space Jump, Boost Ball, Boost Jump, and Out of Bounds (Expert and above).

-   Hive Temple:
    - Method of fighting Quadraxis with Power Bombs instead of Bombs (Beginner and above).
    - Methods of leaving the room without Spider Ball after Quadraxis with Boost Ball or Space Jump (Hypermode).

-   Judgment Drop, method of reaching the portal with Space Jump and Single Room Out of Bounds (Expert and above).

-   Main Research, method of fighting Caretaker Drone without Bombs (Expert and above).

-   Reactor Core, method of reaching the item with only Space Jump (Expert and above).

-   Sanctuary Entrance, method to reach the cannon to the item with only Morph Ball, Spider Ball, and Power Bombs (Advanced and above).

-   Vault Attack Portal, method to cross either direction with just Screw Attack (Expert and above).

-   Watch Station, method of accessing the Spider Ball track to Watch Station Access door and Sentinel's Path door and back with an Instant Morph (Intermediate and above).

-   Watch Station Access, methods to cross the pit in either direction using:
    - Boost Ball and Boost Jump (Advanced and above).
    - Space Jump, Scan Visor, and Scan Dash (Advanced and above).

-   Workers Path, method of crossing the room from Sanctuary Temple with a Boost Jump (Advanced and above).

#### Fixed

-   Scan Visor Requirements:
    - Dash Requirements in many rooms
    - Grand Abyss Bridge terminal
    - Sand Processing item
    - Staging Area terminal
    - Torvus Lagoon terminal
    - Trooper Security Station Event coming from Communication Area
    - Various Dash Requirements

-   Dark Aether Damage Requirements have been added to every room in the Dark World.

-   Morph Ball requirements added to Morph Ball Doors and various rooms.

-   Invisible Objects and Dark Visor Requirements:
    - Screw Attack without Space Jump in Unseen Way (Intermediate and above)
    - Screw Attack without Space Jump in Phazon Grounds (Advanced and above)

-   Entrance to Agon Map Station now requires Bombs, Power Bombs, or Boost Ball if coming from either direction, or Screw Attack and Space Jump as well if coming from Mining Plaza.

-   Added Charge Beam and Beam Ammo Requirements to Profane Path and Sentinel's Path.

-   Sand Processing:
    - Now requires items to climb the room before draining the sand: Space Jump, with a Bomb Jump (Beginner and above) or with Screw Attack (Intermediate and above)
    - Screw Attacking into the tunnel is now Expert (from Hypermode).

-   Portal Site:
    - Now does not require the gate open to enter from Portal Access.
    - Now does not require the gate closed to enter from Crossroads.

-   Service Access now properly includes Wall Boost to Meeting Grounds from Landing Site on Advanced.

#### Changed

-   Many nodes with missing requirements have been updated/cleaned up.

-   Simplified nodes in many rooms for ease of logic navigation.

-   Various tricks have been changed to more accurately represent the required method.

-   Abandoned Base, Bomb Jump to transport is now Advanced (from Intermediate).

-   Accursed Lake, Dash to Safe Zone from Flying Ing Cache is now Intermediate (from Beginner).

-   Communication Area:
    - Standable Terrain to reach the item is now Beginner (from Intermediate).
    - Screw Attack without Space Jump to reach Storage Cavern A is now Beginner (from Intermediate).
    - Double Bomb Jump up Standable Terrain is now Intermediate (from Advanced).

-   GFMC Compound, Extended Dash to reach the item on the Ship without Space Jump is now Expert (from Hypermode).

-   Grand Windchamber, reaching the pickup with Terminal Fall Abuse after solving the Ing Windchamber puzzle is now Beginner (from Intermediate).

-   Path of Eyes, Bomb Jumps to get over Light blocks are now Beginner (from Intermediate).

-   Service Access, crossing upper tunnel without Boost Ball is now Advanced (from Intermediate).

-   Temple Assembly Site, method to reach the item with Screw Attack is now Beginner (from Intermediate).

-   Agon Temple, Slope Jumps to skip the fight barriers are now Beginner (from Advanced).

-   Battleground, climbing to top safe zone via Standable Terrain is now Beginner (from Intermediate).

-   Central Mining Station, Scan Dash to upper level from Central Station Access is now Expert (from Advanced).

-   Command Center Access, exiting tunnel without Space Jump is now Beginner (from Intermediate).

-   Doomed Entry, Slope Jump to reach the upper level from the portal is now Beginner (from Intermediate).

-   Double Path, crossing lower path without Space Jump is now Beginner (from Intermediate).

-   Feeding Pit, method to climb to Watering Hole with just Screw Attack is now Beginner (from Intermediate).

-   Mining Plaza, climbing the room with Screw Attack is now Beginner (from Intermediate).

-   Mining Station A, reaching Front of Lore Scan from Room Center with a Bomb Jump is now Intermediate (from Advanced).

-   Mining Station B:
    - Reaching Transit Station door from room center with Screw Attack after opening the portal is now Intermediate (from Hypermode).
    - Reaching the bomb slot to open the portal with Standable Terrain and Screw Attack is now Intermediate (from Advanced).
    - Reaching the bomb slot to open the portal with Slope Jump and Space Jump is now Advanced (from Expert).

-   Portal Access, returning from Judgment Pit without Space Jump is now Beginner (from Intermediate).

-   Trial Grounds, Standable Terrain to reach the door from the portal is now Beginner (from Intermediate).

-   Catacombs, reaching the portal with Morph Ball and Reverse Air Underwater is now Advanced (from Expert).

-   Crypt, Bomb Jump to Laser Platfrom from bottom Safe Zone is now Beginner (from Intermediate).

-   Forgotten Bridge, reaching Bridge Center with Bombs and Screw Attack is now Intermediate (from Advanced).

-   Gathering Hall:
    - Reaching Transit Tunnel South/West Doors from top door with Morph Ball and Roll Jump is now Expert (from Advanced).
    - Reaching Transit Tunnel East with Spider Ball and Boost Ball is now Beginner (from Intermediate).

-   Great Bridge:
    - Slope Jumps to reach Map Station from Bottom Level and from Map Station to Upper Level are now Beginner and Intermediate (from Intermediate and Advanced, respectively).
    - Bomb Space Jump with Space Jump to reach the Translator Gate is now Advanced (from Expert).

-   Poisoned Bog, reaching Portal Chamber door with just Screw Attack is now Advanced (from Intermediate).

-   Torvus Lagoon, reaching Portal Chamber from Temple Transport Access is now Intermediate (from Advanced).

-   Training Chamber, Standable Terrain to reach Fortress Transport Access from Top of Statue and back is now Beginner (from Intermediate).

-   Venomous Pond, reaching the key from the Save Station with Screw Attack is now Beginner (from Intermediate).

-   Aerial Training Site, Screw Attack at Z-Axis from Central Hive Area West door to the portal or Temple Security Access door is now Intermediate (from Advanced).

-   Dynamo Access, crossing over the Spider Track with a Slope Jump is now Beginner (from Intermediate).

-   Hall of Combat Mastery, Instant Morph tricks to the item and Central Area Transport East and back are now Advanced (from Intermediate).

-   Hive Dynamo Access, opening Echo Gate from behind is now Beginner (from Intermediate).

-   Hive Dynamo Works:
    - Reaching the Seeker Lock Safe Zone from Hive Dynamo Access door with Terminal Fall Abuse is now Beginner (from Intermediate).
    - Reaching the Flying Ing Cache from the tunnel with Screw Attack is now Beginner (from Intermediate).
    - Reaching the Flying Ing Cache from the tunnel and back with Standable Terrain is now Intermediate (from Advanced).
    - Opening the Seeker Lock from behind is now Beginner (from Intermediate).

-   Hive Summit, Standable Terrain to reach portal inside glass area is now Beginner (from Intermediate).

-   Hive/Temple Access, reaching the upper door with Screw Attack at Z-Axis is now Beginenr (from Intermediate).

-   Transit Station, reaching the top portal with Screw Attack is now Beginner (from Intermediate).

-   Vault:
    - Terminal Fall abuse to reach Grand Abyss door from bridge portal with Space Jump is now Beginner (from Intermediate).
    - Reaching the Bomb Slot with Screw Attack from the bridge portal is now Beginner (from Intermediate).

-   Watch Station, Screw Attack at Z-Axis from Watch Station door to Sentinel's Path door is now Beginner (from Intermediate).

-   Watch Station Access, reaching the Watch Station door from the pickup with just Screw Attack is now Beginner (from Intermediate).

## [1.2.2] - 2020-06-06

-   Changed: Re-organized the tabs in the preset customization window

-   Changed: The reset map tracker menu action is now visible on non-windows platforms.

-   Fixed: Exporting ISOs with Menu Mod should now work on macOS.

## [1.2.1] - 2020-05-30

-   Added: Randovania releases now includes a packages for macOS.

## [1.2.0] - 2020-05-25

-   *Major* - Added: The text of the scan that unlocks an elevator now includes the
    elevators destination.

-   *Major* - Added: Translator gates can be configured as Unlocked: the hologram will be invisible and can be scanned
    without any translator.

-   *Major* - Added: The default in-game options can now be configured from Randovania.

-   *Major* - Added: How much ammo each beam uses to shoot uncharged, charged and charge combos is now configurable,
    along with the ammo it uses.

-   *Major* - Changed: The database now uses a new format which allows for any combination of "Or"/"And" statements.
    The Data Visualizer and Editor were both updated to take advantage of this.

-   Added: An option to connect Sky Temple Gateway directly to the credits, skipping the final bosses.

-   Added: How much energy you get for each Energy Tank is now configurable.

-   Added: The in-game Hint System has been removed. The option for it remains, but does nothing.

-   Changed: The spoiler log now lists the order in which items where placed, with their location and hints,
    instead of a detailed playthrough for completion.

-   Changed: The logbook entries that contains hints are now named after the room they're in, with the categories
    being about which kind of hint they are.
    KNOWN ISSUE: While scanning something, the categories that show up are incorrect.

-   Added: Open -> Trick Details menu entry, similar to what's available in the
    Trick Level tab when customizing a preset.

-   Added: Play -> Import game file, to load spoiler logs.

-   Added: The "Heals?" checkbox in the database editor now works.

-   Added: The permalink import dialog now shows an error message for invalid permalinks.

-   Changed: One-way elevators now have a chance of warping to credits.

-   Changed: Clarified that the item from Space Jump Guardian and Power Bomb Guardian
    must be collected for the appropriate events to be triggered.

-   Changed: In Menu Mod, the list of rooms to warp to is now sorted.

-   Changed: The export-areas command line option now outputs details about requirements for each area.

-   Internal: A human-readable copy of the database is now kept next to the database file, for easier diffs.

-   Fixed: Debug logs can no longer be enabled for non-spoiler permalinks.

-   Added: Missile Expansions have a 1/8192 chance of using Dark Missile Trooper model.

-   Fixed: Progress bar no longer goes to an indefinite status when generation fails.

-   Added: Checkbox for automatically exporting a spoiler log next to the ISO.

-   Fixed: Only the last digit of the game id is changed, instead of the full game id.

### Logic Database changes

-   Fixed: Staging Area is now correctly considered a dark world room.

-   Fixed: The Ing Cache in Dark Oasis now requires Power Bombs.

-   Fixed: Bioenergy Production correctly requires Scan Visor for connections using the racks.

-   Added: In Bioenergy Production, method of reaching the Storage C door with Space Jump and Screw Attack (Easy and above)

-   Added: In Bioenergy Production, method of reaching the Storage C door using a roll jump (Normal and above).

-   Added: In Bioenergy Production, method of reaching the Ventilation Area B door using Screw Attack without Space Jump (Normal and above).

-   Added: In Bioenergy Production, additional upper level connections using Space Jump and Screw Attack.

-   Added: In Sandcanyon, method of reaching the center platform using a roll jump and boost ball (Hard and above).

-   Changed: In Command Center Access, the wall boosts to reach the lower Central Mining Station and Command Center doors from the morph ball tunnel are now Normal difficulty (from Hard).

-   Changed: In Portal Chamber (both light and dark Torvus) , all wall boosts are now Normal difficulty (from Hard).

-   Changed: In Undertransit Two, all wall boosts are now Easy difficulty (from Hard).

-   Changed: In Temple Security Access, all wall boosts are now Normal difficulty (from Hard).

-   Changed: In Watch Station, all wall boosts are now Normal difficulty (from Hard).

-   Added: In Watch Station, a wall boost method of reaching the Watch Station Access door from the Sentinel's Path door using Spider Ball and Boost Ball (Normal and above).

-   Changed: In Service Access, methods using a wall boost to reach the Meeting Grounds door from the upper Morph Ball tunnel are now Normal difficulty (from Hard).

-   Changed: In Great Bridge, the wall boost to reach the lower Temple Access Door from the Path of Roots door is now Easy difficulty (from Hard).

-   Changed: In Transit Tunnel East, the wall boost to reach the Training Chamber door from the Catacombs door is now Easy dififculty (from Hard).

-   Changed: In Transit Tunnel South, all wall boosts are now Easy difficulty (from Hard).

-   Added: In Hall of Honored Dead, a method of obtaining the item with Power Bombs (Trivial and above).

-   Added: Many Light Ammo/Dark Ammo/Morph Ball/Charge Beam requirements.

-   Added: In Bioenergy Production, methods of reaching the item and the door to Ventilation Area B using a Bomb Space Jump and Screw Attack without Space Jump (Hypermode).

-   Fixed: Biostorage Station now requires Space Jump or Scan Visor to reach the upper level (No Tricks and above).

-   Changed: In Sand Processing, the method of reaching the item without Boost Ball requires the Bomb Space Jump trick, and no longer requires Screw Attack.

-   Added: In GFMC Compound, a method of reaching the ship item with Screw Attack (Normal and above).

-   Added: In Main Gyro Chamber, a method of reaching the bottom of the gyro area from the middle of the room with Screw Attack (Easy and above).

-   Changed: In Workers Path, Morph Ball Bomb is no longer required.

-   Changed: In Main Reactor, unlocking the gate no longer requires Space Jump, and is now Trivial difficulty (from Easy).

-   Added: In Landing Site, a method of reaching the door to Service Access using Morph Ball Bomb and a Slope Jump (Normal and above).

-   Added: Methods of climbing Central Station Access and Warrior's Walk using Screw Attack (Hard and above) and a wall boost (Hypermode).

-   Added: A method of opening the echo gate in Hive Dynamo Access from the Hive Gyro chamber side using Sonic Boom or Darkburst (Easy and above).

-   Changed: In Reliquary Grounds, the method of reaching the door to Ing Reliquary using Screw Attack is now Normal difficulty (from Hard).

-   Added: In Reliquary Grounds, a method of reaching the door to Ing Reliquary using Morph Ball Bomb and Screw Attack without Space Jump (Easy and above).

-   Added: In Phazon Pit, a method of reaching the door to Phazon Grounds using a roll jump and boost ball (Hard and above).

-   Changed: Climbing Hall of Stairs with Space Jump is now Trivial difficulty (from Easy).

-   Added: In Transport Center, a method of reaching the elevator door from the portal using Screw Attack without Space Jump (Trivial and above).

-   Added: In Mining Station A, a method to reach the Temple Access door using Screw Attack (Trivial and above).

-   Added: In Gathering Hall, a method to reach the Transit Tunnel South from the Gathering Access door using Space Jump (Easy and above).

-   Added: In Industrial Site, a method of opening the Industrial Site gate from the wrong side using a missile (Trivial and above).

-   Fixed: Removing the Aerial Training Site barrier requires Scan Visor.



## [1.1.1] - 2020-03-11

-   Added: The preset summary now includes if menu mod is enabled.

-   Fixed: The cursor no longer snaps to the end on all changes, in the permalink
    input field.

-   Fixed: "Starting Items" is now properly implemented in the preset summary.

-   Changed: "Custom Items" is now "Item Pool" in the preset summary, and lists all
    deviations from the standard item pool.

## [1.1.0] - 2020-03-10

-   Added: The pickup notice for a locked expansion is more clear of what's going on.

-   Added: The "Save ISO" dialog now remembers the last output directory used.

-   Added: A copy of the game file is automatically saved to
    `%LOCALAPPDATA%\Randovania\game_history` whenever a game is generated. There's no
    interface in Randovania to view this history.

-   Changed: The "Save Spoiler" button now provides a default name for the game file.

-   Changed: Shortened permalinks with customized starting locations.

-   Changed: Preset are now exported to `.rdvpreset` files, to avoid Discord truncating the
    file names.

-   Fixed: When changing a preset name, the cursor no longer moves to end after any change.

### Logic Database changes

-   Fixed: The pickup in Undertransit One now requires Power Bombs, to avoid soft locks.

-   Fixed: The second Portal Chamber is now correctly considered a Dark Torvus Bog room.

## [1.0.0] - 2020-02-09

-   *Major* - Added: Support for multiple presets of options, as well as saving your own presets.

-   *Major* - Changed: The user experience for creating a new game has been changed completely.

-   Added: Three new methods of shuffling elevators: *Two-way, unchecked*, *One-way, elevator room*
    and *One-way, anywhere*. The elevators tab has more details of how these work.

-   Added: Add a setting for how strict the damage requirements are.

-   Added: It's now possible to exclude locations from having any progression on them.

-   Added: You can choose an arbitrary number of locations to choose randomly from for starting location.

-   Changed: A Luminoth Lore scan is less likely to have hints for what was already accessible
    when that scan was found.

-   Changed: Power Bombs and Progressive Grapple are now slightly more likely to appear earlier.

-   Changed: The hints randomly assigned at the end of generation are less likely to be repeats.

-   Changed: Loading a new game will automatically clear any existing one.

-   Changed: Minimal Checking now also checks of Dark Agon Temple Keys and Dark Torvus Temple Keys.

-   Removed: The Progressive Launcher has been removed.

-   Removed: The settings for fixing the translator gates have been removed for now, to be re-added
    on a future "Advanced" tab.

-   Removed: The create-permalink command line argument has been removed.

### Logic Database changes

-   Fixed: Spider Guardian fight now requires Dynamo Works Quads Gone to be triggered.

-   Fixed: Boost Guardian now properly requires Bombs.

-   Added: Escaping Dark Torvus Arena with a BSJ, for Normal. (See #581).

-   Added: Activating the Industrial Site gate backwards, using charged Annihilator Beam, for Trivial. (See #582).

## [0.29.1] - 2019-10-01

-   Fixed: Fix AttributeError preventing major/minor randomization from working.

-   Fixed: Seeds where no progression is needed to finish should no longer fail to generate.

## [0.29.0] - 2019-10-01

-   *Major* - There is now an option for a major/minor split randomization mode, in which expansions and
    non-expansion items are shuffled separately.

-   *Major* - Changed: Item hints and Sky Temple Key hints now distinguish between the light and dark worlds.
    For example, the room in which Quadraxis resides will be shown as "Ing Hive - Hive Temple" rather than
    "Sanctuary Fortress - Hive Temple".

-   *Major* - Added: the "Invisible Objects" trick in places where a visor would otherwise be used to be able to see
    something (such as an invisible platform).

-   *Major* - Added: Title screen now shows a three-word representation of the seed hash.

-   Added: As an experimental feature, it is now possible to shuffle Power Beam, Charge Beam, Scan Visor and Morph Ball.
    These items use Energy Transfer Module model in game.

-   Added: You can now place a pickup that temporarily gives Cannon Ball when collected. It uses Boost Ball's model.

-   Changed: Some item categories were given clearer names:
    - Dark Agon Keys, Dark Torvus Keys, and Ing Hive Keys are now referred to as "red Temple Keys" instead of
    "Temple Keys".
    - Items that aren't keys or expansions are collectively referred to as "major upgrades" instead of "major items".
    - Red Temple Keys and Sky Temple Keys are now collectively referred to as "Dark Temple Keys" instead of "keys".

-   Fixed: "Beam combos" are now called "charge combos".

-   Changed: The hints acquired from keybearer corpses now clarify that the item is the one contained in a Flying
    Ing Cache.

-   Changed: Each hint for the items guarded by Amorbis, Chykka, and Quadraxis now contains the corresponding
    Guardian's name.

-   Changed: The hint for the vanilla Light Suit location now has special text.

-   Changed: Item names in hints are now colored orange instead of red.

-   Changed: Some hints were added, some removed, and some modified.

-   Changed: Item scans were slightly edited.

-   Changed: The Sky Temple Key hints no longer use ordinal numbers.

-   Added: The seed hash is shown in Randovania's GUI after patching is done.

-   Changed: Generation will now be retried more times before giving up.

-   Changed: Joke hints are now used at most once each when placing hints.

-   Changed: The generator is now more likely to fill the worlds evenly.

-   Fixed: Added proper default nodes for rooms that were missing one, allowing those rooms to be selected as the
    starting room.

-   Fixed: Minimal Checking now correctly handles progressive suit and grapple.

-   Fixed: Config files with invalid JSON are now correctly dealt with.

-   Changed: Improved the performance of the resolver considerably.

-   Added: In the data visualizer, the damage requirements now have more descriptive names.

-   Added: In the data visualizer, requirements are now described with simpler to understand terms.

-   Changed: Windows releases are now created with PyInstaller 3.5.

-   Changed: The generator is now more likely to fill the worlds evenly.

### Logic Database changes

-   Changed: All NTSC-specific tricks are now in logic. These are always in logic, since the fixes from other versions
    are patched out.

-   Changed: Screw Attacking without Space Jump Boots in Hive Temple is no longer required on No Tricks.

-   Changed: In Hive Temple, scan dashing to the door to Temple Security Access is now Hypermode difficulty,
    from Hard and above.

-   Changed: The method to get the Main Research item with only Spider Ball was removed.

-   Fixed: Using charged Light Beam shots to get the item in Hazing Cliff now requires 5 or more Light Ammo.

-   Added: Method to open the gate in Main Reactor with Space Jump Boots and Screw Attack.

-   Changed: Opening the barrier in Crypt with Screw Attack is now always Easy and above.

-   Added: Method to climb to the door to Crypt Tunnel in Crypt via a Bomb Space Jump (Normal and above).

-   Added: Method to open Seeker Launcher blast shields with four missiles, Seeker Launcher, and Screw Attack (Easy
    and above). Underwater, the trick Air Underwater is also required, and the difficulty is Normal and above.

-   Fixed: Dark world damage during the Quadraxis fight is now correctly calculated.

-   Fixed: Requirements for crossing Sacred Path were added.

-   Added: Method to cross gap in the upper level of Command Center using Screw Attack without Space Jump Boots
    (Trivial and above).

-   Added: In Central Mining Station, a method to get to upper door to Command Center Access using a
    Bomb Space Jump (Easy and above) and another using Space Jump Boots and Screw Attack (Easy and above).

-   Added: Methods to climb Mining Plaza using the Morph Ball Bomb (Trivial and above) and using Screw Attack
    without Space Jump Boots (Easy and above).

-   Changed: In Forgotten Bridge, the difficulty of scan dashing to the door to Abandoned Worksite or the portal to
    Dark Forgotten Bridge was lowered to Easy, from Normal.

-   Added: In Forgotten Bridge, a method to get to the door to Grove Access from the portal to Dark Forgotten Bridge
    using only Screw Attack (Easy and above).

-   Added: In Forgotten Bridge, a method to get to the door to Abandoned Worksite via a roll jump (Easy and above).

-   Added: In Forgotten Bridge, a method to get to the bridge center from the door to Grove Access via a scan dash
    (Easy and above).

-   Added: In Hydrodynamo Station, a method to get from the room's top to the door to Save Station B with Screw Attack
    without Space Jump Boots (Trivial and above).

-   Changed: Climbing Hydrodynamo Station with only Gravity Boost and before all three locks are unlocked is now
    Trivial difficulty (from No Tricks).

-   Changed: Getting to the three doors in the middle section of Hydrodynamo Station using Air Underwater is now
    Normal difficulty (from Hard).

-   Fixed: A method to get the item in the Sunburst location by abusing terminal fall now has a damage requirement.

-   Added: A method to get to the turret in Sanctuary Entrance with only Space Jump Boots and Screw Attack, even
    after the bridge is destroyed.

-   Fixed: Lowering the portal barrier in Hive Dynamo Works now requires five missiles.

-   Added: Methods to cross Hive Dynamo Works using a roll jump (Easy and above) and using Space Jump Boots and
    Screw Attack (No Tricks).

-   Added: In Hive Dynamo Works, a method to cross the gap from the door to Hive Dynamo Access by abusing terminal
    fall (Easy and above).

-   Changed: In Hive Dynamo Works, returning from the Flying Ing Cache location using Space Jump Boots and
    Screw Attack is now Trivial difficulty (from Easy).

-   Added: Method to cross Watch Station Access from the door to Main Gyro Chamber using a Bomb Space Jump and
    Screw Attack without Space Jump Boots (Normal and above).

-   Added: In Watch Station Access, method to get from the scan post to the door to Watch Station by bomb jumping
    (Trivial and above) and by using Screw Attack without Space Jump Boots (Easy and above).

-   Fixed: The instant morph into the Morph Ball tunnel in Hall of Honored Dead now lists the Instant Morph trick.

-   Added: Method to get into the Morph Ball tunnel in Hall of Honored Dead using Space Jump Boots and Screw Attack
    (Easy and above).

-   Added: In Phazon Site, methods to get to the door to Bitter Well and to remove the barrier using Screw Attack
    without Space Jump Boots (both Easy difficulty).

-   Changed: The method to go over the Training Chamber statue from the back using Boost Ball and Spider Ball is
    now Normal difficulty (from Hard).

-   Added: In Phazon Site, a method to get to the door to Bitter Well by bomb jumping (Trivial and above).

-   Added: Many connections in Sacrificial Chamber.

-   Added: A method to get to the door to Fortress Transport Access from the top of the statue in Training Chamber
    using only Space Jump Boots (Easy and above). Morph Ball is also required if the statue hasn't been moved.

-   Added: A method to get to the doors to Transit Tunnel West/East in Training Chamber using Air Underwater (Normal
    and above).

-   Fixed: The method to get to the top of the Training Chamber statue using Gravity Boost and Spider Ball now lists
    the Instant Morph trick.

-   Added: In Training Chamber, a method of getting to the top of the statue from the door to Fortress Transport Access
    using just Space Jump Boots (Easy and above).

-   Added: Many connections in Windchamber Gateway.

-   Added: Method to get from the Kinetic Orb Cannon to the door to Transit Tunnel West via Grapple Beam in
    Gathering Hall.

-   Fixed: The slope jump in Abandoned Base now has a damage requirement.

-   Added: Method of getting the Temple Assembly Site item with Screw Attack and without Space Jump Boots.

-   Changed: The slope jump to get to the item in Temple Assembly Site is now Normal difficulty (from Hard).

-   Fixed: Requirements for crossing Dynamo Access were added.

-   Added: In Landing Site, method of reaching the door to Service Access from the Save Station using Space Jump and
    Screw Attack (No Tricks and above).

-   Fixed: The Culling Chamber item now has a damage requirement.

-   Changed: The trick to shoot the Seeker targets in Hive Dynamo Works from the wrong side is now Easy (from Trivial).

-   Fixed: The Watch Station Access roll jump now has a damage requirement.

-   Changed: The Watch Station Access roll jump is now Normal (from Easy).

-   Fixed: Added missing Space Jump Boots requirement for a Bomb Space Jump in Mining Station B.

-   Added: Method to unblock the portal in Mining Station B without Scan Visor (Normal and above).

-   Added: Method to get to the Darkburst location in Mining Station B with just Space Jump Boots and Screw Attack,
    and without using slope jumps or bomb space jumps (Hypermode difficulty).

-   Added: Method to manipulate Power Bomb Guardian into opening the Power Bomb Blast Shield on the door to
    Undertemple Access, using Boost Ball (Normal and above).

-   Fixed: The method to open the Hydrodynamo Station Seeker door using Screw Attack without Seeker Launcher now
    requires Gravity Boost to not have been collected.

-   Added: Method to get to the portal in Mining Station B with Space Jump Boots and Screw Attack (Trivial and above).

-   Fixed: Transport A Access, Collapsed Tunnel, Dynamo Chamber, Trooper Security Station, Mining Station Access, and
    Portal Access A now correctly require Morph Ball.

-   Fixed: Elevator rooms with missing Scan Visor requirements now have them.

-   Fixed: Removed erroneously added method to cross Sanctuary Entrance with Screw Attack without Space Jump Boots.

-   Fixed: Going through Sacred Bridge on No Tricks now requires Scan Visor and Morph Ball when coming from GFMC
    Compound.

-   Added: Method to skip Scan Visor and Morph Ball using Space Jump Boots in Sacred Bridge, when coming from GFMC
    Compound (Easy and above).

-   Fixed: Added Scan Visor requirement in Temple Transport Access (Sanctuary).

-   Changed: Connections in Venomous Pond were redone.

-   Changed: Getting to the door to Dark Transit Station in Trial Grounds with no items is now Hard difficulty, from
    Easy.

-   Added: Methods to get to the door to Dark Transit Station in Trial Grounds with Screw Attack without Space Jump
    Boots (Easy and above) and with a Bomb Space Jump (Normal and above).

-   Fixed: Added missing requirements for the Dark Samus 3 and 4 fight.

-   Changed: Fighting Dark Samus 2 with only Echo Visor is now Trivial difficulty, from Easy.

-   Fixed: Power Bomb doors now require Morph Ball, and Super Missile doors now require Power Beam and Charge Beam.

-   Added: Method to destroy the second web in Hive Tunnel when going through the room backwards using Sonic Boom
    (Easy and above).

## [0.28.1] - 2019-06-14

-   Fixed: Resetting settings would leave the launchers' configuration in an invalid state.

## [0.28.0] - 2019-06-12

-   *Major* - Changed: The resolver now keeps track of current energy during resolution.
    This ensures you'll always have enough Energy Tanks for trips to Dark Aether.

-   *Major* - Added: Scanning a keybearer corpse provides a hint of what is in the matching Flying
    Ing Cache.

-   Added: The tracker now persists the current state.

-   Added: Some generation failures are now automatically retried, using the same permalink.

-   Added: Buttons to see what a difficulty unlocks that doesn't involve tricks at all.

-   Changed: Increased Hint Scan value for logic to the intended value from the previous
    change.

-   Changed: There's no more hints with joke locations.

-   Changed: The lore hint in Mining Station A is now able to be scanned from the room center.

-   Added: A warning is now displayed when trying to disable validation.

-   Fixed: Seeker Missile's included missiles now respect the "needs Missile Launcher"
    option.

-   Changed: Progressive Launcher is now disabled by default.

-   Fixed: Clicking the connection's link in the Data Visualizer should now always work.

-   Changed: Hint Locations page now has a more usable UI.

-   Changed: On No Tricks, the logic will ensure that you can get Missiles, Seeker Launcher, and either
    Grapple Beam or both Space Jump Boots and Screw Attack before fighting Chykka.

-   Added: Methods to cross Workers Path with Screw Attack.

## [0.27.1] - 2019-05-30

-   Fixed: Specific trick levels are now persisted correctly across multiple sessions.

## [0.27.0] - 2019-05-28

-   *Major* - Changed: Optimized the seed generation step. It should now take roughly
    half as long or even faster.

-   *Major* - Added: It's now possible to configure the difficulty on a per-trick basis.

-   *Major* - Added: It's now possible to check where a certain trick is used on each
    difficulty.

-   Added: Hint Scans are valued more by the logic, making Translators more likely.

-   Changed: Joke item and locations now have a `(?)` added to make then slightly more
    obvious they're not serious.

-   Changed: Average ammo provided per expansion is now shown with more precision.

-   Added: `randovania echoes database list-dangerous-usage` command to list all
    paths that require a resource to not be collected.

-   Added: Methods to get to Sunburst location by reaching the platform with the cannon
    with a scan dash (Normal and above) or with just Space Jump Boots (Easy and above).

-   Added: Method to leave and enter the arena in Agon Temple with only Space Jump Boots
    (Trivial and above to enter; Easy and above to leave).

-   Added: Method to get to Darkburst location in Mining Station B via a Bomb Space Jump
    and without Screw Attack (Easy and above).

-   Fixed: In Hydrodynamo Station, going from the door to Hydrodynamo Shaft to the door to
    Save Station B now always requires all three locks in Hydrodynamo Station to be unlocked.

-   Added: Method to cross Phazon Pit using a Bomb Space Jump (Easy and above).

-   Added: Method to open the Seeker door in Hydrodynamo Station without the Seeker Launcher,
    using Screw Attack and one missile (Hard and Above).

-   Changed: The Ing Windchamber puzzle now only requires four missiles instead of five.

-   Changed: The cannon in Sanctuary Temple Access now only requires four missiles to
    activate instead of five.

-   Changed: Sanctuary Temple Access now requires a way to defeat the Quad to get through.

-   Added: Support for damage requirements without exactly one damage reduction item.

-   Changed: Seed validation should run faster and with fewer errors now.

-   Added: Another joke hint.

-   Changed: Updated credits.

-   Fixed: Crossing Sanctuary Entrance via the Spider Ball Track now requires Boost Ball.

-   Added: Method to cross Sanctuary Entrance with Screw Attack and without Space Jump Boots
    (Trivial and above).

-   Added: Method to cross Sanctuary Entrance, from the door to Power Junction to the door to
    Temple Transport Access, with Spider Ball and Power Bombs (Easy and above).

-   Fixed: The method to get the Sanctuary Entrance item without Spider Ball now requires
    Spider Guardian to not have been defeated.

-   Added: Method to get to and use the Vigilance Class Turret in Sanctuary Entrance using
    Space Jump Boots, Screw Attack, and Spider Ball. Spider Ball isn't required if Spider
    Guardian hasn't been defeated.

-   Fixed: In Sanctuary Entrance, going up the Spider Ball Track near the lore scan via the
    intended method now requires Boost Ball and the Morph Ball Bomb.

-   Added: Methods to go up the Spider Ball Track near the lore scan in Sanctuary Entrance
    with Spider Ball and only one of the following items:
    - Morph Ball Bomb (Trivial and above);
    - Boost Ball (Trivial and above);
    - Space Jump Boots (Easy and above).

-   Changed: In Sanctuary Temple, getting to the door to Controller Access via scan dashing
    is now Hard and above, from Normal and above.

-   Added: A tab with all change logs.

## [0.26.3] - 2019-05-10

-   Changed: Tracker now raises an error if the current configuration is unsupported.

-   Fixed: Tracker no longer shows an error when opening.

## [0.26.2] - 2019-05-07

-   Fixed: An empty box no longer shows up when starting a game with no
    extra starting items.

-   Fixed: A potential crash involving HUD Memos when a game is randomized
    multiple times.


## [0.26.1] - 2019-05-05

-   Fixed: The in-app changelog and new version checker now works again.

-   Fixed: Patching with HUD text on and using expansions locked by major item now works.

-   Changed: Missile target default is now 175, since Seeker Launcher now defaults to
    giving 5 missiles.


## [0.26.0] - 2019-05-05

-   **MAJOR** - Added: Option to require Missile Launcher and main Power Bombs for the
    respective expansions to work.

-   **MAJOR** - Added: Option to change which translator each translator gate in the
    game needs, including choosing a random one.

-   **MAJOR** - Added: Luminoth Lore scans now includes hints for where major items
    are located, as well as what the Temple Guardians bosses drop and vanilla Light Suit.

-   Added: Welcome tab, with instructions on how to use Randovania.

-   Added: Option to specify how many items Randovania will randomly place on your
    starting inventory.

-   Added: Option to change how much damage you take from Dark Aether when using
    Varia Suit and Dark Suit.

-   Added: Progressive Launcher: a progression between Missile Launcher and Seeker Launcher.

-   Changed: Logic considers the Translator Gates in GFMC Compound and Torvus Temple
    to be up from the start, preventing potential softlocks.

-   Changed: Escaping Main Hydrochamber after the Alpha Blogg with a Roll Jump is
    now Hard and above, from Easy and above.

-   Changed: The no-Boost return method in Dark Arena Tunnel is now Normal and above only.

-   Changed: The Slope Jump method in Great Bridge for Abandoned Worksite is now Hard
    and above, from Normal.

-   Changed: Crossing the statue in Training Chamber before it's moved with Boost and
    Spider is now Hard and above, from Hypermode.

-   Added: Option to disable the Sky Temple Key hints or to hide the Area name.

-   Changed: The location in the Sky Temple Key hint is now colored.

-   Changed: There can now be a total of 99 of any single Major Item, up from 9.

-   Changed: Improved elevator room names. There's now a short and clear name for all
    elevators.

-   Changed: The changed room names now apply for when elevators are vanilla as well.

-   Fixed: Going from randomized elevators to vanilla elevators no longer requires a
    clean unpack.

-   Added: `randovania echoes database list-resource-usage` now supports all types of
    resources.

-   Added: `list-resource-usage` and `list-difficulty-usage` now has the `--print-only-area`
    argument.

-   Changed: Areas with names starting with !! are now hidden in the Data Visualizer.

-   Added: Docks and Elevators now have usable links in the Data Visualizer. These links
    brings you to the matching node.

-   Added: The message when collecting the item in Mining Station B now displays when in
    the wrong layer.

-   Added: A warning now shows when going on top of the ship in GFMC Compound before
    beating Jump Guardian.

## [0.25.0] - 2019-03-24

-   Changed: Reworked requirements for getting the Missile in Crossroads from the doors. You can:
    - On Normal and above, with Boost, Bombs, Space Jump and Screw Attack
    - On Hard and above, with Bombs, Space Jump and Screw Attack
    - On Hypermode, with Bombs and Space Jump

-   Changed: Logic requirements for Dark Samus 2 fight are now the following:
    - On all trick levels, Dark Visor
    - On Easy and above, Echo Visor
    - On Normal and above, no items

-   Changed: The Slope Jump in Temple Assembly Site is now Hard and above, from Normal and above.

-   Changed: All occurrences of Wall Boost are now locked behind Hard or above.

-   Added: Added method to get the Power Bomb in Sanctuary Entrance with just Space Jump
    and Screw Attack. (See [#29](https://github.com/randovania/randovania/issues/29))

-   Added: Added method to cross Dark Arena Tunnel in the other direction without Boost.
    (See [#47](https://github.com/randovania/randovania/issues/47))

-   Added: Basic support for running Randovania on non-Windows platforms.

-   Added: You can now create Generic Nodes in the Data Editor.

-   Changed: Drop down selection of resources are now sorted in the Data Editor.

-   Changed: Shareable hash is now based only on the game modifications part of the seed log.

-   Fixed: Python wheel wasn't including required files due to mising \_\_init__.py

-   Fixed: error when shuffling more than 2 copies of any Major Item

-   Fixed: permalinks were using the the ammo id instead of the configured

## [0.24.1] - 2019-03-22

-    **MAJOR**: New configuration GUI for Major Items:
     - For each item, you can now choose between:
        - You start with it
        - It's in the vanilla location
        - It's shuffled and how many copies there are
        - It's missing
     - Configure how much beam ammo Light Beam, Dark Beam and Annihilator Beam gives when picked.
        - The same for Seeker Launcher and missiles.

-    **MAJOR**: New configuration GUI for Ammo:
     - For each ammo type, you choose a target total count and how many pickups there will be.

        Randovania will ensure if you collect every single pickup and every major item that gives
        that ammo, you'll have the target total count.

-    **MAJOR**: Added progressive items. These items gives different items when you collect then,
        based on how many you've already collected. There are two:
     - Progressive Suit: Gives Dark Suit and then Light Suit.
     - Progressive Grapple: Gives Grapple Beam and then Screw Attack.

-    **MAJOR**: Add option to split the Beam Ammo Expansion into a Dark Ammo Expansion and
        Light Ammo Expansion.

        By default there's 10 of each, with less missiles instead.


-    **MAJOR**: Improvements for accessibility:
     - All translator gates are now colored with the correct translator gate color they need.
     - Translators you have now show up under "Visors" in the inventory menu.
     - An option to start the game with all maps open, as if you used all map stations.
     - An option to add pickup markers on the map, that identifies where items are and if
        you've collected them already.
     - When elevators are randomized, the room name in the map now says where that elevator goes.
     - Changed the model for the Translator pickups: now the translator color is very prominent and easy to identify.

-    Added: Option to choose where you start the game

-    Added: Option to hide what items are, going from just changing the model, to including the
    scan and even the pickup text.

     You can choose to replace the model with ETM or with a random other item, for even more troll.

-    Added: Configure how many count of how many Sky Temple Keys you need to finish the game

-    Changed: Choosing "All Guardians" only 3 keys now

-    Changed: Timeout for generating a seed is now 5 minutes, up from 2.

0.24.0 was a beta only version.

## [0.23.0] - 2019-02-10

-   Added: New option to enable the "Warp to Start" feature.
-   Added: A "What's new" popup is displayed when launching a new version for the first time.
-   Fixed: changed text in Logic Settings to mention there _are_ hints for Sky Temple Keys.
-   Changed: Updated Claris' Randomizer, for the following fixes:
    -   Added the ability to warp to the starting room from save stations (-t).
    -   Major bug fix: The game will no longer immediately crash when not playing with Menu Mod.

## [0.22.0] - 2019-02-06

-   Changed: "Faster credits" and "Skip item acquisitions popups" are no longer included in permalinks.
-   Changed: Updated Claris' Randomizer, for the following fixes:
    -   Fixed an issue with two of the Sky Temple Key hints being accidentally switched.
    -   FrontEnd editing now works properly for PAL and Japanese versions.
    -   Attract video removal is now integrated directly into the Randomizer.
    -   Getting the Torvus Energy Controller item will no longer block you from getting the Torvus Temple item.

## [0.21.0] - 2019-01-31

-   **Major**: now using Claris' Randomizer version 4.0. See [Changelog](https://pastebin.com/HdK9jdps).

-   Added: Randovania now changes the game id to G2ME0R, ensuring it has different saves.
-   Added: Game name is now changed to 'Metroid Prime 2: Randomizer - SEEDHASH'. Seed hash is a 8 letter/number
      combination that identifies the seed being played.
-   Changed: the ISO name now uses the seed hash instead of the permalink. This avoids issues with the permalink containing /
-   Changed: Removed Agon Temple door lock after fighting Bomb Guardian, since this has been fixed in the Randomizer.
-   Fixed: Selecting an non-existent directory for Output Directory had inconsistent results

## [0.20.2] - 2019-01-26

-   Fixed: changed release zip to not use BZIP2. This fixes the native windows zip client being unable to extract.

0.20.1 was skipped due to technical issues.

## [0.20.0] - 2019-01-13

-   Added: an icon! Thanks to Dyceron for the icon.
-   Added: a simple Tracker to allow knowing where you can go with a given item state
-   Changed: Don't consider that Seeker Launcher give missiles for logic, so it's never
      considered a missile source.

## [0.19.1] - 2019-01-06

-   Fixed: Hydrodynamo Station's Door to Training Access now correctly needs Seekers
-   Added: New alternatives with tricks to get the pickup in Mining Plaza A.
-   Added: Trick to cross the Mining Plaza A backwards while it's closed.
-   Changed: Added a chance for Temple Keys not being always placed last.
-   Changed: Light Suit now has a decreased chance of being placed early.

0.19.0 was skipped due to technical issues.

## [0.18.0] - 2019-01-02

-   Added: Editor for Randovania's database. This allows for modifications and contributions to be made easily.
      There's currently no way to use the modified database directly.
-   Added: Options to place the Sky Temple Keys on Guardians + Sub-Guardians or just on Guardians.
-   Changed: Removed Space Jump method from Training Chamber.
-   Changed: Added Power Bomb as option for pickup in Hive Chamber B.
-   Changed: Shortened Permalinks when pickup quantities aren't customized.
-   Added: Permalinks now include the database version they were created for.
-   Fixed: Logic mistake in item distribution that made some impossible seeds.
-   Changed: For now, don't consider Chykka a "can only do once" event, since Floaty is not used.
-   Fixed: Permalinks now properly ignore the Energy Transfer Module.

## [0.17.2] - 2018-12-27

-   Fixed: 'Clear loaded game' now properly does its job.
-   Changed: Add an error message to capture potential Randomizer failures.
-   Changed: Improved README.

## [0.17.1] - 2018-12-24

-   Fixed: stray tooltips in GUI elements were removed.
-   Fixed: multiple typos in GUI elements.

## [0.17.0] - 2018-12-23

-   New: Reorganized GUI!
    -   Seed Details and Data Visualizer are now different windows opened via the menu bar.
    -   There are now three tabs: ROM Settings, Logic Settings and Item Quantities.
-   New: Option to disable generating an spoiler.
-   New: All options can now be exported and imported via a permalink.
-   Changed: Renamed "Logic" to "Trick Level" and "No Glitches" to "No Tricks". Appropriate labels in the GUI and files
    changed to match.
-   Internal: no longer using the py.path and dataset libraries

## [0.16.2] - 2018-12-01

-   Fixed: adding multiples of an item now works properly.

## [0.16.1] - 2018-11-25

-   Fixed: pressing the Reset button in the Item Quantity works properly.
-   Fixed: hiding help in Layout Generation will no longer hide the item names in Item Quantity.

## [0.16.0] - 2018-11-20

-   Updated item distribution: seeds are now less likely to have all items in the beginning, and some items less likely to appear in vanilla locations.
-   Item Mode (Standard/Major Items) removed for now.

## [0.15.0] - 2018-10-27

-   Added a timeout of 2 minutes to seed generation.
-   Added two new difficulties:
    -   Trivial: An expansion of No Glitches, where no tricks are used but some clever abuse of room layouts are used.
    -   Hypermode: The highest difficulty tricks, mostly including ways to skip Space Jump, are now exclusive to this difficulty.
-   Removed Controller Reset tricks. This trick doesn't work with Nintendont. This will return later as an additional configuration.

## [0.14.0] - 2018-10-07

-   **Major**: Added support for randomizing elevators.
-   Fixed spin boxes for item quantities changing while user scrolled the window.
    It is now needed to click on them before using the mouse wheel to change their values.
-   Fixed some texts being truncated in the Layout Generation window.
-   Fixed generation failing when adding multiple of some items.
-   Added links to where to find the Menu Mod.
-   Changed the order of some fields in the Seed Log.

## [0.13.2] - 2018-06-28

-   Fixed logic missing Amber Translator being required to pass by Path of Eyes.

## [0.13.1] - 2018-06-27

-   Fixed logic errors due to inability to reload Main Reactor after defeating Dark Samus 1.
-   Added prefix when loading resources based on type, improving logs and Data Visualizer.

## [0.13.0] - 2018-06-26

-   Added new logic: "Minimal Validation". This logic only checks if Dark Visor, Light Suit and Screw Attack won't lock each other.
-   Added option to include the Claris' Menu Mod to the ISO.
-   Added option to control how many of each item is added to the game.

## [0.12.0] - 2018-09-23

-   Improved GUI usability
-   Fixed Workers Path not requiring Cobalt Translator to enter

## [0.11.0] - 2018-07-30

-   Randovania should no longe create invalid ISOs when the game files are bigger than the maximum ISO size: an error is properly reported in that case.
-   When exporting a Metroid Prime 2: Echoes ISO if the maximum size is reached there's is now an automatic attempt to fix the issue by running Claris' "Disable Echoes Attract Videos" tool from the Menu Mod.
-   The layout log is automatically added to the game's files when randomizing.
-   Simplified ISO patching: by default, Randovania now asks for an input ISO and an output path and does everything else automatically.

## [0.10.0] - 2018-07-15

-   This release includes the capability to generate layouts from scratch and these to the game, skipping the entire searching step!

## [0.9.2] - 2018-07-10

-   Added: After killing Bomb Guardian, collecting the pickup from Agon Energy Controller is necessary to unlock the Agon Temple door to Temple Access.
-   Added a version check. Once a day, the application will check GitHub if there's a new version.
-   Preview feature: option to create item layouts, instead of searching for seeds. This is much more CPU friendly and faster than searching for seeds, but is currently experimental: generation is prone to errors and items concentrated in early locations. To use, open with randovania.exe gui --preview from a terminal. Even though there are many configuration options, only the Item Loss makes any difference.

## [0.9.1] - 2018-07-21

-   Fixed the Ing Cache in Accursed Lake didn't need Dark Visor.

## [0.9.0] - 2018-05-31

-   Added a fully featured GUI.

## [0.8.2] - 2017-10-19

-   Stupid mistake.

## [0.8.1] - 2017-10-19

-   Fix previous release.

## [0.8.0] - 2017-10-19

-   Save preferences.
-   Added Claris Randomizer to the binary release.

## [0.7.1] - 2017-10-17

-   Fixed the interactive .bat

## [0.7.0] - 2017-10-14

-   Added an interactive shell.
-   Releases now include the README.

## [0.5.0] - 2017-10-10

-   Releases now include standalone windows binaries<|MERGE_RESOLUTION|>--- conflicted
+++ resolved
@@ -7,12 +7,10 @@
 
 ## [8.7.x] - 2024-12-??
 
-<<<<<<< HEAD
+- Changed: Add confirmation dialog when deleting a world in Multiworld.
+
 ### Door Lock Randomizer
 - Added: Experimental option that changes Door Lock Rando so that when determining which types a door can be randomized into, the algorithm searches for either side of the door using the resolver. This means some doors are more likely to have locks on them. Generation will also be faster.
-=======
-- Changed: Add confirmation dialog when deleting a world in Multiworld.
->>>>>>> 79b650c3
 
 ### Metroid Dread
 

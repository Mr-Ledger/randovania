# Change Log

All notable changes to this project will be documented in this file.

The format is based on [Keep a Changelog](https://keepachangelog.com/en/1.0.0/)
and this project adheres to [Semantic Versioning](https://semver.org/spec/v2.0.0.html).

## [4.6.0] - 2022-09-01

- Changed: The multi-pickup placement, using the new weighting, is now the default mode. The old behavior has been removed.

### Cave Story

- Nothing.

#### Patcher Changes

- Nothing.

#### Logic Database

- Nothing.

### Metroid Prime

- Nothing.

#### Patcher Changes

- Nothing.

#### Logic Database

- Nothing.

### Metroid Prime 2: Echoes

- Nothing.

#### Patcher Changes

- Nothing.

#### Logic Database

- Nothing.

## [4.5.1] - 2022-08-03

- Fixed: The History and Audit Log are now properly updated when joining a game session.
- Fixed: Your connection state is properly updated when joining a game session.

## [4.5.0] - 2022-08-01

- Added: Preferences are now saved separately for each version. This means newer Randovania versions don't break the preferences of older versions. 
- Added: Exporting presets now fills in default file name.
- Added: Logging messages when receiving events from the server.
- Changed: Internal changes to server for hopefully less expired sessions.
- Fixed: The discord bot no longer includes the lock nodes.

### Cave Story

- Nothing.

#### Patcher Changes

- Nothing.

#### Logic Database

- Nothing.

### Metroid Prime

<<<<<<< HEAD
- **Major** - Added: Door rando. Door locks can now be randomized, with many options to fine-tune your experience.
- **Major** - Added: Enemy Stat Rando. Enemy stat values such as speed and scale can be randomized within a range you specify.
=======
- **Major** - Added: Door lock rando. Door locks can now be randomized, with many options to fine-tune your experience. This feature is incompatible with multiworld.
- **Major** - Added: Option to show icons on the map for each uncollected item in the game under "Customize Cosmetic Options..."
>>>>>>> 548bde01

#### Patcher Changes

- Fixed: Exporting with `QoL Cosmetic` disabled
- Fixed: Zoid's deadname appearing in credits
- Changed: Patches now consume fewer layers on average

#### Logic Database

- Fixed: Phazon Mining Tunnel now accounts only for Bombs when coming from Fungal Hall B
- Fixed: The Central Dynamo drone event is now accounted for to go through Dynamo Access
- Added: Beginner Wall Boost to lock onto the spider track in Metroid Quarantine A
- Added: Advancing through rooms containing Trooper Pirates now requires either the proper beam(s), basic defensive capabilities (varies slightly by room), or Combat (Intermediate) where appropriate
- Added: Advancing through rooms containing Scatter Bombus now requires Morph Ball, Wave Beam, Movement tricks, or basic defensive capabilities

### Metroid Prime 2: Echoes

- Nothing.

#### Patcher Changes

- Nothing.

#### Logic Database

- Nothing.

## [4.4.2] - 2022-06-05

- Fixed: Generating multiworld games where one Prime 1 player has item in every room while another Prime 1 player doesn't now works properly.
- Fixed: It's no longer possible to configure more than 99 shuffled copies of a major item, as that causes errors.
- Fixed: Using a trick to break a door lock is now properly displayed in the UI.
- Fixed: The description for expansions now mention they can be logical with multi-pickup placement.
- Fixed: The change log tab no longer causes the window to have absurd sizes on macOS.
- Removed: The broken option for enabling required mains for Metroid Prime 1. It was non-functional and incorrectly displayed.

## [4.4.1] - 2022-06-04

- **Major** - Added: When using multi-pickup placement, expansions are now considered for logic.
- Added: New experimental option for a different algorithm for how the generator weights locations for multi-pickup placement.
- Added: "Generate Game" tab now remembers which games and presets were expanded or collapsed.
- Added: The Game Session Window now has a counter for how many pickups it's currently trying to send to the server.
- Changed: Considerable more effort is made to keep hints relevant if there isn't enough things to be hinted in a game.
- Changed: Reduced the lag you get the first time you open the Games tab.
- Changed: Optimized the game generation. As example, Echoes' Starter Preset is 45% faster.
- Changed: Optimized the game validation. As example, Echoes' Starter Preset is 91% faster.
- Changed: The algorithm for how locations lose value over generation has changed. This should have bigger impact in big multiworlds.
- Changed: It's now possible to login again directly in the Game Session Window.
- Removed: The server and discord bot are entirely removed from the distributed executables, reducing it's size.
- Removed: Metroid Dread is no longer available in releases, as it was never intended to be considered stable.
- Removed: All auto trackers based on pixel art style were removed by request of their artist.
- Fixed: The "Spoiler: Pickups" tab no longer shows locations that aren't present in the given preset.
- Fixed: The Game Session Window now better handles getting disconnected from the server.

### Cave Story

- Fixed: Hint Locations tab in Help no longer has an empty column named "2".

#### Patcher Changes

- Nothing.

#### Logic Database

- Nothing.

### Metroid Prime

- Added: "Cosmetic" option to force Fusion Suit
- Changed: Converting models from Echoes now always needs to be provided with an ISO.

#### Patcher Changes

- **Major** - Added: Models for Echoes' translators and split beam ammo are now also converted to Prime.
- Fixed: Spawning in Elite Quarters after killing OP no longer spawns the player OoB
- Fixed: Ridley boss random size on PAL/NTSC-J and Trilogy
- Fixed: Many rooms which, when submerged, the water box would be misaligned with the bounding box
- Fixed: Certain rooms where item position randomizer biased towards one side or OoB entirely
- Added: Results screen now shows Randovania version and seed hash

#### Logic Database

- Fixed: Gravityless SJ strat for Cargo Freight Lift to Deck Gamma is no longer dangerous
- Fixed: Main Plaza NSJ Grapple Ledge dash now correctly uses the Wasp damage boost method
- Fixed: Hall of the Elders Boost IUJ typos- BSJ is now IUJ and Combat is now Combat/Scan Dash
- Added: Thardus is now logical if you only have Thermal Visor with the Invisible Objects trick set to Intermediate
- Added: Flaghra now accounts for defeating it both before and after triggering the fight
- Added: Method to reach Main Quarry's crane platform with just Grapple Beam and Beginner Movement
- Added: Method to reach Main Quarry's crane platform with Expert Wall Boosts and Slope Jumps
- Added: Method of getting Crossway with only Boost Ball and Xxpert Movement
- Added: Method of climbing Connection Elevator to Deck Beta gravityless NSJ with Advanced Bomb Jump and Expert Slope Jump
- Added: NSJ/bombless strat of getting Gathering Hall's item with a Hypermode dash
- Added: Method of getting Crossway item with Advanced Bomb Jump and Expert BSJ, Scan Dash, and Standable Terrain
- Added: Method of climbing Reflecting Pool using the Stone Toad's wacky physics as Advanced Movement
- Added: Gravityless NSJ method of leaving Gravity Chamber with Advanced Wall Boost and Expert Slope Jumps and Underwater Movement
- Changed: Increased Elite Quarters BSJ to Advanced
- Changed: Increase lower Great Tree Hall Wall Boost to Hypermode
- Changed: Chozo Ruins Save Station 3 boostless/bombless strat to go through the tunnel has had its difficulty decreased to Advanced Movement and Intermediate Standable Terrain
- Changed: Hive Totem NSJ Slope Jump now uses Beginner Underwater Movement
- Changed: Monitor Station dash to Warrior Shrine is now Beginner with SJ

### Metroid Prime 2: Echoes

- Nothing.

#### Patcher Changes

- Nothing.

#### Logic Database

- Nothing.

## [4.4.0] - Not released

This release was skipped.

## [4.3.2] - 2022-05-13

### Metroid Prime

- Fixed: Lightshow during Chapel IS after Chapel item has been obtained and room has been reloaded

### Metroid Prime 2: Echoes

- Fixed: Significantly reduced lag spikes when loading a room containing Prime1 models.

## [4.3.1] - 2022-05-08

- Added: Phazon Suit hints are now included in the preset description.
- Fixed: Exporting Prime 1 games that have no Phazon Suit no longer fails if it's configured to have a hint.

## [4.3.0] - 2022-05-01

- Added: Destroying door locks is now properly tracked. In Echoes, this means removing a door lock from the back allows for logical access to where you were.
- Added: In Data Visualizer, it's now possible to set tricks to a certain level and simplify all visible connections based on that.
- Fixed: Maximum values for certain preset fields, such as Energy Tank capacity and Superheated Room Probability, can now properly be used.
- Fixed: A race condition with Randovania connected to Nintendont, where Randovania could incorrectly assume the game was idle if memory was read while it was executing the last sent task.
- Fixed: The map tracker now properly handles when multiple nodes gives the same resource/event.
- Changed: Online game list by default only shows 100 sessions, for performance reasons. Press "Refresh" to get all.

### Cave Story

- Nothing.

#### Patcher Changes

- Nothing.

#### Logic Database

- Nothing.

### Metroid Prime

- Added: Option to specify hint for Phazon Suit in Impact Crater (default=Show only area name)
- Added: April Fools Preset
- Added: Map images are now generated and written in the same folder as output ISO when generating room rando seeds and exporting them with spoilers enabled.
- Fixed: Random Superheated, Random Submerged and Dangerous Gravity Suit logic now trigger dialog warning in Multiword sessions
- Fixed: Adjusted min/max boss sizes to prevent softlocks
- Fixed: Default setting for screen Y offset now works
- Changed: The "Items in Every Room" Chaos Option now uses items from the Randovania pool (shows n/293 items when enabled). This means multiworld items can now appear at extra locations, and item text is now consistent with the rest of item placement.
- Changed: Two-way room rando now ensures that all rooms are part of the same network

#### Patcher Changes

- Fixed: Specifying custom heat-damage-per-second now properly affects non-vanilla superheated rooms
- Fixed: Some akward cutscene timing when playing skipped cutscenes in realtime
- Added: Random boss sizes now affects Flaahgra, Plated Beetle and Cloaked Drone
- Changed: Random boss sizes now affects bosses in cutscenes, additionally Omega Pirate's armor plates now scale properly
- Changed: When creating a new save file, the default selection is now "Normal" to help prevent accidentally starting the game on Hard mode
- Changed: Artifacts which do have no need to be collected are removed from the logbook

##### Room Rando
- Added: Include Square Frigate doors and morph ball tunnels during randomization
- Fixed: Crash when opening the map near certain rooms
- Fixed: Crashes due to two large rooms being connected.
- Fixed: Crash when rolling through some doors in morph ball
- Fixed: Central Dynamo reposition soft-lock
- Fixed: Inability to scan vertical doors
- Fixed: Incompatability with "No Doors" + "Room Rando"
- Changed: The door immediately behind the player is unlocked when teleporting to a new room. This gives the player one chance to backtrack before commiting to the warp.

#### Logic Database

- Nothing.

### Metroid Prime 2: Echoes

- Added: Preset descriptions now list custom beam ammo configuration.
- Changed: Optimized how long it takes to export a game that uses Prime 1 models.

#### Patcher Changes

- Nothing.

#### Logic Database

- Nothing.

## [4.2.1] - 2022-04-01

- Fixed: Popup for new changes fixed.

## [4.2.0] - 2022-04-01

- Added: Experimental option to force first progression to be local.
- Added: New pixel icons for the auto tracker.
- Changed: Standard tracker layouts for Prime, Echoes and Corruption now include a few more items.
- Changed: Auto tracker game icons for Echoes beams now use the HUD icons instead of the pickup models.
- Changed: Update to Qt 6.
- Changed: The import preset menu in game sessions now has the presets of a game sorted by name, with the default presets on top.
- Fixed: Randovania no longer hangs on start if there's a loop in the hierarchy of presets.
- Fixed: Generation no longer fails when one player has no pickups assigned during logic.

### Cave Story

- Nothing.

#### Patcher Changes

- Nothing.

#### Logic Database

- Nothing.

### Metroid Prime

- **Major** - Added: In multiworld, pickups from an Echoes player now uses the correct model from Echoes.
- **Major** - Added: **April Fool's Day Special!** New game modification category "Chaos Options" in "Other" tab. Chaos options are patcher-side only, and thus are not accounted for by the seed generator logic.
    - Enable Large Samus
    - Random Boss Sizes
    - Remove Doors
    - Random Superheated Rooms
    - Random Submerged Rooms
    - One-way Room Rando
- Added: Deterministic Maze RNG option for fairer racing
- Fixed: Echoes Combat Visor placed in a Prime player's world now uses the new Combat Visor model.
- Fixed: Deterministic Incinerator Drone RNG setting staying on even when checkbox was unchecked.

#### Patcher Changes

- Fixed: Soft-lock in Artifact Temple with Major Cutscene skips (players could leave during ghost cutscene and abort the layer change)
- Fixed: Items Anywhere could delete Artifact hints in rare cases
- Changed: Updated [Quality of Life documentation](https://github.com/toasterparty/randomprime/blob/randovania/doc/quality_of_life.md)
- Changed: Nerfed "Items in Every Room" (Extra items more likely to be missiles)

#### Logic Database

- Nothing.

### Metroid Prime 2: Echoes

- **Major** - Added: In multiworld, pickups from a Prime player now uses the correct model from Prime.

#### Patcher Changes

- Nothing.

#### Logic Database

- Nothing.

## [4.1.1] - 2022-03-12

- Added: The game details window now displays the Randovania version the game was generated with.
- Added: You can now import a game layout/spoiler file in multiworld sessions.
- Changed: A popup shows up while waiting for the game session list.
- Fixed: The error message when the client is incompatible is now properly displayed.
- Fixed: Player inventory is now properly sent to the server in multiworld sessions.


### Metroid Prime

#### Patcher Changes

- Fixed: Scan visor and X-Ray not displaying properly after taking an elevator when combat visor is shuffled.
- Fixed: Some users receiving OS error when exporting ISO with non-vanilla suit colors.


## [4.1.0] - 2022-03-01

- Added: /randovania-faq command was added to the Discord bot, which sends FAQ messages.
- Added: Randovania now checks if the entire database is strongly connected, allowing for manual exceptions.
- Added: You can now configure the priority given to each major item. Higher values are more likely show up earlier in the progression chain.
- Added: Generation failures now have a lot more details on what was missing for progression, facilitating finding issues with your preset.
- Added: The item pool screen now explicitly tells you expansions are not used for logic.
- Added: Implemented support for changing the title for a game session.
- Added: A button for duplicating a session, including the generated game and all rows.
- Added: Multiworld sessions can now be generated without spoilers.
- Added: Preset descriptions now include if some item has a different number of copies shuffled.
- Changed: Multiworld damage logic incompatibility warning now displays every time.
- Changed: On generation failure, a count of how many nodes are accessible is now displayed.
- Changed: Data Editor now lets you save non-experimental databases with integrity errors.
- Changed: Most command line arguments have been renamed.
- Changed: Simplified the item pool tab, with the usual case now having only a single line per item.
- Changed: Improved the text for quantities for ammo in the item pool tab.
- Changed: Experimental games are only shown in the menu if the option for experimental games is enabled.
- Changed: Only session admins are allowed to copy the permalink of a session.
- Changed: Modified how ConfigurableNodes (In Echoes, the Translator Gates) are handled in logic. This should have no visual differences, other than speeding up generation.
- Changed: Great internal changes were done to how hints are applied to the game. This should have no visible impact.
- Changed: The UI for 1HP Mode now only shows up for Echoes.
- Fixed: Map Tracker now properly handles multiple copies of pickups in all cases.
- Removed: The Database Editor can only be open when running from source. In releases, use `Open -> (Game) -> Data Visualizer` instead.
- Removed: All auto trackers based on pixel art style were removed over concerns about asset licensing.

### Cave Story

- Nothing.

#### Patcher Changes

- Nothing.

#### Logic Database

- Nothing.

### Metroid Prime 1

- Added: Option to use deterministic Incinerator Drone RNG for fairer racing
- Added: Spring Ball. Enable in preset configuration. Must have bombs in inventory to work.

#### Patcher Changes

- Added: QoL Game Breaking - Reserach Lab Aether Pirate now guaranteed to jump through glass when doing room backwards
- Fixed: Players could unmorph in Magmoor Workstation where they should not be able to
- Fixed: Abuse of QoL Game Breaking in Central Dynamo to skip the maze/drone
- Fixed: Exclude Phazon Elite Item from QoL Pickup Scans
- Fixed: Wavesun when playing with shuffled item positions
- Fixed: Main Plaza etank ledge door shield was slightly misaligned
- Fixed: Cannon remaining holstered after grapple when shuffling combat visor
- Fixed: Cannon remaining holstered after a specific type of R-Jump when shuffling combat visor
- Fixed: Unmorphing now returns you to your previous visor instead of default visor when shuffling combat visor for quality of life purposes

#### Logic Database

- Changed: Reduce difficulty of Monitor Station -> Warrior Shrine NSJ/No Bombs to intermediate dash and standable terrain (from advanced dash and expert standable) and included a video.

### Metroid Prime 2: Echoes

- When checking details for a game, the hint spoiler tab now includes the correct text for Dark Temple keys hints.

#### Patcher Changes

- Nothing.

#### Logic Database

- Added: Using Screw Attack as a trickless means to obtain Grand Windchamber item after seeker puzzles

## [4.0.1] - 2022-01-30

- Changed: The UI for 1HP Mode now only shows up for Echoes.
- Fixed: Support for non-NTSC Metroid Prime 1 ISOs restored.

## [4.0.0] - 2022-01-30

- **Major** - Added: Cave Story has been added with full single-player support.
- **Major** - Added: Data Visualizer/Editor now contains a visual representation of the nodes in the area.
This feature comes with plenty of quality of life functionality for editing the database.
- Added: A new tab has been added to the preset editor, Generation Settings, consolidating various settings such as minimal logic, multi-pickup placement, dangerous actions, etc.
- Added: The Logic Database can now have descriptions for nodes.
- Added: Game Details window can now spoil the item order, elevators, translator gates and hints.
- Added: Data Editor can now edit area names.
- Added: Data Editor can now view and edit resources.
- Added: Items now have tooltips in the Auto-Tracker.
- Added: One joke hint.
- Added: Descriptions for Minimal Logic for each game, with a better definition of what Minimal Logic is.
- Added: Randovania is now able to identify for what version of Randovania a given permalink is, if they're similar enough versions.
- Added: Permalinks now contain the seed hash, so Randovania can detect if there's a hash mismatch when importing.
- Changed: In the Game Session Window, the observers tab is now visible by default.
- Changed: The rdvgame file is now considerably more technical in order to require less game-specific code.
- Changed: Editing connections in the Data Editor now has an easier to use selector for non-item resources.
- Fixed: Data Visualizer no longer hides the comment for a single-element Or/And entry.
- Fixed: Data Editor now properly handles areas without nodes.
- Removed: It's no longer possible to delete a game session.
- Removed: It's no longer possible to leave the session when closing the window.

### Metroid Prime

- Added: Start in any (uncrashed) Frigate room
- Added: 1-way cycles and 1-way anywhere elevators can lead to (uncrashed) Frigate rooms
- Added: Essence Death and Frigate Escape Cutscene teleporter destinations can now be shuffled
- Added: Artifact hints can now be configured to show area and room name, just area name, or nothing at all
- Added: Cosmetic Option - Select HUD Color
- Added: Cosmetic Option - Rotate hue of all 4 suit textures and ball glow color
- Added: Cosmetic Option - Set default in-game options like Echoes
- Added: Experimental Option - Shuffle the coordinates of items within their respective rooms. Seeds may not be completable.
- Added: Experimental Option - Add random (non-logical) items to rooms which do not usually have items.
- Added: Shuffle Power Beam
- Added: Shuffle Combat Visor
- Added: New default preset: "Moderate Challenge".
- Changed: Minimal Logic no longer checks for Plasma Beam.
- Changed: Removed "Fewest Changes" preset.
- Changed: Updated "Starter Preset" to better match community preferences.

#### Known Issues:

- Nothing.

#### Patcher Changes

- Added: Support for NTSC-U 0-01, NTSC-J and NTSC-K (Gamecube)
- Added: List of tournament winners on lore scan in Artifact Temple
- Added: QoL Game Breaking now fixes several crashes on Frigate Orpheon
- Added: QoL Game Breaking now fixes the soft-lock in hive totem by making the blocks drop sooner
- Added: Option to disable item loss in Frigate (Enabled by default)
- Added: QoL Pickup Scans - Weeds by item in Landing Site now don't have scan point
- Added: Combat/Scan/Thermal/X-Ray all have unique custom models
- Fixed: Safeguard against blowing past layer limits.
- Fixed: On Major custscene skip, Elite Quarters now stays locked until the player picks up the item. The hudmemo is now tied to the item rather than the death animation.
- Fixed: Ruined fountain not always showing the right scan.
- Fixed: Phazon Suit Small Samus Morph Ball Glow
- Fixed: Vent shaft item not being scannable on QoL Pickup Scans
- Fixed: Automatic crash screen
- Fixed: Wavesun not collecting item/unlocking door
- Fixed: Locked door on Storage Depot B (NTSC 0-02)
- Fixed: Bug in Elite Quarters where game would crash during OP death cutscene if the player changed suit during the fight
- Changed: The vines in arboretum which cover the scan panel remain in the room on the ghost layer to help aid newer players.
- Changed: Exo and Essence stay dead permanently if traversing Impact Crater multiple times
- Changed: Increased Maximum Missile/Etank/Capacity for seeds with more expansion count than is available in vanilla

#### Logic Database

- Fixed: Magma Pool - Added missing suit or heated runs trick requirement for non-grapple methods of crossing the room
- Fixed: HAT - Updated spawn node
- Fixed: Quarantine Cave - Properly model when the fight is required and when it is not
- Fixed: Bug where Biohazard Containment didn't check Power Conduit Requirements if Super Missiles were available
- Fixed: Typo in Frozen Pike - Hunter Cave Access requires Slope Jump (Advanced), not Single-Room OoB (Advanced)
- Added: New Event - Gravity Chamber Item (Lower)
- Added: New Trick Category - Infinite Speed
- Added: Magma Pool - Added standable terrain method to cross the room with a video example
- Added: Main Plaza - Hypermode Dash to get Grapple Ledge
- Added: Elite Quarters - BSJ to skip scan visor
- Added: Reactor Core - NSJ Gravityless Bomb Jumps
- Added: Cargo Freight Lift - NSJ Gravityless Boost or Bombs climbs
- Added: Flick BSJ in watery hall OoB
- Added: NSJ Bombless Lower GTH Climb (Wallboost)
- Added: NSJ Bombless Quarantine Cave Elevator Spider Skip
- Added: NSJ Bombless Gravity Chamber Escape (Gravity Wallboost)
- Added: NSJ Bombless Lower Phen's Edge
- Added: NSJ Bombless Frozen Pike (Mid-Section)
- Added: NSJ Bombless Life Grove (Wallboost)
- Added: NSJ Bombless HOTE Climb (Boost IUJs)
- Added: NSJ Bombless Elite Control Access (Wallboost)
- Added: Elite Control Access Item (Damage Boost)
- Added: Central Dynamo Item w/ Infinite Speed
- Added: Bomb jump to skip grapple in Biotech Research Area 2
- Added: Great Tree Hall - Jump Off Enemies Bomb Jump (Advanced) to reach GTC NSJ
- Added: Wallboost FCS Climb
- Added: Logic for Traversing Twin Fires Tunnel to Workstation NSJ Gravity
- Added: Logic for Traversing Twin Fires Tunnel to Workstation NSJ Bombless
- Added: Logic for Traversing Twin Fires Tunnel to Workstation Missileless Grappless
- Added: Gravityless Grappless Morphless method for crossing FCS
- Added: Waste Disposal Wallboosts
- Added: Climb Connection Elevator to Deck Beta Gravityless
- Added: Combat Requirements for Essence fight
- Added: 2 Additional NSJ methods for reaching FCS item
- Added: Lava Lake Item NSJ Combat Dash
- Added: Triclops Pit Item SJ Beginner Standable
- Added: 3 new ways to climb Tower of Light (L-Jump, R-Jump, Slope Jump)
- Added: Underwater Movement (Beginner) to get to Tower Chamber with Space Jump
- Added: Underwater Movement (Intermediate) for NSJ Tower Chamber
- Added: Frigate Crash Site climb with Space Jump and L-Jump (Intermediate) and Standable Terrain (Beginner)
- Added: More logical paths for Ice Ruins West NSJ
- Added: Ice Ruins West Middle-Left Rooftop to Item Combat/Scan Dash
- Added: Beginner L-Jump to reach Main Quarry Save Station
- Added: Main Quarry Crane Platform to Waste Disposal NSJ Advanced Combat Dash
- Added: Main Quarry Crane Platform to Item Intermediate Scan Dash
- Added: Expert Gravity Wallboost to get to Tower Chamber
- Added: Beginner Gravity Wallboost to get to Watery Hall
- Added: Expert Trick for NSJ+Boost Crossway
- Added: Movement (Intermediate) to skip Spider Ball in Crossway
- Added: L-Jump to skip SJ on 3rd tier of ore processing puzzle
- Added: NSJ Ore Processing with Spider+Bombs (Expert)
- Added: Bombless Ore Processing Puzzle with Wallboost(Advanced)
- Added: Phendrana Canyon Hypermode Boost
- Added: NSJ Combat Dash (Expert) to Temple Entryway from lower part of room
- Added: Various tricks in Uncrashed Frigate
- Added: Ore Processing Door To Elevator Access A to Storage Depot B Standable L-Jump with Power Bombs
- Added: Combat logic for Dynamo Access and Elite Control Elite Pirate fights
- Added: Intermediate/Advanced Standables to enter/escape Elite Control after/without triggering Elite Pirate
- Added: Logic now can expect players to play in just scan visor, using bombs to open doors
- Added: Knowledge/Combat (Intermediate) trick to skip needing Power Beam for Exo fight
- Changed: Renamed Misc Logic Option to "Allow Dangerous Gravity Suit Logic"
- Changed: Increased difficulty of Connection Elevator to Deck Beta DBJs to Advanced
- Changed: HAT Wallboosts can be done using Gravity at the same difficulty
- Changed: Removed under-used "Complex Movement" trick category
- Changed: All Gravityless Slope Jumps are now categorized as "Underwater Movement without Gravity", as opposed to just NSJ ones
- Changed: Knowledge (Beginner) to Traverse Magmoor Workstation without Varia
- Changed: Magma Pool - Gravity Suit lava dive difficulty was reduced to L-Jump (Intermediate) and Standable Terrain (Beginner)
- Changed: Hall of the Elders - Now properly model needing to kill the 1 ghost to leave the room. Chargeless 1 ghost fight combat difficulty reduced to beginner.
- Changed: Added requirement for X-Ray Visor or Invisible Platforms to Triclops Pit Item NSJ tricks
- Changed: Monitor Station climb to Warrior Shrine Bomb Jump difficulty changed from Advanced to Intermediate
- Changed: Monitor Station NSJ Combat Dash to Warrior Shrine lowered difficulty from Advanced to Intermediate
- Changed: Increase the difficulty of Tower of Light climb with combat dash from 'Beginner' to 'Intermediate' lowered Standable Terrain from 'Intermediate' to 'Beginner'
- Changed: Frigate Crash Site Climb Space Jump Slope Jump Standable Terrain difficulty was reduced to Standable Terrain (Beginner)
- Changed: Removed Slope Jump and Standable requirement from Ice Ruins West NSJ
- Changed: Main Quarry Save Station NSJ Movement difficulty from Beginner to Intermediate
- Changed: Main Quarry Crane Platform to Waste Disposal Standable/Slope Jumpe no longer requires L-Jump
- Changed: Main Quarry Crane Platform to Waste Disposal NSJ Scan Dash difficiulty from Advanced to Intermediate
- Changed: Ore Processing Storage Depot B to Waste Disposal NSJ Standable difficulty from Intermediate to Beginner
- Changed: Ore Processing Storage Depot B to Waste Disposal R-Jump to L-Jump
- Changed: Elite Research Spinners without Boost from Advanced to Intermediate
- Changed: Ore Processing Door To Elevator Access A to Storage Depot B Standable difficulty from Intermediate to Advanced
- Changed: Sun Tower Early Wild now requires Intermediate Knowledge on all methods
- Changed: Less damage required for Watery Hall with Gravity Suit

### Metroid Prime 2: Echoes

- Changed: Minimal Logic no longer checks for Light Suit or Agon Keys.

#### Patcher Changes

- Fixed: Exporting an ISO when Randovania is in a read-only path now works properly.
- Added: Ability to set a custom HUD color

#### Logic Database

- Changed: Shrine Access Seeker Door without Seekers is now Hypermode (from Expert).


## [3.2.2] - 2022-01-17

- Fixed: Presets for unknown games (for example, from a dev version of Randovania) are now properly ignored.

## [3.2.1] - 2021-10-23

- Fixed: The spin box for starting Energy Tanks no longer goes above 14.
- Fixed: Errors from the Prime 1 patcher are now properly displayed in error messages.
- Fixed: Converting presets from previous games should no longer cause invalid expansion ammo count.
- Fixed: Converting presets with multiple major items that give ammo no longer cause incorrect per-expansion ammo count.
- Fixed: Changing the default beam in Echoes no longer throws an error with invalid included ammo.
- Fixed: Sky Temple Keys on Guardians/Sub-Guardians are now properly counted for the item pool size.
- Fixed: Sky Temple Keys on Guardians/Sub-Guardians now appears on the preset description.
- Fixed: Safety check that there's enough available locations for all non-progression at the end of generation has been re-added.
- Changed: Improved error message for certain kinds of invalid permalinks.
- Changed: Presets with negative ammo count for expansions are invalid.

### Metroid Prime

#### Patcher Changes

- Fixed: PAL ISOs now correctly work again.

## [3.2.0] - 2021-10-16

- **Major** - Added: The Logic Database can now have comments in requirements.
- **Major** - Changed: Expansions contents are now configured directly, instead of being calculated from a target.
- Added: Files in the "Previously generated games" folder now includes the name of the games used.
- Added: Custom names for Prime 1 elevators
- Added: Support for Minimal Logic has been added for Metroid Prime and Metroid Prime 3.
- Added: New auto tracker layouts for Metroid Prime 2, with two lines and three lines.
- Changed: Force one specific certificate root when connecting to the server.
- Changed: Custom elevator names across both games now used throughout the entire UI
- Changed: Data Editor now raises an error if two Pickup Nodes share the same index.
- Changed: When changing Echoes Goals, the slider of the number of keys is now hidden when "Collect Keys" goal is not selected.
- Changed: Customizing the item pool causes permalinks to not get as long as before.
- Changed: The Qt theme was changed, as the previous one had serious issues on certain platforms and certain elements.
- Fixed: Items that include ammo are now configurable to provide up to the ammo's capacity.
- Fixed: Certain invalid permalinks are now properly recognized as invalid.
- Fixed: In connections editor, changing a requirement to "And/Or" no longer places ui elements in the wrong place.
- Removed: Metroid Prime 2: Echoes FAQ entry about the weird hint categories, as the issue has been fixed.
- Removed: Menu option to open STB's Echoes item tracker in a new window.

### Metroid Prime - Patcher Changes

- Added: New Nothing model.
- Added: Missile Expansions for yourself has a 1 in 1024 of being shiny.
- Fixed: Mine security station softlock so that defeating the purple pirates first doesn't fail to switch the room to the non-cutscene layer.
- Fixed: Qol scan for Ice Ruins West pickup.
- Fixed: Warp-to-start crash.
- Changed: Fewer forced popup alert for multiworld purpose, and popups now lasts 3s instead of 5s.

#### Cutscene Skips

- Added: Cutscene skip for arboretum gate (competitive+).
- Added: Mine Security Station now longer force switches to Combat Visor.
- Changed: Shorelines Tower cutscene skip is now Minor.
- Changed: Workstation cutscene is now Competitive.
- Changed: Wave panel cutscene in Main Quarry is now Competitive.
- Changed: Elevator leaving cutscenes back are now Major.

### Metroid Prime 2: Echoes - Patcher Changes

- Added: Cosmetic option to customize hud color.
- Fixed: Scanning hints now displays the correct, edited categories.

### Metroid Prime - Logic Database

- Added: Method of reaching pickup in Root Cave from Arbor Chamber with a Dash (Intermediate and above).
- Added: Knowledge (Beginner) trick to leave Central Dynamo without completing the maze or fighting the drone.
- Added: Additional Lower Mines NSJ logic.
- Added: Movement tricks for logical forced damage in Magmoor Caverns, Phazon Mines, and Impact Crater.
- Added: Tricks for climbing Research Lab Aether NSJ
- Added: Tricks for traversing Magmoor Workstation bombless NSJ
- Added: More detailed boss/combat logic
- Fixed: Shorelines tower item being accessible from Ruins Entryway and not Temple Entryway.
- Fixed: Backwards Lower Mines logic
- Fixed: Ice Ruins West NSJ logic now accounts for adult sheegoth layer
- Fixed: Added missing requirements for releasing the metroid in Research Lab Aether

### Metroid Prime 2: Echoes - Logic Database

- Added: Method of climbing halfpipe in Meeting Grounds with Space Jump, Screw Attack, and Standable Terrain (Beginner and above)
- Added: Method of killing Quad MBs using Bombs or Power Bombs and Combat (Beginner)
- Added: Method of killing Quad MBs using Screw Attack (Space Jump) and Knowledge (Beginner)
- Added: Requirement to either kill the Quad MBs or defeat Spider Guardian in order to collect the item in Hall of Combat Mastery in the intended way
- Fixed: A few broken Dark Forgotten Bridge paths have now been fixed.
- Changed: Simplified Meeting Grounds logic slightly, by removing the redundant Top of Halfpipe node
- Changed: Killing Quad MBs now uses a template, as it's a complex set of requirements repeated in three separate rooms

### Discord Bot (Caretaker Class Drone)

- Changed: Room images uses two-way arrows if a connection is two-way, instead of two arrows.

## [3.1.4] - 2021-09-19

- Changed: Force one specific certificate root when connecting to the server.
- Fixed: Checking for updated versions will no longer close Randovania when no internet connectivity is present.
- Fixed: The server will properly reject clients with mismatched versions.

## [3.1.3] - 2021-09-19

- Added: Dialog that shows all enabled tricks in a preset and a list of all rooms that have some combination of tricks that ends up active in that preset.
  - This dialog can be accessed by right-clicking a preset on the "Generate Game" tab, or by pressing the "..." menu in the "Game Details" window.
- Added: Multiworld Help entry regarding maximum number of players.
- Added: Metroid Prime FAQ entry regarding the forced popup alert.
- Changed: Long lines of requirements (Check for all artifacts in Artifact Temple) are now word wrapped.
- Changed: When changing Echoes Goals, the slider of the number of keys is now hidden when "Collect Keys" goal is not selected.
- Changed: In the description of Prime 1 presets, Quality of Life now comes before Game Changes.
- Changed: Clarify that only "Two-way, between areas" guarantees that all areas are accessible.
- Changed: Progress bar when generating a game now reports how many actions were taken, instead of how many items are left.
- Fixed: Nodes with no outbound connections now clearly display this in the visualizer, instead of an error.
- Fixed: Updated multiworld damage warning to mention Magmoor Caverns as well.

### Discord Bot (Caretaker Class Drone)

- Added: The bot now responds to permalinks, presets and rdvgame files sent via direct messages.
- Added: Response for permalinks now offers the permalink's presets for download.
- Changed: `/database-inspect` area responses now has a node selection.

## [3.1.2] - 2021-09-15

- Fixed: In game session, pressing the "Generate game" button no longer errors.

### Discord Bot (Caretaker Class Drone)

- Changed: The response to `.rdvgame` files now include the seed hash and permalink.
- Changed: `/database-inspect` response now includes an image of the requested room layout.

## [3.1.1] - 2021-09-12

- Added: When importing a preset in a game session, there's now an option to import directly from a file.
- Added: In game session, it's now possible to export a preset directly to a file.
- Added: In game session, there's now a "Generate game (no retries)" button. This option attempts generation only a single
time, before giving the error message of why it failed. It's useful for investigating bad presets.
- Changed: When multiworld generation fails, the error message is now clearer on which players haven't reached the end.
- Changed: Preset summaries have been split better into categories.
- Removed: The "Never" option for dangerous actions has been removed from the UI, as it currently doesn't work.

### Discord Bot (Caretaker Class Drone)

- Changed: `/database-inspect` response is now more readable and includes the name of who requested it.

## [3.1.0] - 2021-09-05

- **Major** - Added: Setting for requiring a number of actions/progression before artifacts are placed, to prevent early artifacts.
  - Default Prime 1 presets now default to 6 minimum progression for artifacts.
- **Major** - Added: Setting for controlling how dangerous checks are handled in logic.
- Added: Setting for toggling the pickup scan QOL adjustments.
- Added: The seed hash label in Game Sessions is now selectable.
- Added: One joke hint, requested in 2019.
- Added: Data Visualizer now only shows target nodes for selection that are non-impossible.
- Added: Data Visualizer now highlights nodes that have a path to the selected node.
- Added: Improved the error message when the patcher executable is somehow missing.
- Added: New entries to the Multiworld Help for collecting items and cross game.
- Fixed: Randovania no longer errors when the last selected preset is for a hidden game.
- Fixed: Quality of Life page link in Metroid Prime preset customization is now fixed.
- Fixed: The tracker now properly restores states for games other than Echoes.
- Fixed: Fixed a crash that sometimes occurs when deleting presets.
- Fixed: Generator now directly accounts for events weighting actions.
- Changed: Removed customization of Qt theme for decreasing whitespace.
- Changed: Upgrades in the tracker fills an entire column first, instead of filling rows first.
- Changed: Tracker now properly saves the preset used when persisting the state.

### Metroid Prime - Patcher Changes

- Added `Pickup Scans` option to toggle the patching of item locations so that they can always be scanned.
- Magmoor Workstation item scannable through the purple door (QoL Pickup Scan)
- Fixed shorelines tower item custom scan sometimes showing the incorrect text for certain models
- Certain pickups now always have the popup alert on collection during multiworlds.
- If there are multiple pickups for other players next to each other, these pickups are forced to have a popup alert, so Randovania can properly detect they were picked up.
- Fixed PCA crash patch not being applied when playing small samus.

#### Cutscene Skips
- Added `Competitive` cutscene skip option.
- Moved Shorelines Tower cutscene to major (it sometimes has a reposition that is sometimes useful in routing)
- Removed Main Quarry Combat Visor switch
- Speed up opening of gate in ice temple
- Speed up opening of gate in sun tower
- Fixed Thardus cutscene skip softlock

### Metroid Prime - Logic Database

- Added: Method of reaching Ruins Entryway from Plaza Walkway in Phendrana Shorelines with a Dash (Intermediate).
- Added: Easier NSJ trick to climb Ruined Courtyard using the water puzzle platforms.
- Added: Charge Beam requirements were added to the following rooms with combat trick alternatives:
    - (Beginner) Elite research - Phazon Elite
    - (Beginner) Research Entrance
    - (Intermediate) Hall of the Elders - Wave and Ice bomb slots
    - (Intermediate) Sunchamber - Ghosts fight
    - (Intermediate) Mine Security Station with >= 200 energy
    - (Advanced) Mine Security Station
- Fixed: Main Plaza door to Plaza Access is now properly a normal door, instead of a permanently locked door.
- Fixed: Sun tower now requires Knowledge (Intermediate) to collect the Sunchamber layer change event without falling down.
- Fixed: Removed broken/redudant trick for reaching Temple Entryway ledge using cutscene reposition
- Fixed: Trivial logic for Plaza Walkway to Ruins Walkway
- Fixed: Replaced Bomb Jump (Intermediate) with Dash (Beginner) trick to cross the gap to reach the Courtyard Access door in Ice Ruins West.
- Fixed: NSJ logic now accounts for stalactite in Ice Ruins West.
- Fixed: Crossing the gap by Specimen Storage door no longer sometimes requires L-Jump (Intermediate) instead of Beginner.
- Changed: Improved readability of Ruined Courtyard logic.
- Changed: Reorganized Sunchamber logic to improve usage by generator/solver.
- Changed: Picking up Sunchamber Ghosts item NSJ is now L-Jump (Beginner) instead of Intermediate.
- Changed: Crossing TFT to TF with Gravity+SJ now requires Movement (Beginner)
- Changed: FCS Item Scan Dash method is now Intermediate without SJ.
- Added: FCS Grapple strat - Movement (Beginner)

### Metroid Prime 2: Echoes - Patcher Changes

- Added: A-Kul's scan in Sky Temple Gateway now displays a list of previous tournament winners.
- Changed: Echoes now uses a different game ID when saving ISOs with menu mod enabled, preventing issues from incompatible save files.
- Changed: The elevator sound effect is never removed when elevators are vanilla, ignoring the preference.

### Metroid Prime 2: Echoes - Logic Database
- Added: Method of reaching the pickup in Reactor Core with Space Jump, Bombs, Spider Ball, and Standable Terrain (Intermediate and above).
- Fixed: Lore Scan in Meeting Grounds no longer believes that Boost is required to scan it.
- Fixed: Reactor Core has been cleaned up slightly.
- Fixed: Spawn point in Accursed Lake is now correctly set.

### Discord Bot (Caretaker Class Drone)

- Added: The `/database-inspect` command to send the logic of a room to the channel.
- Added: Messages with rdvgame files also get a reply with a summary of the preset.
- Changed: Responses with preset descriptions no longer pings the original message.

## [3.0.4] - 2021-08-10

- Added: Game Sessions now have an accessible audit log, which includes whenever a player accesses the spoiler log.
- Added: Metroid Prime 1 racetime.gg rooms are now viewable in the racetime.gg browser, with filters for each game
- Fixed: Importing a permalink from the racetime.gg browser while a race is currently in progress now selects the correct racetime.gg room

## [3.0.3] - 2021-08-08

- Fixed: "Open FAQ" in the main window now works correctly.
- Fixed: Pressing Yes to ignore invalid configuration now works correctly.
- Changed: Randovania now silently handles some invalid configuration states.
- Changed: Improved handling of corrupted repository for old preset versions.

## [3.0.2] - 2021-08-05

- Added: In-game crashes in Metroid Prime now automatically show the error screen.

- Changed: Game Sessions - The window now uses docks for the different parts, meaning you can resize, reorder and even split off.

- Changed: Use different colors for artifact hints in Metroid Prime, for better readability on both scan box and logbook.

- Fixed: Exporting a Metroid Prime ISO with Warp to Start enabled and starting at certain elevator rooms no longer fails.

## [3.0.1] - 2021-08-01

- Changed: Disabled the option to stop exporting a Prime 1 ISO to avoid crashes.

- Fixed: Server will now re-authenticate with Discord, preventing users from logging with the incorrect account.

- Fixed: Game Sessions - History entries with invalid locations no longer cause error messages.

## [3.0.0] - 2021-07-30

-   **Major** - Metroid Prime 1 is now fully supported, including multiworld and auto tracker!

-   **Major** - Presets are now presented in a tree view, with custom presets being nested under another one. They're also saved separately from Randovania data.

-   **Major** - The auto tracker now have support for different layouts, with their own assets and game support. New themes with icons similar to the game were also added, provided by MaskedKirby.

-   Added: Credits in Metroid Prime 2 now contains a list of where all non-expansions were placed, including possibly other player's for a multiworld. The credits now takes 75 seconds instead of 60 to accomodate this.

-   Added: Button to export the presets used in a game file.

-   Added: Add text description to unusual items in the Item Pool tab.

-   Added: New Help tab with information on how to read the Data Visualizer.

-   Added: In the Map Tracker, it's now possible to right-click a location to see a path from last action to it.

-   Added: A menu option to open the logs folder.

-   Added: The timeout limit is now progressively more forgiving, the more timeouts that happen.

-   Added: Button to set all gates to "Random with Unlocked' for Prime 2.

-   Changed: The items in the starting items popup is now sorted.

-   Changed: Customizing Dark Aether damage is now considered by logic.

-   Changed: Pickup visibility method is now configured in the Item Pool tab.

-   Changed: Multiworld connection is slightly more conservative when giving items.

-   Changed: Updated the Multiworld Nintendont for hopefully more stability.

-   Changed: The session history in multiworld now has different columns for the players involved, pickup and where the pickup was. It's also possible to sort the table by any of these fields.

-   Changed: The ISO prompt dialog now remembers your last used vanilla ISO, for when you delete the internal copy. When opening the file pickers, these start now with the paths from the input fields.

-   Changed: Many Spin/Combo boxes no longer react to the mouse wheel when not focused.

-   Fixed: Closing the dangerous settings warning via the X button is now properly recognized as "don't continue".

-   Fixed: Hint Item Names no longer breaks if you swap games while the table is sorted.

-   Fixed: Hint Item Names now properly list Artifacts and Energy Cells.

-   Fixed: Map Tracker now properly handles unassigned elevators.

-   Fixed: Trick names in the preset are always sorted.

### Metroid Prime 2 - Logic Database Changes

-   **Major** - "Suitless Ingclaw/Ingstorm" trick added to cover traversing rooms with either Ingclaw Vapor or Ingstorm.

#### Added

-   Method of getting over the gate in Mining Station A in reverse with Space Jump and Screw Attack (Expert and above).

-   Method of bypassing the breakable glass in Sand Processing from Main Reactor with Space Jump and Screw Attack (Expert and above).

-   Method of climbing to the top level of Main Gyro Chamber with Space Jump, Screw Attack, and Bombs, and no Scan Visor (Advanced and above).

-   Method of climbing the Sand Processing bomb slot with a Slope Jump for Bombless Bomb Slots (Advanced and above).

-   Method of leaving Dark Agon Temple by opening the gate from OoB with Single Room OoB, Slope Jump, Standable Terrain, Bomb Space Jump, Space Jump, and the Agon Keys (Expert and above).

-   Great Bridge:
    - Method of reaching Abandoned Worksite door with Space Jump and Extended Dash (Advanced and above).
    - Method of reaching Abandoned Worksite and Torvus Map Station doors from Temple Access Dark door with Boost Ball and Boost Jump (Advanced and above).
    - Method of reaching the pickup with Screw Attack and Single Room Out of Bounds (Expert and above).

-   Method of Crossing Grand Windchamber (both ways) Without Space Jump using Extended Dash (Hypermode).

-   Method of reaching the pickup in Watch Station:
    - With Space Jump, Screw Attack, and Single Room OoB (Expert and above).
    - With only Space Jump and Single Room OoB (Hypermode)

-   Alpha Blogg now has proper requirements for multiple difficulties.

-   Method of Bomb Slots without Bombs in Sanctuary Fortress/Ing Hive - Controller Access/Hive Controller Access without Space Jump (Expert and above).

-   Methods of crossing Torvus Bog - Fortress Transport Access with Gravity Boost or Bombs (No Tricks/Advanced and above).

-   Method of traversing Vault without Space Jump or Screw Attack using Extended Dashes (Advanced and above).

-   Method of reaching Windchamber Gateway item with only Scan Visor using Extended Dashes (Expert and above).

-   Method of reaching Kinetic Orb Cannon in Gathering Hall using Extended Dashes (Expert and above).

-   Method of reaching the pickup in Accursed Lake with a dash (Advanced and above).

-   Method of reaching Temple Security Access from the portal in Aerial Training Site with an Extended Dash (Hypermode).

-   Method of reaching the pickup in Mining Plaza with an Extended Dash (Hypermode).

-   Method of completing the Main Gyro Puzzle with only Space Jump and Screw Attack (Advanced and above).

#### Changed

-   Reaching the pickup in Temple Transport B with a Wall Boost is now Hypermode (from Expert).

-   Reaching the pickup in Path of Roots with only Bombs is now Expert (from Hypermode).

-   Reaching the portal in Hydrodynamo Shaft with Air Underwater and Screw Attack is now Hypermode (from Expert).

-   Reaching the pickup in Dark Torvus Arena with a Roll Jump is now Hypermode (from Expert).

-   Trial Grounds, reaching the door:
    - From the portal with Space Jump and a Slope Jump is now Beginner (from Intermediate).
    - From the left safe zone with a Dash is now Intermediate (from Expert) and without anything is now Advanced (from Expert).

-   Opening the Seeker Lock without Seekers in Mine Shaft is now Advanced (From Expert)

-   Opening the Seeker Lock without Seekers in Plain of Dark Worship is now Expert (From Hypermode).

-   Reaching the Windchamber Gateway Door from Windchamber Tunnel with a Boost Jump is now Hypermode (From Expert).

-   Reaching the pickup in Medidation Vista with a Boost Jump is now Expert (From Advanced).

-   Quadraxis and Boost Guardian now have proper health and item requirements with tricks disabled.

-   Activating Controller Access rooms Bomb Slots without Bombs is now Advanced (from Expert).

-   Reaching the Abandoned Worksite/Brooding Ground door from the bridge in Dark/Forgotten Bridge with an Extended Dash is now Hypermode (from Expert).

-   The initial Terminal Fall Abuses in Vault from the scan portal are separate from the final and are now Advanced (from Expert).

-   Catacombs NSJ dash to Transit Tunnel South has been modified to account for Scan Visor, with the original difficulty being raised to Advanced (from Intermediate).

-   Undertemple Shaft NSJ dash from bottom to top of cannon is now Intermediate (from Advanced).

-   Morph Ball is no longer required to reach the portal from the Echo Gate in Profane Path Scan Dash method.

-   Various Standable Terrain tricks (Dark Agon - Portal Site, Temple Grounds - Sacred Path) have been lowered to Beginner/Intermediate (from Advanced). This is to
    attempt to fix an old database limitation from before tricks had their own difficulty levels.

-   The dashes in Gathering Hall from Transit Tunnel South/West to the Kinetic Orb Cannon are now Intermediate (from Advanced).

-   The Bomb Space Jump NSJ to reach Abandoned Worksite in Great Bridge is now Expert (from Hypermode).

-   The dash to reach the portal in Aerial Training Site from Central Hive Transport West is now Hypermode (from Expert).

-   The dash to leave Hive Temple after Quadraxis via Security Station is now Hypermode (from Expert).

-   The dashes in Command Center (top level) and Accursed Lake without Space Jump are now Beginner (from Intermediate).

-   The dash in Mining Station A to reach Temple Access without Space Jump or Missiles is now Advanced (from Intermediate).

-   The dashes in Trial Grounds to Dark Transit Station without Space Jump are now Advanced (from Intermediate).

-   The dashes in Undertemple Shaft to reach Sacrificial Chamber Tunnel (and back) are now Advanced (from Intermediate).

-   The dash in Hall of Combat Mastery to reach the upper area after the glass is now Advanced (from Intermediate).

-   Bomb Guardian now has proper logic when shuffling Power Beam.

## [2.6.1] - 2021-05-05

-   Changed: Invalid values for the Multiworld magic item are ignored when detecting if the game is properly connected.

-   Fixed: "One-way anywhere" no longer shows up twice in preset warnings for multiworld

-   Fixed: Changing starting location to Ship or Save Stations now works again.

-   Fixed: Torvus Gate elevator is now properly hidden instead of Dark Torvus Ammo Station.

## [2.6.0] - 2021-05-02

-   **Major** - Added: New elevator randomization settings:
    * New mode: *One-way, elevator room with replacement*. One way elevator, but loops aren't guaranteed.
    * Select which elevators can be randomized.
    * Select possible destinations for *One-way, anywhere*.
    * Randomize Sky Temple Gateway, Sky Temple Energy Controller, Aerie Transport Station and Aerie elevators. *Warning*: These rooms have some details you must consider. Please read the elevators tab for more information.

-   **Major** - Added: The Energy Controllers in Agon Wastes, Torvus Bog and Sanctuary Fortress are always visible in the map, regardless if map is revealed by default. All regions are also always available for selection. This allows the light beam warps after U-Mos 2 to always be used.

-   **Major** - Added: An user preference (in *Customize in-game settings*) for the map to display names of unvisited rooms.
    When randomizing elevators, the elevator rooms are excluded to prevent spoiling their destinations. An option were added to disallow displaying names entirely, since otherwise you can use a Map Station to find the names.

-   Added: An option to disable the elevator sound effect, preventing it from playing endlessly in certain cases.

-   Added: When a crash happens, the game now displays an error screen instead of just stopping.

-   Added: The *Hint Item Names* tab now supports switching between all 3 Prime games.

-   Added: An option to use an experimental new pickup placement logic, able to place multiple pickups at once.

-   Added: Two additional joke hints. (Thanks CZeke and Geoffistopheles)

-   Added: It's now possible to add Infinite Beam Ammo, Infinite Missiles and Double Damage to the item pool.

-   Added: Player names are now colored yellow in hints.

-   Changed: Elevator names in the tracker uses their customized names, not the vanilla ones.

-   Changed: Optimized Randovania startup time and extensive logging of what's being done during it.

-   Changed: Improve scan text for expansions.

-   Changed: Some hints in multiworld games now also include the player names.

-   Changed: Missiles, Power Bombs and Ship Missiles are now only in logic after their respective main launcher, even if it's not required in game.

-   Changed: You can add up to 99 of any expansion to the pool, up from 64.

-   Fixed: The *Logic damage strictness* multipliers are no longer applied twice.

-   Fixed: *Up to* relative hints are no longer converted into *exactly* if the actual distance matches the displayed number.

-   Fixed: Dark Torvus Bog - Portal Chamber is no longer silently ignored as a starting location.

-   Fixed: Charging your beam to shoot when out of ammo now works even when customizing the ammo type required.

-   Fixed: Having the maximum number allowed of an expansion in a preset no longer causes permalink errors.

-   Fixed: Fixed the game defaulting to Combat Visor after an elevator.

-   Fixed: Multiworld spoiler logs now use 1-indexed player names for locations.

-   Removed: Using Dark Visor as the starting visor is no longer supported. (Game crashes on unmorph for unknown reasons)

### Logic Database Changes

-   Added: Method of reaching the pickup in Hive Gyro Chamber with Space Jump, Boost Ball, and a Boost Jump (Expert and above).

-   Added: Method of climbing Torvus Grove with Space Jump, Screw Attack, and Standable Terrain (Advanced and above).

-   Added: Method of reaching cannon in Great Bridge with Boost Ball and a Boost Jump (Expert and above).

-   Added: Method of reaching the main part of Hall of Combat Mastery with a Scan Dash and after blowing up the glass (Intermediate and above).

-   Added: Method of activating the portal in Portal Terminal with Screw Attack, Slope Jump, and No Bombs or Space Jump (Expert and above).

-   Added: Method of climbing Sacred Bridge with Bombs and a Bomb Space Jump (Advanced and above).

-   Changed: Logic paths that require Screw Attack without Space Jump now make sure to not have Space Jump to be valid.

-   Fixed: Spawn point of Aerie Transport Station is now the door, making DS2 required to take the elevator there.

## [2.5.2] - 2021-02-28

-   Added: The number of items in the pool is now included in the summary.

-   Fixed: Shuffling Combat Visor with item acquisition popups enabled no longer errors.

## [2.5.1] - 2021-02-26

-   Added: Drag and dropping rdvgame and rdvpreset files into the main Randovania window now imports that game file and preset, respectively.

-   Added: Discord bot now posts summary whenever a preset is attached to a message.

## [2.5.0] - 2021-02-19

-   Changed: Preset summary now only include differences from vanilla game.

-   Changed: The relative hint using an item category has been replaced with a relative hint using an area, with up to distance.

### Logic Database Changes

#### Added

-   Method of climbing Sanctuary Temple from the bottom with Bombs and Spider Ball (Intermediate and above).

-   Method of climbing Sanctuary Temple from the bottom with Screw Attack and Single Room Out of Bounds (Expert and above).

-   Method of reaching Worker's Path from the top level in Sanctuary Temple with Scan Visor and an Extended Dash (Expert and above).

-   Method of reaching Windchamber Gateway from Windchamber Tunnel in Grand Windchamber with a Boost Jump (Expert and above).

-   Method of reaching Temple Access in Mining Station A with a Boost Jump (Advanced and above).

-   Method of reaching pickup in Temple Access (Sanctuary) with Space Jump, Screw Attack, and Standable Terrain (Intermediate and above).

-   Method of climbing Temple Access (Sanctuary) with Space Jump, standing on a Rezbit, and dashing off the other Rezbit (Expert and above).

#### Changed

-   Increased weight for Energy Tanks to be selected as progression.

-   Reaching the pickup in Path of Roots from Torvus Lagoon with Gravity Boost, Space Jump, and a Slope Jump is now Intermediate (from Beginner).

-   Reaching the pickup in Grand Windchamber with Space Jump, Screw Attack, Slope Jump, Standable Terrain is now Advanced (from Intermediate).

-   Bomb Jumping over the 2nd light block heading to Hall of Eyes is now Intermediate (from Beginner).

-   Energy Tank requirements for Chykka have been lowered.

#### Fixed

-   Reliquary Grounds now has proper requirements for reaching Ing Reliquary with Light Suit.


## [2.4.2] - 2021-02-08

-   Fixed: Randovania no longer crashes if the connected Dolphin stops emulation.

## [2.4.1] - 2021-02-06

-   Added: Detect if the internal game copy was modified by a future version of Randovania, prompting for the user to press "Delete internal copy".

-   Changed: An error popup now shows up when exporting an ISO fails.

-   Removed: "Automatically track inventory" toggle, as the functionality was already removed.

-   Fixed: Randovania now considers any inventory item with amount above capacity, or capacity above the strict maximum as the game not being connected.

-   Fixed: Error message when the server rejects your client version not being displayed.

-   Fixed: Setting beam ammo expansions to 0 pickups no longer hides the boxes.

## [2.4.0] - 2021-02-01

-   **Major** - Added: The visor and beam you start the game equipped with is now configurable.

-   **Major** - Changed: In multiworld, items are now delivered at the same time as the message. It should also no longer fail to send with Nintendont.

-   Added: Additional joke hints were added.

-   Added: Method to climb to the portal Base Access with just Screw Attack (Intermediate and above).

-   Added: Method to reach the pickup in Grand Windchamber with Space Jump, Screw Attack, and a Slope Jump (Intermediate and above).

-   Added: Method to traverse Ventilation Area B from Bionenergy Production without Bombs by Screw Attacking into the tunnel and destorying the barriers with Missiles (Advanced and above).

-   Added: Method to reach the pickup in Path of Roots from Torvus Lagoon without Morph Ball (Beginner and above).

-   Added: Method to enter the tunnel in Underground Tunnel to Torvus Temple from Torvus Grove with an Instant Morph (Advanced and above).

-   Added: Method to reach the halfpipe pickup in Dark Torvus Arena with Space Jump and a Roll Jump (Expert and above).

-   Added: Method to climb to the upper level in Biostorage Station with Bomb Space Jump (Advanced and above).

-   Added: Method to reach the pickup in Grand Windchamber with a Space Jump, Bomb Space Jump, and a Scan Dash (Expert and above).

-   Added: Method to climb Mining Station B with Space Jump and a Slope Jump (Expert and above).

-   Added: Method to reach the portal in Mining Station B with Space Jump, Scan Visor, and Dashing for Single Room OoB (Expert and above).

-   Added: Method to cross Bitter Well to Phazon Site with Wall Boosts (Hypermode).

-   Added: Method to reach the bomb slot in Training Chamber with Gravity Boost and Air Underwater (Advanced and above).

-   Added: Method to open activate the Bomb Slot in Training Chamber with Darkburst or Sonic Boom (Hypermode).

-   Changed: Auto tracker internally uses a configuration file for the item positions.

-   Changed: The item pool tab when customizing presets now can edit major items directly.

-   Changed: Defeating Quadraxis with Power Bombs is now Advanced (from Beginner).

-   Changed: Bypassing the statue in Training Chamber from the back with Screw Attack and a Bomb Space Jump is now Expert (from Advanced).

-   Changed: Escaping Hive Temple without Spider Ball is now Expert (from Hypermode).

-   Changed: Bomb Space Jump in Great Bridge/Venomous Pond to reach Abandonded Worksite/Brooding Ground is now Expert (from Hypermode).

-   Changed: Using Seeker Missiles now requires either Combat Visor or Dark Visor.

-   Changed: Bomb Slots without Bombs in Sand Processing, Main Gyro Chamber, and Vault are now Advanced (from Expert).

## [2.3.0] - 2021-01-08

-   Added: Method to enter tunnels in Transit Tunnel East/Undertransit One from Catacombs/Dungeon to Training Chamber/Sacrificial Chamber with an Instant Morph (Intermediate and above).

-   Added: Method to reach the pickup on the Screw Attack wall in Aerial Training Site with a Roll Jump (Expert and above).

-   Added: Method to reach the pickup in Abandoned Worksite from the tunnel with a Boost Jump (Advanced and above).

-   Added: Method to bypass the statue in Training Chamber from the back with Screw Attack and a Bomb Space Jump (Advanced and above).

-   Added: Methods to reach the pickup in Mining Station B with Space Jump, Screw Attack, and Standable Terrain or after the puzzle with a Bomb Jump (Advanced and above).

-   Changed: In multiworld, keybearer hints now tells the player and broad category instead of just player.

-   Changed: Dark Alpha Splinter no longer strictly requires Power Beam.

-   Changed: Crossing Main Gyro Chamber with Screw Attack before stopping the gyro is now Hypermode (from Expert).

-   Changed: Phazon Grounds and Transport to Agon Wastes (Torvus) Seeker Locks without Seekers are now Expert (from Hypermode).

-   Fixed: Properly handle invalid ammo configurations in preset editor.

-   Fixed: Randovania no longer instantly crashes on macOS.

-   Fixed: Logic properly considers the Transport A gate being gone after entering from that side in Random Elevators.

## [2.2.0] - 2020-12-20

-   Added: 1 HP Mode, where all Energy Tanks and Save Stations leave you at 1 HP instead of fully healing.

-   Added: Added a detailed report of the generator's state when a game fails to generate.

-   Fixed: Generator will no longer ignore players that have no locations left. This would likely cause multiworld generation to fail more often.

-   Fixed: Error messages are properly shown if a game fails to generate.

-   Fixed: Alerts are now properly saved as displayed.

-   Fixed: Errors in the default preset no longer prevent Randovania from starting.

-   Changed: Optimized game generation, it now takes roughly 2/3 of the time.

-   Changed: Optimized game validation, it now also takes roughly 2/3 of the time.

-   Changed: Relative hints no longer cross portals.

-   Changed: In multiworld, keybearer hints now instead tells the player the item is for, instead of a category.

-   Changed: Decreased the chance of Power Bombs being late in a game.

-   Changed: Account name are updated every time you login via Discord.

-   Changed: Warning about dangerous presets in Multiworld sessions now include the player name.

-   Changed: Roll Jump in Meditation Vista to reach the pickup is now Hypermode (from Expert).

## [2.1.2] - 2020-12-05

-   Added: The Item Pool size now displays a warning if it's above the maximum.

-   Changed: The minimum random starting items is now considered for checking the pool size.

-   Fixed: Being kicked from an online session would leave the window stuck there forever.

-   Fixed: Bulk selecting areas for starting location no longer includes areas that aren't valid starting locations.

## [2.1.1] - 2020-12-02

-   Added: A prompt is now shown asking the user to install the Visual C++ Redistributable if loading the Dolphin backend fails.

-   Fixed: Changing ammo configuration breaks everything.

-   Fixed: Patching ISOs should work again.

-   Fixed: Clean installations can select presets again.

## [2.1.0] - 2020-12-02

-   Changed: Multiworld session history now auto-scrolls to the bottom

-   Changed: The lowest level for a trick is now called "Disabled" instead of "No Tricks".

-   Changed: Minimum Varia Suit Dark Aether is now 0.1, as 0 crashes the game.

-   Changed: Permalinks are now entirely different for different games.

-   Changed: Preset summary now specifies if hidden model uses ETM or random item.

-   Added: A very basic visualization of the map to the tracker.

-   Added: Trick Details can now be used with all 3 games.

-   Fixed: Changing a trick level to No Tricks no longer cause inconsistent behavior with the permalinks.

-   Removed: Intermediate path for reaching item in Main Reactor from Security Station B door without Screw Attack since it was broken and impossible.

-   Changed: Renamed "Before Pickup" to "Next to Pickup" in various locations for more clarity


## [2.0.2] - 2020-11-21

-   Added: Starting locations tab has checkboxes to easily select all locations in an area

-   Added: The map tracker now supports random elevators, translator gates and starting location.

-   Changed: The pickup spoiler in game details is now sorted.

-   Fixed: Multiworld sessions should no longer occasionally duplicate messages.

-   Fixed: Custom safe zone healing should now work in multiworld sessions.

-   Fixed: Occasional error with switching an observer into a player.

## [2.0.1] - Skipped

## [2.0.0] - 2020-11-15

This version is dedicated to SpaghettiToastBook, a great member of our community who sadly lost her life this year.

Her contributions to Randovania were invaluable and she'll be missed.

---

-   **Major** - New game mode: Multiworld. In this co-op multiplayer mode, there's one different world for each player which is filled with items for specific players.

-   **Major** - Tricks are more organized and can be customized more precisely to a player's desire.

### General

-   Removed: Presets no longer have a global trick level. Each trick is now configured separately.

-   Added: Options for configuring usage of new tricks:
    - Bomb Jump (renamed from Difficult Bomb Jump)
    - Bomb Slot without Bombs
    - Boost Jump
    - Combat
    - Difficult Movement
    - Extended Dash
    - Knowledge
    - Open Gates from Behind
    - Respawn Abuse
    - Screw Attack into Tunnels
    - Seeker Locks without Seekers
    - Single Room Out of Bounds
    - Standable Terrain

-   Changed: The following trick level difficulties were renamed:
    - Trivial -> Beginner
    - Easy -> Intermediate
    - Normal -> Advanced
    - Hard -> Expert
    - Minimal Checking -> Minimal Logic

-   Changed: Replaced Beginner Friendly with Starter Preset, which is now the default preset.

-   Fixed: Energy Tanks can now properly be used as progression.

### Hints

-   Added: Relative hints, where an item is described as being some rooms away from another item or room.

-   Added: Guaranteed hints which tells in which areas (Agon Wastes, Ing Hive, etc) contains the keys for each of your dark temples.
    These hints are placed purely randomly, similarly to the guaranteed Temple Bosses hints.

-   Added: Free hint spots after generation now prefer items from late in progression instead of pure random.

-   Removed: Hints with green item names/joke item names have been removed.

-   Removed: Temple Keys are no longer hinted by progression-based Luminoth lore hints.

-   Changed: All games now have precisely 2 joke hints, which no longer randomly replace a progression hint.

-   Changed: Hints from keybearer corpses now uses a broader category, which leaves unclear if it's an expansion or not.

### GUI

-   Added: An automatic item tracker based on a Dolphin running on the same computer or a special Nintendont build on the same Wifi.

-   Added: A dark theme has been added. It can be toggled in the Advanced menu.

-   Added: Requirements in the logic database can now use templates of requirements, allowing for easy re-use.

-   Added: Data Editor can now edit all fields of a node, from type, name and all type specific fields.

-   Added: Data Visualizer and Editor now can operate in the included database for Prime 1 and 3.

-   Added: The Data Editor now displays a warning if you're closing with unsaved changes.

-   Added: Randovania can generate a game by importing permalinks directly from a race on racetime.gg.

-   Added: Some tricks now have a description on the Trick Details popup.

-   Fixed: Some complex combination of requirements with different depths now are displayed correctly.

-   Fixed: The Data Visualizer no longer opens behind the Customize Preset window when using the Trick Details popup.

-   Changed: After generating a game, the details shows up in a new window instead of in a new tab.

-   Changed: In game details, the permalink is now placed inside a line edit, so the window doesn't stretch with long permalinks.

-   Changed: All cosmetic game changes are now configured in the same dialog as the in-game options.

### Quality of Life

-   Added: A button in the Open menu now opens the folder where previously generated games are placed.

-   Added: Charge Beam and Scan Visor now use their respective models in game instead of Energy Transfer Module.

-   Added: The rate of healing for Safe Zones is now configurable.

-   Fixed: Removed Aerie Access and Credits from possible starting locations.

-   Changed: The Mission Final screen now includes the seed hash instead of Permalink, as many permalinks are bigger than the screen.

-   Changed: The elevator scan now includes the world of the connected area.

### Internals/Developer

-   Added: Energy Tanks have doubled weight for the generator.

-   Added: It's now possible to set the default spawn point of an area.

-   Fixed: Fixed solver when an event only connects to a pickup, but that pickup has connections from other nodes.

-   Fixed: The Data Editor no longer errors when saving after creating a new node.

-   Fixed: Certain combinations of item requirements with damage requirements weren't being processed correctly.

-   Fixed: Duplicated requirements are now properly removed when simplifying requirements.

-   Fixed: Exclude from Room Randomizer is now properly set, restoring many logic paths.

-   Changed: Better error messages when there are references to unknown resources in the database.

-   Changed: The `database` command is no longer a subcommand of `echoes`. It also has the `--game` argument to choose which database to use.

-   Changed: The `_locations_internal` field is no longer needed for .rdvgame files.

### Logic Database changes

#### Added

-   General:
    - Methods to open all Seeker Missile Doors with Screw Attack (Advanced and above).
    - Method to activate most Bomb Slots without Bombs (Advanced and above).
    - Dark/Light/Annihilator doors and Dark/Light portals require either ammo or Charge Beam.

-   Sanctum, method to fight Emperor Ing without Spider Ball (Hypermode).

-   Transport A Access, method of reaching Temple Transport A door with a Wall Boost (Advanced and above).

-   Abandoned Base, method of reaching portal with Space Jump and Screw Attack (Intermediate and above).

-   Accursed Lake, method of collecting the item and leaving with Morph Ball, Light Suit, Gravity Boost, and Reverse Air Underwater (Advanced and above).

-   Hall of Honored Dead, method of leaving through the Morph tunnel without Space Jump (Expert and above).

-   Industrial Site, method of opening the gate to Hive Access Tunnel from behind with just Charge Beam (Intermediate and above).

-   Ing Windchamber, method of completing the puzzle with Power Bombs instead of Bombs (Beginner and above).

-   Landing Site, method of reaching Service Access door:
    - With Bombs and Screw Attack (Intermediate and above).
    - With Space Jump and Bomb Space Jump (Intermediate and above).

-   Meeting Grounds, method of reaching the tunnel with Space Jump and a Bomb Space Jump (Intermediate and above).

-   Temple Assembly Site:
    - Methods of reaching Dynamo Chamber door with a Bomb Jump (Beginner and above), a Dash (Intermediate and above), or a Roll Jump (Advanced and above).
    - Methods of reaching the portal without moving the light block with Single Room Out of Bounds and either Screw Attack or Space Jump (Expert and above).
    - Method of leaving from the portal with Single Room Out of Bounds and Screw Attack (Expert and above).

-   Windchamber Gateway:
    - Method of reaching the item with a Boost Jump (Advanced and above) and returning with an Extended Dash (Expert and above).
    - Method of reaching Path of Eyes door from Grand Windchamber door with an Extended Dash (Advanced and above).

-   Bioenergy Production, method to reach Storage C door or item from top level with Extended Dash (Expert and above).

-   Central Station Access/Warrior's Walk, method of climbing the ledge with an Instant Unmorph Jump (Hypermode).

-   Crossroads, method to reach the item from the half pipe with just Screw Attack (Advanced and above).

-   Dark Transit Station, method to reach the ledge from Duelling Range with a Bomb Jump (Beginner and above).

-   Portal Access, method of crossing to Judgement Pit using Screw Attack without Z-Axis (Beginner and above).

-   Doomed Entry, method to climb room with Space Jump and Screw Attack (Beginner and above).

-   Feeding Pit:
    - Method of reaching Ing Cache 1 door with Space Jump and Screw Attack (No Tricks and above).
    - Method of climbing to Watering Hole door without any items (Expert and above).
    - Method of escaping the pool using Light Suit and a Bomb Space Jump no Space Jump or Gravity Boost (Hypermode)

-   Main Reactor, method of reaching Dark Samus 1 fight from Ventilation Area A door with Space Jump, Bombs, and a Bomb Space Jump (Intermediate and above).

-   Mining Station B:
    - Method to climb to the Seeker door without Morph Ball and with Space Jump (Beginner and above).
    - Method to reach the portal without breaking the rock with Single Room Out of Bounds and Screw Attack (Expert and above).

-   Sandcanyon, method to reach the item with Space Jump and Single Room Out of Bounds (Expert and above).

-   Transport Center/Crossroads, method to climb the halfpipe with Space Jump (Advanced and above).

-   Abandoned Worksite:
    - Method of reaching the item with a Bomb Space Jump without Space Jump (Advanced and above).
    - Method of reaching the tunnel from Forgotten Bridge with a Slope Jump (Intermediate and above).

-   Catacombs:
    - Method to reach the Bomb Slot with Air Underwater and Screw Attack (Advanced and above).
    - Method to reach Transit Tunnel East with a Combat/Scan Dash (Advanced and above).
    - Method to reach the portal with Screw Attack (Intermediate and above).
    - Method to reach Transit Tunnel East/South with Morph Ball, Gravity Boost, and Reverse Air Underwater (Advanced and above).
    - Method to reach Transit Tunnel South with Jump Off Enemy (Advanced and above).

-   Dark Arena Tunnel, method of reaching either door with Screw Attack and Single Room Out of Bounds (Advanced and above).

-   Dark Forgotten Bridge:
    - Method to perform the gate clip to Dark Falls/Dark Arena Tunnel with a Ledge Clip Jump (Hypermode).
    - Method to reach Bridge Center from Putrid Alcove door with only Scan Visor (Advanced and above).
    - Method to reach Brooding Ground door from the bridge before rotating and with an Extended Dash (Expert and above).

-   Forgotten Bridge:
    - Method to reach Abandoned Worksite door from the bridge before rotating and with an Extended Dash (Expert and above).
    - Method to reach Bridge Center with Morph Ball, Gravity Boost, and Reverse Air Underwater (Advanced and above).

-   Gathering Hall:
    - Method to reach the Kinetic Orb Cannon with Gravity Boost and Bombs (Expert and above) or Gravity Boost and Space Jump (Beginner and above).
    - Method to reach Transit Tunnel South from Transit Tunnel West with Morph Ball, Gravity Boost, and Reverse Air Underwater (Advanced and above).
    - Method to reach the Spider Ball tracks with Morph Ball, Gravity Boost, and Reverse Air Underwater (Advanced and above).
    - Methods to escape the halfpipe after draining the water with Space Jump and Bomb Space Jump or Space Jump and Screw Attack (Advanced and above).

-   Great Bridge, method of reaching the lower Temple Access door from Path of Roots door with Screw Attack and Slope Jump (Intermediate and above).

-   Main Hydrochamber/Hydrodynamo Station, methods to climb rooms without Gravity Boost and with Air Underwater (Advanced and above), Space Jump, and Screw Attack (Hypermode).

-   Meditation Vista, methods of reaching the item with a Boost Jump (Advanced and above), Roll Jump (Expert and above), or Extended Dash (Hypermode).

-   Path of Roots, method of reaching the item using:
    - Morph Ball, Bombs and Space Jump (Advanced and above).
    - Morph Ball, Gravity Boost, and Reverse Air Underwater (Advanced and above).
    - Morph Ball, Bombs, and Standable Terrain (Hypermode).

-   Plaza Access, method of reaching the doors and the item with Screw Attack and Single Room Out of Bounds (Advanced and above).

-   Portal Chamber (Light World), method of reaching the portal from Torvus Lagoon door with Screw Attack and Single Room Out of Bounds (Advanced and above).

-   Putrid Alcove, method of getting the item and leaving without any items (Expert and above).

-   Sacrificial Chamber, method of crossing gap to Sacrificial Chamber Tunnel with Extended Dash (Expert and above).

-   Torvus Grove, method of climbing the room without Boost Ball (Expert and above).

-   Torvus Plaza:
    - Method of getting the item without Boost Ball and/or Spider Ball (Advanced and above).
    - Method of leaving the room with Space Jump and Bombs (Advanced and above).

-   Torvus Temple, method of reaching the pirate fight from the lower level with Screw Attack and Single Room Out of Bounds (Advanced and above).

-   Training Chamber:
    - Method to exit the spinner with Power Bombs instead of Bombs (Beginner and above).
    - Method to climb to the top of the statue with Gravity Boost and Bombs (Intermediate and above).
    - Method to climb to the top of the statue with Space Jump, Scan Dash, and Underwater Dash (Advanced and above).
    - Method to climb to the top of the statue with Space Jump and Extended Dash (Expert and Above).

-   Underground Tunnel, method to access Torvus Temple from Torvus Grove with Screw Attack (Expert and above).

-   Undertemple, method to have PB Guardian break PB door using bombs (Advanced and above).

-   Undertemple Access, method of reaching the item using Screw Attack and Jump Off Enemy (Hypermode).

-   Venomous Pond, method to reach the key from the Save Station with Screw Attack and Standable Terrain (Beginner and above).

-   Aerial Training Site, methods to cross the room from various nodes with Dashes, Roll Jumps, and Extended Dashes (Intermediate/Expert and above).

-   Aerie, method of collecting the item:
    - Without entering the Dark World (Expert and above).
    - With only Screw Attack (Beginner and above).

-   Dynamo Access, method to cross over the Spider Track with Space Jump and Standable Terrain (Beginner and above).

-   Dynamo Works:
    - Method of collecting the item with a Roll Jump and Instant Morph (Expert and above).
    - Method of reaching the upper door with a Bomb Space Jump (Beginnner and above).

-   Grand Abyss, methods of crossing the gap with Boost Jump (Advanced and above) or Extended Dash (Expert and above).

-   Hall of Combat Mastery:
    - Method of collecting the item with a Wall Boost (Expert and above).
    - Methods of reaching the item, and skipping the Spider Track to and from Central Area Transport East with Screw Attack (Intermediate and above).

-   Hive Entrance, method of reaching the Flying Ing Cache with Screw Attack and Single Room Out of Bounds (Hypermode).

-   Hive Dynamo Works:
    - Method of collecting the Flying Ing Cache item and leaving with Space Jump and Scan Visor (Advanced and above).
    - Method of reaching the Flying Ing Cache from portal side and vice versa with Screw Attack and Single Room Out of Bounds (Expert and above).

-   Hive Summit, method of reaching the portal:
    - With Space Jump and Standable Terrain (Intermediate and above).
    - With Space Jump, Boost Ball, Boost Jump, and Out of Bounds (Expert and above).

-   Hive Temple:
    - Method of fighting Quadraxis with Power Bombs instead of Bombs (Beginner and above).
    - Methods of leaving the room without Spider Ball after Quadraxis with Boost Ball or Space Jump (Hypermode).

-   Judgment Drop, method of reaching the portal with Space Jump and Single Room Out of Bounds (Expert and above).

-   Main Research, method of fighting Caretaker Drone without Bombs (Expert and above).

-   Reactor Core, method of reaching the item with only Space Jump (Expert and above).

-   Sanctuary Entrance, method to reach the cannon to the item with only Morph Ball, Spider Ball, and Power Bombs (Advanced and above).

-   Vault Attack Portal, method to cross either direction with just Screw Attack (Expert and above).

-   Watch Station, method of accessing the Spider Ball track to Watch Station Access door and Sentinel's Path door and back with an Instant Morph (Intermediate and above).

-   Watch Station Access, methods to cross the pit in either direction using:
    - Boost Ball and Boost Jump (Advanced and above).
    - Space Jump, Scan Visor, and Scan Dash (Advanced and above).

-   Workers Path, method of crossing the room from Sanctuary Temple with a Boost Jump (Advanced and above).

#### Fixed

-   Scan Visor Requirements:
    - Dash Requirements in many rooms
    - Grand Abyss Bridge terminal
    - Sand Processing item
    - Staging Area terminal
    - Torvus Lagoon terminal
    - Trooper Security Station Event coming from Communication Area
    - Various Dash Requirements

-   Dark Aether Damage Requirements have been added to every room in the Dark World.

-   Morph Ball requirements added to Morph Ball Doors and various rooms.

-   Invisible Objects and Dark Visor Requirements:
    - Screw Attack without Space Jump in Unseen Way (Intermediate and above)
    - Screw Attack without Space Jump in Phazon Grounds (Advanced and above)

-   Entrance to Agon Map Station now requires Bombs, Power Bombs, or Boost Ball if coming from either direction, or Screw Attack and Space Jump as well if coming from Mining Plaza.

-   Added Charge Beam and Beam Ammo Requirements to Profane Path and Sentinel's Path.

-   Sand Processing:
    - Now requires items to climb the room before draining the sand: Space Jump, with a Bomb Jump (Beginner and above) or with Screw Attack (Intermediate and above)
    - Screw Attacking into the tunnel is now Expert (from Hypermode).

-   Portal Site:
    - Now does not require the gate open to enter from Portal Access.
    - Now does not require the gate closed to enter from Crossroads.

-   Service Access now properly includes Wall Boost to Meeting Grounds from Landing Site on Advanced.

#### Changed

-   Many nodes with missing requirements have been updated/cleaned up.

-   Simplified nodes in many rooms for ease of logic navigation.

-   Various tricks have been changed to more accurately represent the required method.

-   Abandoned Base, Bomb Jump to transport is now Advanced (from Intermediate).

-   Accursed Lake, Dash to Safe Zone from Flying Ing Cache is now Intermediate (from Beginner).

-   Communication Area:
    - Standable Terrain to reach the item is now Beginner (from Intermediate).
    - Screw Attack without Space Jump to reach Storage Cavern A is now Beginner (from Intermediate).
    - Double Bomb Jump up Standable Terrain is now Intermediate (from Advanced).

-   GFMC Compound, Extended Dash to reach the item on the Ship without Space Jump is now Expert (from Hypermode).

-   Grand Windchamber, reaching the pickup with Terminal Fall Abuse after solving the Ing Windchamber puzzle is now Beginner (from Intermediate).

-   Path of Eyes, Bomb Jumps to get over Light blocks are now Beginner (from Intermediate).

-   Service Access, crossing upper tunnel without Boost Ball is now Advanced (from Intermediate).

-   Temple Assembly Site, method to reach the item with Screw Attack is now Beginner (from Intermediate).

-   Agon Temple, Slope Jumps to skip the fight barriers are now Beginner (from Advanced).

-   Battleground, climbing to top safe zone via Standable Terrain is now Beginner (from Intermediate).

-   Central Mining Station, Scan Dash to upper level from Central Station Access is now Expert (from Advanced).

-   Command Center Access, exiting tunnel without Space Jump is now Beginner (from Intermediate).

-   Doomed Entry, Slope Jump to reach the upper level from the portal is now Beginner (from Intermediate).

-   Double Path, crossing lower path without Space Jump is now Beginner (from Intermediate).

-   Feeding Pit, method to climb to Watering Hole with just Screw Attack is now Beginner (from Intermediate).

-   Mining Plaza, climbing the room with Screw Attack is now Beginner (from Intermediate).

-   Mining Station A, reaching Front of Lore Scan from Room Center with a Bomb Jump is now Intermediate (from Advanced).

-   Mining Station B:
    - Reaching Transit Station door from room center with Screw Attack after opening the portal is now Intermediate (from Hypermode).
    - Reaching the bomb slot to open the portal with Standable Terrain and Screw Attack is now Intermediate (from Advanced).
    - Reaching the bomb slot to open the portal with Slope Jump and Space Jump is now Advanced (from Expert).

-   Portal Access, returning from Judgment Pit without Space Jump is now Beginner (from Intermediate).

-   Trial Grounds, Standable Terrain to reach the door from the portal is now Beginner (from Intermediate).

-   Catacombs, reaching the portal with Morph Ball and Reverse Air Underwater is now Advanced (from Expert).

-   Crypt, Bomb Jump to Laser Platfrom from bottom Safe Zone is now Beginner (from Intermediate).

-   Forgotten Bridge, reaching Bridge Center with Bombs and Screw Attack is now Intermediate (from Advanced).

-   Gathering Hall:
    - Reaching Transit Tunnel South/West Doors from top door with Morph Ball and Roll Jump is now Expert (from Advanced).
    - Reaching Transit Tunnel East with Spider Ball and Boost Ball is now Beginner (from Intermediate).

-   Great Bridge:
    - Slope Jumps to reach Map Station from Bottom Level and from Map Station to Upper Level are now Beginner and Intermediate (from Intermediate and Advanced, respectively).
    - Bomb Space Jump with Space Jump to reach the Translator Gate is now Advanced (from Expert).

-   Poisoned Bog, reaching Portal Chamber door with just Screw Attack is now Advanced (from Intermediate).

-   Torvus Lagoon, reaching Portal Chamber from Temple Transport Access is now Intermediate (from Advanced).

-   Training Chamber, Standable Terrain to reach Fortress Transport Access from Top of Statue and back is now Beginner (from Intermediate).

-   Venomous Pond, reaching the key from the Save Station with Screw Attack is now Beginner (from Intermediate).

-   Aerial Training Site, Screw Attack at Z-Axis from Central Hive Area West door to the portal or Temple Security Access door is now Intermediate (from Advanced).

-   Dynamo Access, crossing over the Spider Track with a Slope Jump is now Beginner (from Intermediate).

-   Hall of Combat Mastery, Instant Morph tricks to the item and Central Area Transport East and back are now Advanced (from Intermediate).

-   Hive Dynamo Access, opening Echo Gate from behind is now Beginner (from Intermediate).

-   Hive Dynamo Works:
    - Reaching the Seeker Lock Safe Zone from Hive Dynamo Access door with Terminal Fall Abuse is now Beginner (from Intermediate).
    - Reaching the Flying Ing Cache from the tunnel with Screw Attack is now Beginner (from Intermediate).
    - Reaching the Flying Ing Cache from the tunnel and back with Standable Terrain is now Intermediate (from Advanced).
    - Opening the Seeker Lock from behind is now Beginner (from Intermediate).

-   Hive Summit, Standable Terrain to reach portal inside glass area is now Beginner (from Intermediate).

-   Hive/Temple Access, reaching the upper door with Screw Attack at Z-Axis is now Beginenr (from Intermediate).

-   Transit Station, reaching the top portal with Screw Attack is now Beginner (from Intermediate).

-   Vault:
    - Terminal Fall abuse to reach Grand Abyss door from bridge portal with Space Jump is now Beginner (from Intermediate).
    - Reaching the Bomb Slot with Screw Attack from the bridge portal is now Beginner (from Intermediate).

-   Watch Station, Screw Attack at Z-Axis from Watch Station door to Sentinel's Path door is now Beginner (from Intermediate).

-   Watch Station Access, reaching the Watch Station door from the pickup with just Screw Attack is now Beginner (from Intermediate).

## [1.2.2] - 2020-06-06

-   Changed: Re-organized the tabs in the preset customization window

-   Changed: The reset map tracker menu action is now visible on non-windows platforms.

-   Fixed: Exporting ISOs with Menu Mod should now work on macOS.

## [1.2.1] - 2020-05-30

-   Added: Randovania releases now includes a packages for macOS.

## [1.2.0] - 2020-05-25

-   *Major* - Added: The text of the scan that unlocks an elevator now includes the
    elevators destination.

-   *Major* - Added: Translator gates can be configured as Unlocked: the hologram will be invisible and can be scanned
    without any translator.

-   *Major* - Added: The default in-game options can now be configured from Randovania.

-   *Major* - Added: How much ammo each beam uses to shoot uncharged, charged and charge combos is now configurable,
    along with the ammo it uses.

-   *Major* - Changed: The database now uses a new format which allows for any combination of "Or"/"And" statements.
    The Data Visualizer and Editor were both updated to take advantage of this.

-   Added: An option to connect Sky Temple Gateway directly to the credits, skipping the final bosses.

-   Added: How much energy you get for each Energy Tank is now configurable.

-   Added: The in-game Hint System has been removed. The option for it remains, but does nothing.

-   Changed: The spoiler log now lists the order in which items where placed, with their location and hints,
    instead of a detailed playthrough for completion.

-   Changed: The logbook entries that contains hints are now named after the room they're in, with the categories
    being about which kind of hint they are.
    KNOWN ISSUE: While scanning something, the categories that show up are incorrect.

-   Added: Open -> Trick Details menu entry, similar to what's available in the
    Trick Level tab when customizing a preset.

-   Added: Play -> Import game file, to load spoiler logs.

-   Added: The "Heals?" checkbox in the database editor now works.

-   Added: The permalink import dialog now shows an error message for invalid permalinks.

-   Changed: One-way elevators now have a chance of warping to credits.

-   Changed: Clarified that the item from Space Jump Guardian and Power Bomb Guardian
    must be collected for the appropriate events to be triggered.

-   Changed: In Menu Mod, the list of rooms to warp to is now sorted.

-   Changed: The export-areas command line option now outputs details about requirements for each area.

-   Internal: A human-readable copy of the database is now kept next to the database file, for easier diffs.

-   Fixed: Debug logs can no longer be enabled for non-spoiler permalinks.

-   Added: Missile Expansions have a 1/8192 chance of using Dark Missile Trooper model.

-   Fixed: Progress bar no longer goes to an indefinite status when generation fails.

-   Added: Checkbox for automatically exporting a spoiler log next to the ISO.

-   Fixed: Only the last digit of the game id is changed, instead of the full game id.

### Logic Database changes

-   Fixed: Staging Area is now correctly considered a dark world room.

-   Fixed: The Ing Cache in Dark Oasis now requires Power Bombs.

-   Fixed: Bioenergy Production correctly requires Scan Visor for connections using the racks.

-   Added: In Bioenergy Production, method of reaching the Storage C door with Space Jump and Screw Attack (Easy and above)

-   Added: In Bioenergy Production, method of reaching the Storage C door using a roll jump (Normal and above).

-   Added: In Bioenergy Production, method of reaching the Ventilation Area B door using Screw Attack without Space Jump (Normal and above).

-   Added: In Bioenergy Production, additional upper level connections using Space Jump and Screw Attack.

-   Added: In Sandcanyon, method of reaching the center platform using a roll jump and boost ball (Hard and above).

-   Changed: In Command Center Access, the wall boosts to reach the lower Central Mining Station and Command Center doors from the morph ball tunnel are now Normal difficulty (from Hard).

-   Changed: In Portal Chamber (both light and dark Torvus) , all wall boosts are now Normal difficulty (from Hard).

-   Changed: In Undertransit Two, all wall boosts are now Easy difficulty (from Hard).

-   Changed: In Temple Security Access, all wall boosts are now Normal difficulty (from Hard).

-   Changed: In Watch Station, all wall boosts are now Normal difficulty (from Hard).

-   Added: In Watch Station, a wall boost method of reaching the Watch Station Access door from the Sentinel's Path door using Spider Ball and Boost Ball (Normal and above).

-   Changed: In Service Access, methods using a wall boost to reach the Meeting Grounds door from the upper Morph Ball tunnel are now Normal difficulty (from Hard).

-   Changed: In Great Bridge, the wall boost to reach the lower Temple Access Door from the Path of Roots door is now Easy difficulty (from Hard).

-   Changed: In Transit Tunnel East, the wall boost to reach the Training Chamber door from the Catacombs door is now Easy dififculty (from Hard).

-   Changed: In Transit Tunnel South, all wall boosts are now Easy difficulty (from Hard).

-   Added: In Hall of Honored Dead, a method of obtaining the item with Power Bombs (Trivial and above).

-   Added: Many Light Ammo/Dark Ammo/Morph Ball/Charge Beam requirements.

-   Added: In Bioenergy Production, methods of reaching the item and the door to Ventilation Area B using a Bomb Space Jump and Screw Attack without Space Jump (Hypermode).

-   Fixed: Biostorage Station now requires Space Jump or Scan Visor to reach the upper level (No Tricks and above).

-   Changed: In Sand Processing, the method of reaching the item without Boost Ball requires the Bomb Space Jump trick, and no longer requires Screw Attack.

-   Added: In GFMC Compound, a method of reaching the ship item with Screw Attack (Normal and above).

-   Added: In Main Gyro Chamber, a method of reaching the bottom of the gyro area from the middle of the room with Screw Attack (Easy and above).

-   Changed: In Workers Path, Morph Ball Bomb is no longer required.

-   Changed: In Main Reactor, unlocking the gate no longer requires Space Jump, and is now Trivial difficulty (from Easy).

-   Added: In Landing Site, a method of reaching the door to Service Access using Morph Ball Bomb and a Slope Jump (Normal and above).

-   Added: Methods of climbing Central Station Access and Warrior's Walk using Screw Attack (Hard and above) and a wall boost (Hypermode).

-   Added: A method of opening the echo gate in Hive Dynamo Access from the Hive Gyro chamber side using Sonic Boom or Darkburst (Easy and above).

-   Changed: In Reliquary Grounds, the method of reaching the door to Ing Reliquary using Screw Attack is now Normal difficulty (from Hard).

-   Added: In Reliquary Grounds, a method of reaching the door to Ing Reliquary using Morph Ball Bomb and Screw Attack without Space Jump (Easy and above).

-   Added: In Phazon Pit, a method of reaching the door to Phazon Grounds using a roll jump and boost ball (Hard and above).

-   Changed: Climbing Hall of Stairs with Space Jump is now Trivial difficulty (from Easy).

-   Added: In Transport Center, a method of reaching the elevator door from the portal using Screw Attack without Space Jump (Trivial and above).

-   Added: In Mining Station A, a method to reach the Temple Access door using Screw Attack (Trivial and above).

-   Added: In Gathering Hall, a method to reach the Transit Tunnel South from the Gathering Access door using Space Jump (Easy and above).

-   Added: In Industrial Site, a method of opening the Industrial Site gate from the wrong side using a missile (Trivial and above).

-   Fixed: Removing the Aerial Training Site barrier requires Scan Visor.



## [1.1.1] - 2020-03-11

-   Added: The preset summary now includes if menu mod is enabled.

-   Fixed: The cursor no longer snaps to the end on all changes, in the permalink
    input field.

-   Fixed: "Starting Items" is now properly implemented in the preset summary.

-   Changed: "Custom Items" is now "Item Pool" in the preset summary, and lists all
    deviations from the standard item pool.

## [1.1.0] - 2020-03-10

-   Added: The pickup notice for a locked expansion is more clear of what's going on.

-   Added: The "Save ISO" dialog now remembers the last output directory used.

-   Added: A copy of the game file is automatically saved to
    `%LOCALAPPDATA%\Randovania\game_history` whenever a game is generated. There's no
    interface in Randovania to view this history.

-   Changed: The "Save Spoiler" button now provides a default name for the game file.

-   Changed: Shortened permalinks with customized starting locations.

-   Changed: Preset are now exported to `.rdvpreset` files, to avoid Discord truncating the
    file names.

-   Fixed: When changing a preset name, the cursor no longer moves to end after any change.

### Logic Database changes

-   Fixed: The pickup in Undertransit One now requires Power Bombs, to avoid soft locks.

-   Fixed: The second Portal Chamber is now correctly considered a Dark Torvus Bog room.

## [1.0.0] - 2020-02-09

-   *Major* - Added: Support for multiple presets of options, as well as saving your own presets.

-   *Major* - Changed: The user experience for creating a new game has been changed completely.

-   Added: Three new methods of shuffling elevators: *Two-way, unchecked*, *One-way, elevator room*
    and *One-way, anywhere*. The elevators tab has more details of how these work.

-   Added: Add a setting for how strict the damage requirements are.

-   Added: It's now possible to exclude locations from having any progression on them.

-   Added: You can choose an arbitrary number of locations to choose randomly from for starting location.

-   Changed: A Luminoth Lore scan is less likely to have hints for what was already accessible
    when that scan was found.

-   Changed: Power Bombs and Progressive Grapple are now slightly more likely to appear earlier.

-   Changed: The hints randomly assigned at the end of generation are less likely to be repeats.

-   Changed: Loading a new game will automatically clear any existing one.

-   Changed: Minimal Checking now also checks of Dark Agon Temple Keys and Dark Torvus Temple Keys.

-   Removed: The Progressive Launcher has been removed.

-   Removed: The settings for fixing the translator gates have been removed for now, to be re-added
    on a future "Advanced" tab.

-   Removed: The create-permalink command line argument has been removed.

### Logic Database changes

-   Fixed: Spider Guardian fight now requires Dynamo Works Quads Gone to be triggered.

-   Fixed: Boost Guardian now properly requires Bombs.

-   Added: Escaping Dark Torvus Arena with a BSJ, for Normal. (See #581).

-   Added: Activating the Industrial Site gate backwards, using charged Annihilator Beam, for Trivial. (See #582).

## [0.29.1] - 2019-10-01

-   Fixed: Fix AttributeError preventing major/minor randomization from working.

-   Fixed: Seeds where no progression is needed to finish should no longer fail to generate.

## [0.29.0] - 2019-10-01

-   *Major* - There is now an option for a major/minor split randomization mode, in which expansions and
    non-expansion items are shuffled separately.

-   *Major* - Changed: Item hints and Sky Temple Key hints now distinguish between the light and dark worlds.
    For example, the room in which Quadraxis resides will be shown as "Ing Hive - Hive Temple" rather than
    "Sanctuary Fortress - Hive Temple".

-   *Major* - Added: the "Invisible Objects" trick in places where a visor would otherwise be used to be able to see
    something (such as an invisible platform).

-   *Major* - Added: Title screen now shows a three-word representation of the seed hash.

-   Added: As an experimental feature, it is now possible to shuffle Power Beam, Charge Beam, Scan Visor and Morph Ball.
    These items use Energy Transfer Module model in game.

-   Added: You can now place a pickup that temporarily gives Cannon Ball when collected. It uses Boost Ball's model.

-   Changed: Some item categories were given clearer names:
    - Dark Agon Keys, Dark Torvus Keys, and Ing Hive Keys are now referred to as "red Temple Keys" instead of
    "Temple Keys".
    - Items that aren't keys or expansions are collectively referred to as "major upgrades" instead of "major items".
    - Red Temple Keys and Sky Temple Keys are now collectively referred to as "Dark Temple Keys" instead of "keys".

-   Fixed: "Beam combos" are now called "charge combos".

-   Changed: The hints acquired from keybearer corpses now clarify that the item is the one contained in a Flying
    Ing Cache.

-   Changed: Each hint for the items guarded by Amorbis, Chykka, and Quadraxis now contains the corresponding
    Guardian's name.

-   Changed: The hint for the vanilla Light Suit location now has special text.

-   Changed: Item names in hints are now colored orange instead of red.

-   Changed: Some hints were added, some removed, and some modified.

-   Changed: Item scans were slightly edited.

-   Changed: The Sky Temple Key hints no longer use ordinal numbers.

-   Added: The seed hash is shown in Randovania's GUI after patching is done.

-   Changed: Generation will now be retried more times before giving up.

-   Changed: Joke hints are now used at most once each when placing hints.

-   Changed: The generator is now more likely to fill the worlds evenly.

-   Fixed: Added proper default nodes for rooms that were missing one, allowing those rooms to be selected as the
    starting room.

-   Fixed: Minimal Checking now correctly handles progressive suit and grapple.

-   Fixed: Config files with invalid JSON are now correctly dealt with.

-   Changed: Improved the performance of the resolver considerably.

-   Added: In the data visualizer, the damage requirements now have more descriptive names.

-   Added: In the data visualizer, requirements are now described with simpler to understand terms.

-   Changed: Windows releases are now created with PyInstaller 3.5.

-   Changed: The generator is now more likely to fill the worlds evenly.

### Logic Database changes

-   Changed: All NTSC-specific tricks are now in logic. These are always in logic, since the fixes from other versions
    are patched out.

-   Changed: Screw Attacking without Space Jump Boots in Hive Temple is no longer required on No Tricks.

-   Changed: In Hive Temple, scan dashing to the door to Temple Security Access is now Hypermode difficulty,
    from Hard and above.

-   Changed: The method to get the Main Research item with only Spider Ball was removed.

-   Fixed: Using charged Light Beam shots to get the item in Hazing Cliff now requires 5 or more Light Ammo.

-   Added: Method to open the gate in Main Reactor with Space Jump Boots and Screw Attack.

-   Changed: Opening the barrier in Crypt with Screw Attack is now always Easy and above.

-   Added: Method to climb to the door to Crypt Tunnel in Crypt via a Bomb Space Jump (Normal and above).

-   Added: Method to open Seeker Launcher blast shields with four missiles, Seeker Launcher, and Screw Attack (Easy
    and above). Underwater, the trick Air Underwater is also required, and the difficulty is Normal and above.

-   Fixed: Dark world damage during the Quadraxis fight is now correctly calculated.

-   Fixed: Requirements for crossing Sacred Path were added.

-   Added: Method to cross gap in the upper level of Command Center using Screw Attack without Space Jump Boots
    (Trivial and above).

-   Added: In Central Mining Station, a method to get to upper door to Command Center Access using a
    Bomb Space Jump (Easy and above) and another using Space Jump Boots and Screw Attack (Easy and above).

-   Added: Methods to climb Mining Plaza using the Morph Ball Bomb (Trivial and above) and using Screw Attack
    without Space Jump Boots (Easy and above).

-   Changed: In Forgotten Bridge, the difficulty of scan dashing to the door to Abandoned Worksite or the portal to
    Dark Forgotten Bridge was lowered to Easy, from Normal.

-   Added: In Forgotten Bridge, a method to get to the door to Grove Access from the portal to Dark Forgotten Bridge
    using only Screw Attack (Easy and above).

-   Added: In Forgotten Bridge, a method to get to the door to Abandoned Worksite via a roll jump (Easy and above).

-   Added: In Forgotten Bridge, a method to get to the bridge center from the door to Grove Access via a scan dash
    (Easy and above).

-   Added: In Hydrodynamo Station, a method to get from the room's top to the door to Save Station B with Screw Attack
    without Space Jump Boots (Trivial and above).

-   Changed: Climbing Hydrodynamo Station with only Gravity Boost and before all three locks are unlocked is now
    Trivial difficulty (from No Tricks).

-   Changed: Getting to the three doors in the middle section of Hydrodynamo Station using Air Underwater is now
    Normal difficulty (from Hard).

-   Fixed: A method to get the item in the Sunburst location by abusing terminal fall now has a damage requirement.

-   Added: A method to get to the turret in Sanctuary Entrance with only Space Jump Boots and Screw Attack, even
    after the bridge is destroyed.

-   Fixed: Lowering the portal barrier in Hive Dynamo Works now requires five missiles.

-   Added: Methods to cross Hive Dynamo Works using a roll jump (Easy and above) and using Space Jump Boots and
    Screw Attack (No Tricks).

-   Added: In Hive Dynamo Works, a method to cross the gap from the door to Hive Dynamo Access by abusing terminal
    fall (Easy and above).

-   Changed: In Hive Dynamo Works, returning from the Flying Ing Cache location using Space Jump Boots and
    Screw Attack is now Trivial difficulty (from Easy).

-   Added: Method to cross Watch Station Access from the door to Main Gyro Chamber using a Bomb Space Jump and
    Screw Attack without Space Jump Boots (Normal and above).

-   Added: In Watch Station Access, method to get from the scan post to the door to Watch Station by bomb jumping
    (Trivial and above) and by using Screw Attack without Space Jump Boots (Easy and above).

-   Fixed: The instant morph into the Morph Ball tunnel in Hall of Honored Dead now lists the Instant Morph trick.

-   Added: Method to get into the Morph Ball tunnel in Hall of Honored Dead using Space Jump Boots and Screw Attack
    (Easy and above).

-   Added: In Phazon Site, methods to get to the door to Bitter Well and to remove the barrier using Screw Attack
    without Space Jump Boots (both Easy difficulty).

-   Changed: The method to go over the Training Chamber statue from the back using Boost Ball and Spider Ball is
    now Normal difficulty (from Hard).

-   Added: In Phazon Site, a method to get to the door to Bitter Well by bomb jumping (Trivial and above).

-   Added: Many connections in Sacrificial Chamber.

-   Added: A method to get to the door to Fortress Transport Access from the top of the statue in Training Chamber
    using only Space Jump Boots (Easy and above). Morph Ball is also required if the statue hasn't been moved.

-   Added: A method to get to the doors to Transit Tunnel West/East in Training Chamber using Air Underwater (Normal
    and above).

-   Fixed: The method to get to the top of the Training Chamber statue using Gravity Boost and Spider Ball now lists
    the Instant Morph trick.

-   Added: In Training Chamber, a method of getting to the top of the statue from the door to Fortress Transport Access
    using just Space Jump Boots (Easy and above).

-   Added: Many connections in Windchamber Gateway.

-   Added: Method to get from the Kinetic Orb Cannon to the door to Transit Tunnel West via Grapple Beam in
    Gathering Hall.

-   Fixed: The slope jump in Abandoned Base now has a damage requirement.

-   Added: Method of getting the Temple Assembly Site item with Screw Attack and without Space Jump Boots.

-   Changed: The slope jump to get to the item in Temple Assembly Site is now Normal difficulty (from Hard).

-   Fixed: Requirements for crossing Dynamo Access were added.

-   Added: In Landing Site, method of reaching the door to Service Access from the Save Station using Space Jump and
    Screw Attack (No Tricks and above).

-   Fixed: The Culling Chamber item now has a damage requirement.

-   Changed: The trick to shoot the Seeker targets in Hive Dynamo Works from the wrong side is now Easy (from Trivial).

-   Fixed: The Watch Station Access roll jump now has a damage requirement.

-   Changed: The Watch Station Access roll jump is now Normal (from Easy).

-   Fixed: Added missing Space Jump Boots requirement for a Bomb Space Jump in Mining Station B.

-   Added: Method to unblock the portal in Mining Station B without Scan Visor (Normal and above).

-   Added: Method to get to the Darkburst location in Mining Station B with just Space Jump Boots and Screw Attack,
    and without using slope jumps or bomb space jumps (Hypermode difficulty).

-   Added: Method to manipulate Power Bomb Guardian into opening the Power Bomb Blast Shield on the door to
    Undertemple Access, using Boost Ball (Normal and above).

-   Fixed: The method to open the Hydrodynamo Station Seeker door using Screw Attack without Seeker Launcher now
    requires Gravity Boost to not have been collected.

-   Added: Method to get to the portal in Mining Station B with Space Jump Boots and Screw Attack (Trivial and above).

-   Fixed: Transport A Access, Collapsed Tunnel, Dynamo Chamber, Trooper Security Station, Mining Station Access, and
    Portal Access A now correctly require Morph Ball.

-   Fixed: Elevator rooms with missing Scan Visor requirements now have them.

-   Fixed: Removed erroneously added method to cross Sanctuary Entrance with Screw Attack without Space Jump Boots.

-   Fixed: Going through Sacred Bridge on No Tricks now requires Scan Visor and Morph Ball when coming from GFMC
    Compound.

-   Added: Method to skip Scan Visor and Morph Ball using Space Jump Boots in Sacred Bridge, when coming from GFMC
    Compound (Easy and above).

-   Fixed: Added Scan Visor requirement in Temple Transport Access (Sanctuary).

-   Changed: Connections in Venomous Pond were redone.

-   Changed: Getting to the door to Dark Transit Station in Trial Grounds with no items is now Hard difficulty, from
    Easy.

-   Added: Methods to get to the door to Dark Transit Station in Trial Grounds with Screw Attack without Space Jump
    Boots (Easy and above) and with a Bomb Space Jump (Normal and above).

-   Fixed: Added missing requirements for the Dark Samus 3 and 4 fight.

-   Changed: Fighting Dark Samus 2 with only Echo Visor is now Trivial difficulty, from Easy.

-   Fixed: Power Bomb doors now require Morph Ball, and Super Missile doors now require Power Beam and Charge Beam.

-   Added: Method to destroy the second web in Hive Tunnel when going through the room backwards using Sonic Boom
    (Easy and above).

## [0.28.1] - 2019-06-14

-   Fixed: Resetting settings would leave the launchers' configuration in an invalid state.

## [0.28.0] - 2019-06-12

-   *Major* - Changed: The resolver now keeps track of current energy during resolution.
    This ensures you'll always have enough Energy Tanks for trips to Dark Aether.

-   *Major* - Added: Scanning a keybearer corpse provides a hint of what is in the matching Flying
    Ing Cache.

-   Added: The tracker now persists the current state.

-   Added: Some generation failures are now automatically retried, using the same permalink.

-   Added: Buttons to see what a difficulty unlocks that doesn't involve tricks at all.

-   Changed: Increased Hint Scan value for logic to the intended value from the previous
    change.

-   Changed: There's no more hints with joke locations.

-   Changed: The lore hint in Mining Station A is now able to be scanned from the room center.

-   Added: A warning is now displayed when trying to disable validation.

-   Fixed: Seeker Missile's included missiles now respect the "needs Missile Launcher"
    option.

-   Changed: Progressive Launcher is now disabled by default.

-   Fixed: Clicking the connection's link in the Data Visualizer should now always work.

-   Changed: Hint Locations page now has a more usable UI.

-   Changed: On No Tricks, the logic will ensure that you can get Missiles, Seeker Launcher, and either
    Grapple Beam or both Space Jump Boots and Screw Attack before fighting Chykka.

-   Added: Methods to cross Workers Path with Screw Attack.

## [0.27.1] - 2019-05-30

-   Fixed: Specific trick levels are now persisted correctly across multiple sessions.

## [0.27.0] - 2019-05-28

-   *Major* - Changed: Optimized the seed generation step. It should now take roughly
    half as long or even faster.

-   *Major* - Added: It's now possible to configure the difficulty on a per-trick basis.

-   *Major* - Added: It's now possible to check where a certain trick is used on each
    difficulty.

-   Added: Hint Scans are valued more by the logic, making Translators more likely.

-   Changed: Joke item and locations now have a `(?)` added to make then slightly more
    obvious they're not serious.

-   Changed: Average ammo provided per expansion is now shown with more precision.

-   Added: `randovania echoes database list-dangerous-usage` command to list all
    paths that require a resource to not be collected.

-   Added: Methods to get to Sunburst location by reaching the platform with the cannon
    with a scan dash (Normal and above) or with just Space Jump Boots (Easy and above).

-   Added: Method to leave and enter the arena in Agon Temple with only Space Jump Boots
    (Trivial and above to enter; Easy and above to leave).

-   Added: Method to get to Darkburst location in Mining Station B via a Bomb Space Jump
    and without Screw Attack (Easy and above).

-   Fixed: In Hydrodynamo Station, going from the door to Hydrodynamo Shaft to the door to
    Save Station B now always requires all three locks in Hydrodynamo Station to be unlocked.

-   Added: Method to cross Phazon Pit using a Bomb Space Jump (Easy and above).

-   Added: Method to open the Seeker door in Hydrodynamo Station without the Seeker Launcher,
    using Screw Attack and one missile (Hard and Above).

-   Changed: The Ing Windchamber puzzle now only requires four missiles instead of five.

-   Changed: The cannon in Sanctuary Temple Access now only requires four missiles to
    activate instead of five.

-   Changed: Sanctuary Temple Access now requires a way to defeat the Quad to get through.

-   Added: Support for damage requirements without exactly one damage reduction item.

-   Changed: Seed validation should run faster and with fewer errors now.

-   Added: Another joke hint.

-   Changed: Updated credits.

-   Fixed: Crossing Sanctuary Entrance via the Spider Ball Track now requires Boost Ball.

-   Added: Method to cross Sanctuary Entrance with Screw Attack and without Space Jump Boots
    (Trivial and above).

-   Added: Method to cross Sanctuary Entrance, from the door to Power Junction to the door to
    Temple Transport Access, with Spider Ball and Power Bombs (Easy and above).

-   Fixed: The method to get the Sanctuary Entrance item without Spider Ball now requires
    Spider Guardian to not have been defeated.

-   Added: Method to get to and use the Vigilance Class Turret in Sanctuary Entrance using
    Space Jump Boots, Screw Attack, and Spider Ball. Spider Ball isn't required if Spider
    Guardian hasn't been defeated.

-   Fixed: In Sanctuary Entrance, going up the Spider Ball Track near the lore scan via the
    intended method now requires Boost Ball and the Morph Ball Bomb.

-   Added: Methods to go up the Spider Ball Track near the lore scan in Sanctuary Entrance
    with Spider Ball and only one of the following items:
    - Morph Ball Bomb (Trivial and above);
    - Boost Ball (Trivial and above);
    - Space Jump Boots (Easy and above).

-   Changed: In Sanctuary Temple, getting to the door to Controller Access via scan dashing
    is now Hard and above, from Normal and above.

-   Added: A tab with all change logs.

## [0.26.3] - 2019-05-10

-   Changed: Tracker now raises an error if the current configuration is unsupported.

-   Fixed: Tracker no longer shows an error when opening.

## [0.26.2] - 2019-05-07

-   Fixed: An empty box no longer shows up when starting a game with no
    extra starting items.

-   Fixed: A potential crash involving HUD Memos when a game is randomized
    multiple times.


## [0.26.1] - 2019-05-05

-   Fixed: The in-app changelog and new version checker now works again.

-   Fixed: Patching with HUD text on and using expansions locked by major item now works.

-   Changed: Missile target default is now 175, since Seeker Launcher now defaults to
    giving 5 missiles.


## [0.26.0] - 2019-05-05

-   **MAJOR** - Added: Option to require Missile Launcher and main Power Bombs for the
    respective expansions to work.

-   **MAJOR** - Added: Option to change which translator each translator gate in the
    game needs, including choosing a random one.

-   **MAJOR** - Added: Luminoth Lore scans now includes hints for where major items
    are located, as well as what the Temple Guardians bosses drop and vanilla Light Suit.

-   Added: Welcome tab, with instructions on how to use Randovania.

-   Added: Option to specify how many items Randovania will randomly place on your
    starting inventory.

-   Added: Option to change how much damage you take from Dark Aether when using
    Varia Suit and Dark Suit.

-   Added: Progressive Launcher: a progression between Missile Launcher and Seeker Launcher.

-   Changed: Logic considers the Translator Gates in GFMC Compound and Torvus Temple
    to be up from the start, preventing potential softlocks.

-   Changed: Escaping Main Hydrochamber after the Alpha Blogg with a Roll Jump is
    now Hard and above, from Easy and above.

-   Changed: The no-Boost return method in Dark Arena Tunnel is now Normal and above only.

-   Changed: The Slope Jump method in Great Bridge for Abandoned Worksite is now Hard
    and above, from Normal.

-   Changed: Crossing the statue in Training Chamber before it's moved with Boost and
    Spider is now Hard and above, from Hypermode.

-   Added: Option to disable the Sky Temple Key hints or to hide the Area name.

-   Changed: The location in the Sky Temple Key hint is now colored.

-   Changed: There can now be a total of 99 of any single Major Item, up from 9.

-   Changed: Improved elevator room names. There's now a short and clear name for all
    elevators.

-   Changed: The changed room names now apply for when elevators are vanilla as well.

-   Fixed: Going from randomized elevators to vanilla elevators no longer requires a
    clean unpack.

-   Added: `randovania echoes database list-resource-usage` now supports all types of
    resources.

-   Added: `list-resource-usage` and `list-difficulty-usage` now has the `--print-only-area`
    argument.

-   Changed: Areas with names starting with !! are now hidden in the Data Visualizer.

-   Added: Docks and Elevators now have usable links in the Data Visualizer. These links
    brings you to the matching node.

-   Added: The message when collecting the item in Mining Station B now displays when in
    the wrong layer.

-   Added: A warning now shows when going on top of the ship in GFMC Compound before
    beating Jump Guardian.

## [0.25.0] - 2019-03-24

-   Changed: Reworked requirements for getting the Missile in Crossroads from the doors. You can:
    - On Normal and above, with Boost, Bombs, Space Jump and Screw Attack
    - On Hard and above, with Bombs, Space Jump and Screw Attack
    - On Hypermode, with Bombs and Space Jump

-   Changed: Logic requirements for Dark Samus 2 fight are now the following:
    - On all trick levels, Dark Visor
    - On Easy and above, Echo Visor
    - On Normal and above, no items

-   Changed: The Slope Jump in Temple Assembly Site is now Hard and above, from Normal and above.

-   Changed: All occurrences of Wall Boost are now locked behind Hard or above.

-   Added: Added method to get the Power Bomb in Sanctuary Entrance with just Space Jump
    and Screw Attack. (See [#29](https://github.com/randovania/randovania/issues/29))

-   Added: Added method to cross Dark Arena Tunnel in the other direction without Boost.
    (See [#47](https://github.com/randovania/randovania/issues/47))

-   Added: Basic support for running Randovania on non-Windows platforms.

-   Added: You can now create Generic Nodes in the Data Editor.

-   Changed: Drop down selection of resources are now sorted in the Data Editor.

-   Changed: Shareable hash is now based only on the game modifications part of the seed log.

-   Fixed: Python wheel wasn't including required files due to mising \_\_init__.py

-   Fixed: error when shuffling more than 2 copies of any Major Item

-   Fixed: permalinks were using the the ammo id instead of the configured

## [0.24.1] - 2019-03-22

-    **MAJOR**: New configuration GUI for Major Items:
     - For each item, you can now choose between:
        - You start with it
        - It's in the vanilla location
        - It's shuffled and how many copies there are
        - It's missing
     - Configure how much beam ammo Light Beam, Dark Beam and Annihilator Beam gives when picked.
        - The same for Seeker Launcher and missiles.

-    **MAJOR**: New configuration GUI for Ammo:
     - For each ammo type, you choose a target total count and how many pickups there will be.

        Randovania will ensure if you collect every single pickup and every major item that gives
        that ammo, you'll have the target total count.

-    **MAJOR**: Added progressive items. These items gives different items when you collect then,
        based on how many you've already collected. There are two:
     - Progressive Suit: Gives Dark Suit and then Light Suit.
     - Progressive Grapple: Gives Grapple Beam and then Screw Attack.

-    **MAJOR**: Add option to split the Beam Ammo Expansion into a Dark Ammo Expansion and
        Light Ammo Expansion.

        By default there's 10 of each, with less missiles instead.


-    **MAJOR**: Improvements for accessibility:
     - All translator gates are now colored with the correct translator gate color they need.
     - Translators you have now show up under "Visors" in the inventory menu.
     - An option to start the game with all maps open, as if you used all map stations.
     - An option to add pickup markers on the map, that identifies where items are and if
        you've collected them already.
     - When elevators are randomized, the room name in the map now says where that elevator goes.
     - Changed the model for the Translator pickups: now the translator color is very prominent and easy to identify.

-    Added: Option to choose where you start the game

-    Added: Option to hide what items are, going from just changing the model, to including the
    scan and even the pickup text.

     You can choose to replace the model with ETM or with a random other item, for even more troll.

-    Added: Configure how many count of how many Sky Temple Keys you need to finish the game

-    Changed: Choosing "All Guardians" only 3 keys now

-    Changed: Timeout for generating a seed is now 5 minutes, up from 2.

0.24.0 was a beta only version.

## [0.23.0] - 2019-02-10

-   Added: New option to enable the "Warp to Start" feature.
-   Added: A "What's new" popup is displayed when launching a new version for the first time.
-   Fixed: changed text in Logic Settings to mention there _are_ hints for Sky Temple Keys.
-   Changed: Updated Claris' Randomizer, for the following fixes:
    -   Added the ability to warp to the starting room from save stations (-t).
    -   Major bug fix: The game will no longer immediately crash when not playing with Menu Mod.

## [0.22.0] - 2019-02-06

-   Changed: "Faster credits" and "Skip item acquisitions popups" are no longer included in permalinks.
-   Changed: Updated Claris' Randomizer, for the following fixes:
    -   Fixed an issue with two of the Sky Temple Key hints being accidentally switched.
    -   FrontEnd editing now works properly for PAL and Japanese versions.
    -   Attract video removal is now integrated directly into the Randomizer.
    -   Getting the Torvus Energy Controller item will no longer block you from getting the Torvus Temple item.

## [0.21.0] - 2019-01-31

-   **Major**: now using Claris' Randomizer version 4.0. See [Changelog](https://pastebin.com/HdK9jdps).

-   Added: Randovania now changes the game id to G2ME0R, ensuring it has different saves.
-   Added: Game name is now changed to 'Metroid Prime 2: Randomizer - SEEDHASH'. Seed hash is a 8 letter/number
      combination that identifies the seed being played.
-   Changed: the ISO name now uses the seed hash instead of the permalink. This avoids issues with the permalink containing /
-   Changed: Removed Agon Temple door lock after fighting Bomb Guardian, since this has been fixed in the Randomizer.
-   Fixed: Selecting an non-existent directory for Output Directory had inconsistent results

## [0.20.2] - 2019-01-26

-   Fixed: changed release zip to not use BZIP2. This fixes the native windows zip client being unable to extract.

0.20.1 was skipped due to technical issues.

## [0.20.0] - 2019-01-13

-   Added: an icon! Thanks to Dyceron for the icon.
-   Added: a simple Tracker to allow knowing where you can go with a given item state
-   Changed: Don't consider that Seeker Launcher give missiles for logic, so it's never
      considered a missile source.

## [0.19.1] - 2019-01-06

-   Fixed: Hydrodynamo Station's Door to Training Access now correctly needs Seekers
-   Added: New alternatives with tricks to get the pickup in Mining Plaza A.
-   Added: Trick to cross the Mining Plaza A backwards while it's closed.
-   Changed: Added a chance for Temple Keys not being always placed last.
-   Changed: Light Suit now has a decreased chance of being placed early.

0.19.0 was skipped due to technical issues.

## [0.18.0] - 2019-01-02

-   Added: Editor for Randovania's database. This allows for modifications and contributions to be made easily.
      There's currently no way to use the modified database directly.
-   Added: Options to place the Sky Temple Keys on Guardians + Sub-Guardians or just on Guardians.
-   Changed: Removed Space Jump method from Training Chamber.
-   Changed: Added Power Bomb as option for pickup in Hive Chamber B.
-   Changed: Shortened Permalinks when pickup quantities aren't customized.
-   Added: Permalinks now include the database version they were created for.
-   Fixed: Logic mistake in item distribution that made some impossible seeds.
-   Changed: For now, don't consider Chykka a "can only do once" event, since Floaty is not used.
-   Fixed: Permalinks now properly ignore the Energy Transfer Module.

## [0.17.2] - 2018-12-27

-   Fixed: 'Clear loaded game' now properly does it's job.
-   Changed: Add an error message to capture potential Randomizer failures.
-   Changed: Improved README.

## [0.17.1] - 2018-12-24

-   Fixed: stray tooltips in GUI elements were removed.
-   Fixed: multiple typos in GUI elements.

## [0.17.0] - 2018-12-23

-   New: Reorganized GUI!
    -   Seed Details and Data Visualizer are now different windows opened via the menu bar.
    -   There are now three tabs: ROM Settings, Logic Settings and Item Quantities.
-   New: Option to disable generating an spoiler.
-   New: All options can now be exported and imported via a permalink.
-   Changed: Renamed "Logic" to "Trick Level" and "No Glitches" to "No Tricks". Appropriate labels in the GUI and files
    changed to match.
-   Internal: no longer using the py.path and dataset libraries

## [0.16.2] - 2018-12-01

-   Fixed: adding multiples of an item now works properly.

## [0.16.1] - 2018-11-25

-   Fixed: pressing the Reset button in the Item Quantity works properly.
-   Fixed: hiding help in Layout Generation will no longer hide the item names in Item Quantity.

## [0.16.0] - 2018-11-20

-   Updated item distribution: seeds are now less likely to have all items in the beginning, and some items less likely to appear in vanilla locations.
-   Item Mode (Standard/Major Items) removed for now.

## [0.15.0] - 2018-10-27

-   Added a timeout of 2 minutes to seed generation.
-   Added two new difficulties:
    -   Trivial: An expansion of No Glitches, where no tricks are used but some clever abuse of room layouts are used.
    -   Hypermode: The highest difficulty tricks, mostly including ways to skip Space Jump, are now exclusive to this difficulty.
-   Removed Controller Reset tricks. This trick doesn't work with Nintendont. This will return later as an additional configuration.

## [0.14.0] - 2018-10-07

-   **Major**: Added support for randomizing elevators.
-   Fixed spin boxes for item quantities changing while user scrolled the window.
    It is now needed to click on them before using the mouse wheel to change their values.
-   Fixed some texts being truncated in the Layout Generation window.
-   Fixed generation failing when adding multiple of some items.
-   Added links to where to find the Menu Mod.
-   Changed the order of some fields in the Seed Log.

## [0.13.2] - 2018-06-28

-   Fixed logic missing Amber Translator being required to pass by Path of Eyes.

## [0.13.1] - 2018-06-27

-   Fixed logic errors due to inability to reload Main Reactor after defeating Dark Samus 1.
-   Added prefix when loading resources based on type, improving logs and Data Visualizer.

## [0.13.0] - 2018-06-26

-   Added new logic: "Minimal Validation". This logic only checks if Dark Visor, Light Suit and Screw Attack won't lock each other.
-   Added option to include the Claris' Menu Mod to the ISO.
-   Added option to control how many of each item is added to the game.

## [0.12.0] - 2018-09-23

-   Improved GUI usability
-   Fixed Workers Path not requiring Cobalt Translator to enter

## [0.11.0] - 2018-07-30

-   Randovania should no longe create invalid ISOs when the game files are bigger than the maximum ISO size: an error is properly reported in that case.
-   When exporting a Metroid Prime 2: Echoes ISO if the maximum size is reached there's is now an automatic attempt to fix the issue by running Claris' "Disable Echoes Attract Videos" tool from the Menu Mod.
-   The layout log is automatically added to the game's files when randomizing.
-   Simplified ISO patching: by default, Randovania now asks for an input ISO and an output path and does everything else automatically.

## [0.10.0] - 2018-07-15

-   This release includes the capability to generate layouts from scratch and these to the game, skipping the entire searching step!

## [0.9.2] - 2018-07-10

-   Added: After killing Bomb Guardian, collecting the pickup from Agon Energy Controller is necessary to unlock the Agon Temple door to Temple Access.
-   Added a version check. Once a day, the application will check GitHub if there's a new version.
-   Preview feature: option to create item layouts, instead of searching for seeds. This is much more CPU friendly and faster than searching for seeds, but is currently experimental: generation is prone to errors and items concentrated in early locations. To use, open with randovania.exe gui --preview from a terminal. Even though there are many configuration options, only the Item Loss makes any difference.

## [0.9.1] - 2018-07-21

-   Fixed the Ing Cache in Accursed Lake didn't need Dark Visor.

## [0.9.0] - 2018-05-31

-   Added a fully featured GUI.

## [0.8.2] - 2017-10-19

-   Stupid mistake.

## [0.8.1] - 2017-10-19

-   Fix previous release.

## [0.8.0] - 2017-10-19

-   Save preferences.
-   Added Claris Randomizer to the binary release.

## [0.7.1] - 2017-10-17

-   Fixed the interactive .bat

## [0.7.0] - 2017-10-14

-   Added an interactive shell.
-   Releases now include the README.

## [0.5.0] - 2017-10-10

-   Releases now include standalone windows binaries<|MERGE_RESOLUTION|>--- conflicted
+++ resolved
@@ -23,7 +23,7 @@
 
 ### Metroid Prime
 
-- Nothing.
+- **Major** - Added: Enemy Stat Rando. Enemy stat values such as speed and scale can be randomized within a range you specify.
 
 #### Patcher Changes
 
@@ -72,13 +72,8 @@
 
 ### Metroid Prime
 
-<<<<<<< HEAD
-- **Major** - Added: Door rando. Door locks can now be randomized, with many options to fine-tune your experience.
-- **Major** - Added: Enemy Stat Rando. Enemy stat values such as speed and scale can be randomized within a range you specify.
-=======
 - **Major** - Added: Door lock rando. Door locks can now be randomized, with many options to fine-tune your experience. This feature is incompatible with multiworld.
 - **Major** - Added: Option to show icons on the map for each uncollected item in the game under "Customize Cosmetic Options..."
->>>>>>> 548bde01
 
 #### Patcher Changes
 

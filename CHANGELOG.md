# Change Log

All notable changes to this project will be documented in this file.

The format is based on [Keep a Changelog](https://keepachangelog.com/en/1.0.0/)
and this project adheres to [Semantic Versioning](https://semver.org/spec/v2.0.0.html).

## [7.3.0] - 2024-02-??

<<<<<<< HEAD
- Added: Ability to turn off changing "to" Normal Doors in Door Type dock rando.
=======
- Fixed: For Linux and macOS, the auto tracker tooltip will not show black text on black background anymore.
- Fixed: Searching for your own pickup in Multiworld sessions will now show only pickups which match *exactly* the name, instead of showing pickups which start with that name.
- Fixed: The import in a multiworld session is blocked if it contains an unsupported game.
- Fixed: Opening the webbrowser for Discord Login doesn't fail on Linux anymore.

### Resolver

- Fixed: Some cases of resolver timout.

### AM2R

- **Major** - Added: Multiworld support for AM2R. 
- Changed: The Baby now checks for all DNA being collected and will display a message if not.

#### Logic Database

- Added: 20 Videos to the Logic Database.

##### Main Caves

- Fixed: In Surface Hi-Jump Challenge: Now correctly uses normal damage instead of lava damage for damage boost.
- Fixed: In Drivel Drive: Intended Ballspark now requires Gravity.
- Changed: In Drivel Drive: Bumped mockball method to Expert.

##### Golden Temple

- Added: In Guardian Arena: Now accounts for Speed Booster quick kill with Intermediate Knowledge.

##### Hydro Station

- Fixed: In Breeding Grounds Entrance: Activating the EMP Slot now properly accounts for Missiles.

##### Industrial Complex

- Fixed: Renamed the room `Spazer Beam` to `Spazer Beam Chamber`.

##### The Tower

- Changed: In Tester Arena, the fight requirements have been restructured with more thorough combat and health requirements.

##### Distribution Center

- Changed: In Dual Gamma Nest, the fight now requires Gravity suit on Trickless Combat. Health requirements adjusted around this change.

### Metroid Dread

- Changed: Speed Booster Upgrades and Flash Shift Upgrades are now considered minor items instead of major.

#### Logic Database

##### Artaria

- Added: Single Wall Jump (Beginner) to cross the pillar left to right in White EMMI Introduction.
- Added: Using Speed Booster in White EMMI Introduction to get over the pillar left to right, from the BallSpark Hallway Room, also available in Door Lock Rando.
- Fixed: Using Speed Booster in White EMMI Introduction to get over the pillar left to right, from the Teleport to Dairon Room now requires Door Lock Rando to be disabled.

##### Cataris

- Added: The Wide Beam Block in Dairon Transport Access can now be traversed with a Diffusion Abuse trick from below.

##### Ghavoran

- Added: Bomb Jump in Right Entrance, out of the water to the Grapple Block Alcove. Requires Diagonal Bomb Jump and either Out of Water Bomb Jump or Gravity Suit.
- Added: Video showing the Grapple Movement trick in Right Entrance.

### Metroid Prime

- Added: It is now possible to have a seperate total amount and required amount of Artifacts.
- Fixed: Rare softlock/glitches regarding Central Dynamo maze

### Metroid Prime 2: Echoes

#### Logic Database

- Added: 12 videos to the database

##### Torvus Bog

- Added: In Great Bridge: Rolljump method to reach Abandoned Worksite from Temple Access (Top)

## [7.2.0] - 2024-01-05

- **Major** - Added: Rebranded Randovania icons.
>>>>>>> f124fa26
- Fixed: Bug where tooltips did not show uncollected item names in the autotracker.
- Changed: Update to the Database Video Directory site to eliminate lag and add modern styling.
- Changed: Autotracker tooltips now display text in black instead of gray.

### Metroid Dread

#### Logic Database

##### Artaria

- Added: In Screw Attack Room: Break the blob with Slide Turnaround Pseudo Wave Beam, requires Gravity Suit. Beginner from the left and Intermediate from the right.
- Fixed: The Advanced Pseudo Wave Beam to break the Blob in Screw Attack Room from the right now handles it not working with Gravity Suit.
- Fixed: Add Slide as a requirement for the Pseudo Wave Beam usages in Melee Tutorial Room and Early Cloak Room.

##### Burenia

- Added: Pseudo Wave Beam to break the bottom right blob in Burenia Hub to Dairon. Requires Slide and Gravity Suit or Diffusion Beam.
- Fixed: When using Power Bomb to break the bottom right blob in Burenia Hub to Dairon, also require the ability to shoot a beam.
- Fixed: Burenia Hub to Dairon: Getting the item in the fan with only Flash Shift now requires at least one Flash Shift Upgrade as well, and also only requires Intermediate movement (instead of Advanced).
- Changed: Main Hub Tower Middle: Climbing out of the water from Left of Central Grapple Block without any items now requires Advanced Movement, up from Intermediate.

##### Ferenia

- Added: In Space Jump Room: Use Grapple Beam to jump out of water above Underwater Ledge Left, and use Single Wall Jump, Spin Boost or Flash Shift to reach Dock to Transport to Ghavoran. Video included. 
- Changed: In Space Jump Room: Can traverse from Underwater Ledge Left to Dock to Transport to Ghavoran using Spider Magnet, with either Flash Shift and Wall Jump or Morph Ball and Single Wall Jump. 
- Changed: In Space Jump Room: Added a video for reaching the Missile Tank with only Morph Ball and Bombs
- Changed: In Space Jump Room: Added a video traversing from Underwater Bottom to Underwater Ledge Left with only Grapple Beam.

##### Ghavoran

- Fixed: Getting the Energy Part Pickup in Golzuna Tower using Spin Boost and Shinespark Conservation Beginner now correctly requires Morph Ball.
- Changed: Opening the door to Orange Teleportal directly from below, in Golzuna Tower, requires Diffusion Beam.
- Added: The door to Orange Teleportal can be opened from inside the tunnel left after breaking the Speed Booster Blocks, in Golzuna Tower. This requires Charge Beam and either Wave Beam or Pseudo Wave Beam Beginner.

### AM2R

- Added: Research Site Open Hatches as available doors for Door Lock Rando.
- Added: New option to place DNA anywhere.
- Added: New option to force Save Station doors to be normal doors.
- Added: New option to force doors in Genetics Laboratory to be normal doors.
- Added: If the user starts with random items, then an item collection screen will now be shown, telling the player which items they start with.
- Added: Clearer GUI symbols, when expansions have been collected, but not their corresponding launcher.
- Added: When softlock prevention is active, then the first two crumble blocks in Super Missile Chamber will be shoot blocks instead.
- Changed: "Distribution Center - Energy Distribution Emergency Exit" has updated behavior when 'Softlock Prevention' is enabled. Before, only the bottom row of Speed Booster blocks were removed. Now, all of them have been removed, except for the leftmost pillar. 
- Fixed: When spinjumping into a progressive Space Jump, the spinjump SFX is not being infinitely looped anymore.
- Fixed: Entering "Hatchling Room Underside" will now show the Metroid scan notification only once.

#### Logic Database

- Added: 15 Videos to the Logic Database.

##### Main Caves

- Added: In Surface Hi-Jump Challenge: Shinespark conservation method to reach item.

##### Hydro Station

- Added: In Inner Alpha Nest South: IBJ method to reach item.
- Changed: In Arachnus Arena: New health and dodging requirements for fighting Arachnus.

##### Industrial Complex

- Added: In Lower Factory Intersection: Can now climb the room by shinesparking after a short charge.
- Added: In Treadmill Room: Going from right to left is now possible via a beginner Shinespark or an intermediate Morph Glide.
- Fixed: In Lower Factory Intersection: Climbing the room now correctly needs a damage boost for wall jumps.
- Fixed: In Shirk Prisons: Going from right to left, now requires Morph Ball, or 4 (Super) Missiles.
- Fixed: In Treadmill Room: Going from right to left via Movement is now impossible.
- Changed: In Torizo Arena: New weapon, health, and dodging requirements for fighting Torizo.

##### Genetics Labratory

- Changed: In Queen Arena: Additional Beam requirements and dodging requirements for fighting Queen trickless.

### Metroid Prime 2: Echoes

#### Logic Database

##### Dark Agon Wastes

- Added: Requirements to trigger the Amorbis fight from below: Spacejump, NSJ Z-Axis Screw Attack or BSJ, and bomb jumps or standable terrain with the energy taken.
- Added: Advanced combat to fight Amorbis after the energy has been taken.
- Changed: Revised Amorbis combat requirements (trickless requires a good weapon + 2 E, beginner requires a weapon and 1 E, intermediate neither)
- Changed: Skipping the Amorbis trigger, or touching it to trigger the fight from below, requires Knowledge set to Intermediate.

### Metroid Prime

#### Logic Database

##### Tallon Overworld

- Added: Advanced Single Room OoB to reach Landing Site item without Morph Ball

## [7.1.1] - 2023-12-26

### Metroid Prime

- Added: A more stream-friendly autotracker layout
- Fixed: Reverted Warrior Shrine -> Monitor Station loading improvement which could sometimes cause crashes
- Fixed: Export compatibility with legacy cutscene skip options
- Fixed: Music issues in Frigate Orpheon, Artifact Temple, Arboretum, Sunchamber Lobby, Burn Dome and Lava Lake
- Fixed: [PAL] Issue with the Artifact Temple teleporter arrival cutscene
- Fixed: Non-NTSC text issues
  - Seed hash not showing on main menu
  - Credits not showing seed spoiler
  - [JP] Font size
- Added: `qolGeneral` improvements
  - Ice wall in Phendrana Shorelines now shatters instead of melting when shot
  - Better Save Station load trigger in Phendrana Shorelines
  - Better door open triggers in Arboretum
- Changed: Back-to-back cutscenes in Artifact Temple now skip as one

### Metroid Prime 2: Echoes

- Added: A more stream-friendly autotracker layout

## [7.1.0] - 2023-12-01

- Fixed: Bug with progressive suits in the autotracker always highlighting first suit
- Changed: "Remove redundant pickup alternatives" and "Stagger placement of pickups" are no longer experimental options and will be included in all presets moving forwards.

### AM2R

- Added: Shell script to make launching randomized games easier on Flatpak.
- Added: Plasma Beam Chamber's crumble blocks will be gone when the softlock prevention setting is turned on.
- Fixed: Visual time of day discrepancy with Septoggs and the tileset if started at GFS Thoth.
- Fixed: A flipped water turbine if the vanilla water turbine was set to be changed to one.
- Fixed: Crash when starting the game and loading a save room which contains a destroyed water turbine.
- Fixed: "Cancel" button not working properly on "Toggle" Missile-Mode.

#### Logic Database

- Changed: Zeta and Omegas combat rebalanced for lower difficulties.

### Metroid Dread

- Added: Power Bomb Limitations now shows up on the Preset Summary when enabled.

#### Logic Database

##### Artaria

- Added: In Screw Attack Room: Get from Door to Freezer(Power) to Start Point 2 by sliding.
- Added: In Screw Attack Room: Get from Start Point 2 to Early SA Platform with Space Jump.
- Added: In Screw Attack Room: Get from Door to Freezer(Power) to Screw Attack Pickup by using Shinespark. Requires Speed Booster Conservation Beginner and Disabled Door Lock Randomizer.
- Added: In EMMI Zone Hub: Get to the item pickup and the top left door from Door to Ballspark Hallway, using Shinespark, Speed Booster Conservation Beginner.
- Added: In EMMI Zone Hub: Get to the item pickup from Door to Ballspark Hallway using Speed Booster and Spider Magnet.
- Fixed: In EMMI Zone Hub: Getting to the item pickup from Door to Ballspark Hallway using Flash Shift and Single Wall Jump is now separated from the Grapple Movement alternative.
- Fixed: In EMMI Zone Hub: Getting to the item pickup from Door to Ballspark Hallway using Flash Shift and Single Wall Jump now requires a Flash Shift Upgrade.
- Fixed: In EMMI Zone Hub: Getting to the item pickup from the lower door to Wide Beam Block Room using a Shinespark now requires Door Lock Rando to be disabled.
- Removed: In EMMI Zone Hub: Redundant option: getting from the lower to the upper Door to EMMI Zone Exit Southwest using Speed Booster when Door Lock Rando is disabled.

##### Burenia

- Added: In Gravity Suit Tower: Getting from the Lower door to Ammo Station South to the Upper door to Gravity Suit Room is in logic with either Power Bombs or after breaking the floor.
- Changed: In Gravity Suit Tower: Getting from the Lower door to Ammo Station South to the Lower door to Gravity Suit Room is now locked behind Highly Dangerous Logic

##### Cataris
- Added: In Underlava Puzzle Room 2: Use Speed Booster with at least one upgrade to shinespark through the speed blocks from the right. 

##### Ferenia

- Added: In EMMI Zone Exit Middle: Use Wave Beam and Charge Beam or Power Bombs to open the Upper Door to EMMI Zone Exit West, then traverse through that room to get to the upper door.
- Added: In Purple EMMI Arena: Use Water Space Jump (Intermediate) to jump out of the water to reach the door.
- Changed: In EMMI Zone Exit Middle: Going from the Dock to Map Station to the Door to EMMI ZONE Exit West (Lower) is now trivial.
- Changed: In Purple EMMI Arena: Jumping out of the Water to reach the door using Cross Bombs now requires Water Bomb Jump Beginner. Using Normal Bombs no longer requires Spin Boost.

##### Ghavoran

- Changed: Golzuna logic has been overhauled to include Storm Missiles, Bombs, or Cross Bombs to fight it and forcing Flash Shift, Spin Boost, or Space Jump to dodge its attacks if not using shinesparks to defeat it.
- Fixed: Missing check on PB limitations to get to Orange Teleportal by opening the door from the tunnels below.

### Metroid Prime

- Fixed: Some rooms not appearing on map when "Open map from start" export option is selected
- Fixed: Parasite Queen permadeath when skipping death cutscene
- Fixed: Black bar in Control Tower cutscene
- Fixed: Minor PAL issues regarding Skippable Cutscenes in Exterior Docking Hangar and Sunchamber
- Added: Preset option to force Normal or Hard difficulty in the Main Menu
- Added: More Base QoL
  - All rooms now automatically play music appropriate to the area, even if the original music trigger has not been touched
  - The bomb blocks in Lava Lake and Chapel Tunnel are gone forever once destroyed
  - Fix Arboretum rune scan not always appearing when vines are retracted
  - Fix broken load trigger in Aether Lab Entryway
  - Tweaked the size of some door open and loading triggers
  - Sun Tower Access Ghost can now be seen after performing Early Wild
  - Better music timing of Elite Pirate breakout
  - Fix Chapel of the Elder's item platform not rising up all the way
  - Removed more "flashbang" effects
- Changed: Research Core item acquisition cutscene removed in Competitive Skippable Cutscenes
- Changed: Reintroduce and improve loading trigger optimization in Warrior Shrine
- Changed: Update in-game text when refilling PBs at missile stations
- Changed: The Missile Launcher's broad category is now "missile system" instead of "missile-related upgrade".

#### Logic Database

- Added: Database logic for Hard Mode

##### Chozo Ruins

- Added: Vault NSJ with Wallboosts
- Changed: Decreased Difficulty of Tower of Light NSJ Slope Jump

##### Magmoor Caverns

- Added: Fiery Shores wallcrawl to reach Upper Item

##### Phazon Mines

- Added: Difficult HBJ in MQB Phazon Pit
- Added: Elite Research Single Room OOB to Item
- Added: Upper Elite Research Dash to Reach Item NSJ

##### Phendrana Drifts

- Changed: Thardus Thermaless with Bombs and w/o adjusted
- Added: Phendrana Canyon NSJ Scanless Damage Boost
- Added: Phendrana's Edge NSJ Grappleless BSJ
- Added: Ruined Courtyard NSJ Climb UBJ
- Added: Thardus Skip NSJ from North Quarantine Tunnel

##### Tallon Overworld

- Added: Great Tree Hall Lower NSJ Climb BSJ
- Added: Landing Site B Hop to Reach Gully NSJ

### Metroid Prime 2: Echoes

#### Logic Database

- Changed: Climbing Transport A Access using slope jump + NSJ SA no longer incorrectly requires SJ as well

## [7.0.1] - 2023-11-??

- To be decided if it will be necessary.

## [7.0.0] - 2023-11-03

- **Major** - Added: AM2R has been added with full single player support. Includes Door Lock Rando, some toggleable patches and more.
- Changed: The Changelog window has received a slight overhaul. The date of each release is shown, hyperlinks are fixed, and patch notes are now accessed through a drop-down box (previously used vertical tabs).
- Changed: Trick level sliders ignore mouse scroll inputs, preventing unintended preset changes. 
- Changed: The Trick Details list in the menu bar no longer displays tricks that shouldn't be visible in the UI.
- Changed: For Multiworld, sending collected locations to the server can no longer fail if there's an error encoding the inventory.
- Changed: The directory layout has now changed, moving everything that isn't the executable to an `_internal` folder.
- Changed: When verifying the installation, missing files and modified files are listed in the console and log. 
- Changed: An explicit error is now displayed when a preset has minimum random starting items higher than the maximum.
- Fixed: Map tracker selects the correct start location if the preset has only one start location that is not the default.
- Fixed: When verifying the installation, the title of the popup now properly says "Verifying installation".
- Fixed: Exporting with hidden item models in a multiworld now works properly.

### Resolver

- Fixed: Bug where damage constraints in chains were not understood correctly.
- Fixed: Damage reductions from multiple suits are no longer multiplied together.
- Improved: The output from the resolver now includes the node with the victory condition.
- Improved: When using verbosity level High or above, the energy is displayed in the output.
- Improved: Speed up resolving of hard seeds by allowing skipping of more kinds of unsatisfied requirements.

### Cave Story

- **Major** - Added: Multiworld support. Currently only supports the version of freeware provided by Randovania.
- Fixed: Exporting Cave Story no longer causes a runtime error.
- Fixed: Presets that start in Camp no longer error in generation.
- Changed: The bookshelf in Prefab House now returns you to Prefab Building, before the boss rush.
- Fixed: Alt-tabbing while in fullscreen no longer crashes the game.
- Fixed: You can no longer select a negative weapon slot from the inventory.
- Fixed: The teleporter menu no longer flickers.

### Metroid Dread

- Fixed: Custom shields now use the correct shader and texture effects and no longer a black background
- Fixed: Issues with negative amount for ammo items. The current amount was set to a wrong value and you had to use a ammo refill station. This also caused issues with the auto tracker and multiworld. 

#### Logic Database

- Fixed: The "Power Bomb Limitations" setting is now respected for opening Charge Beam Doors.

##### Artaria

- Changed: Going to Transport to Dairon with Speed Booster now requires the Speed Booster Conservation trick set to Beginner.
- Changed: The item above Proto EMMI now requires Speed Booster Conservation set to Beginner when reaching it with Speed from the top.
- Changed: Using Speed Booster to reach the pickup in EMMI Zone First Entrance now requires either the EMMI defeated or Speed Booster Conservation set to Beginner.

##### Burenia

- Added: Use Spin Boost with Wall Jump to climb from left to right at the top of Gravity Suit Tower.
- Changed: The Early Gravity sequence now requires the Speed Booster Conservation trick set to Beginner.

##### Cataris

- Added: Ledge warp out of the Diffusion Beam Room to avoid being trapped by the one way door and the blob.
- Changed: The item in Dairon Transport Access now requires the Speed Booster Conservation trick set to Beginner.
- Changed: The speed blocks leading to Underlava Puzzle Room 2 now require the Speed Booster Conservation trick set to Beginner or Power Bombs.

##### Dairon

- Changed: The lower item in the Freezer now requires the Speed Booster Conservation trick set to Beginner.
- Changed: The item in Ghavoran Transport Access now requires the Speed Booster Conservation trick set to Beginner when using Space Jump.
- Changed: The item in Storm Missile Gate Room now requires the Speed Booster Conservation trick set to Beginner when coming from above.

##### Elun

- Added: Elun's Save Station is now a valid starting room.
- Changed: The item in Fan Room now requires the Speed Booster Conservation trick set to Beginner.

##### Ferenia

- Added: Emmi Zone West Exit now has a Damage Boost trick to move from the center platform to the west door.
- Changed: The item in Fan Room now requires the Speed Booster Conservation trick set to Beginner or Gravity Suit with door lock rando disabled.
- Changed: The item in Speedboost Slopes Maze now requires the Speed Booster Conservation trick set to Beginner.
- Changed: The Missile+ Tank in Space Jump Room now requires the Speed Booster Conservation trick set to Beginner.

##### Ghavoran

- Changed: Going up Right Entrance with Speed Booster now requires the Speed Booster Conservation trick set to Beginner.
- Changed: The upper item in Golzuna Tower now requires the Speed Booster Conservation trick set to Beginner when using Spin Boost from the top.

### Metroid Prime

- Changed: In the Auto-Tracker Pixel Theme, visors are now pilled, Boost Ball icon with a proper trail, improvements to Power Bomb icon.
- Fixed: Counting normal damage reductions from suits twice.
- Fixed: Item position randomizer not being random.
- Fixed: Foreign object in ruined shrine
- Fixed: Room rando + cutscene skip compatibility
- Fixed: Crash when exporting a seed with a blast shield in phazon infusion chamber and essence death teleporter
- Fixed: [PAL/JP] Restored Missile and Charge shot stun in one hit on Ridley
- Fixed: [PAL/JP] Restored Wavebuster cheese on Ridley
- Fixed: When customizing cosmetic options, the labels are now properly updated. 

### Metroid Prime 2: Echoes

- Added: One new Joke Hint referring to Raven Beak added to the pool
- Changed: In the Auto-Tracker Pixel Theme, visors are now pilled, Boost Ball icon with a proper trail, Screw Attack icon now faces clockwise, dedicated Power Beam icon.
- Changed: Damage Requirements for Warrior's Walk Item Pickup has been lowered from 80 to 60 dmg in total (30 energy getting the item and 30 energy going back)

## [6.4.1] - 2023-10-12

### Metroid Dread

- Removed: The "Power Bomb Limitations" has been disabled due to issues. This will be re-added in the future.

## [6.4.0] - 2023-10-05

### Metroid Dread

- Fixed: The "Power Bomb Limitations" setting is now accounted for by logic.

### Metroid Prime:

- Fixed: When room rando is enabled, cutscenes are no longer skippable to avoid a bug with elevators. This will be properly fixed in the future.

## [6.3.0] - 2023-10-02

- Added: During generation, if no alternatives have a non-zero weight, try weighting by how many additional Nodes are reachable.
- Added: Data Visualizer now has a very visible checkbox to quickly toggle if the selected trick filters are enabled.
- Added: When trick filters are enabled, a line is added indicating how many requirements are being filtered.
- Changed: The generator will now consider placing Energy Tanks, if there's a damage requirement that's exactly high enough to kill the player.
- Fixed: The menu option for viewing all Randovania dependencies and their licenses has been restored.
- Fixed: The generator should now handle cases with negative requirements a little better.
- Fixed: Map tracker works again for Metroid Dread and Metroid Prime.

### Resolver

- Fixed: Bug where nested requirements were combined wrongly.
- Improved: Order of exploring certain dangerous events.

### Metroid Dread

- Added: Enky and Charge Beam Doors can be made immune to Power Bombs. This is enabled in the Starter Preset, and can be toggled in Preset -> Game Modifications -> Other -> Miscellaneous -> Power Bomb Limitations.
- Added: Warning in the FAQ about custom text not displaying if the game is played in languages other than English.
- Changed: Exporting games is now significantly faster.

#### Logic Database

- Added: 3 videos to the logic the database for a diagonal bomb jump in Ghavoran, a single-wall jump in Cataris, and a diffusion abuse trick in Artaria.

##### Artaria

- Changed: EMMI Zone Spinner: The connection to the pickup that is available before flipping the spinner now also requires door lock rando and Highly Dangerous Logic to be enabled.

##### Burenia

- Changed: Teleport to Ferenia: Using Speed Booster to get past the Shutter Gate now requires Speed Booster Conservation Beginner.

##### Cataris

- Changed: Thermal Device Room South: The connections to the thermal door that closes after using the thermal device now logically remains open when door lock rando is disabled and the "Can Slide" and "Shoot Beam" templates are satisfied. This is a handwave that makes the thermal device no longer a dangerous resource.
- Changed: Single-wall Jump trick in Cataris Teleport to Artaria (Blue) now requires a slide jump.
- Changed: Exclude Door above First Thermal Device from Door Randomization. Effectively making the First Thermal Device a safe action also when doors are randomized.

##### Dairon

- Changed: Yellow EMMI Introduction: Using Speed Booster to go through the Shutter Gate, right to left, no longer requires Flash Shift Skip.

##### Ferenia

- Changed: Purple EMMI Introduction: Using Speed Booster to get past the Shutter Gate now requires Speed Booster Conservation Intermediate instead of Flash Shift Skip Beginner.

##### Ghavoran

- Changed: The connection of EMMI Zone Exit Southeast and EMMI Zone Exit West is now a proper door. This enables it to now be shuffled in door lock rando.
- Changed: Going backwards through the Eyedoor now requires having first destroyed it, Flash Shift and Intermediate Movement, or being able to tank the damage.

### Metroid Prime

- Fixed: Door from Quarantine Access A to Central Dynamo being inoperable with Reverse Lower Mines enabled.
- Fixed: Minor issues with new skippable cutscenes option.
- Fixed: PAL export with skippable cutscenes
- Fixed: Flaahgra crash with skippable cutscenes (fingers crossed)
- Fixed: Warrior shrine loading behavior
- Changed: Remove white screen flash effect when crates explode.
- Changed: Skippable cutscene modes are no longer experimental. Skippable is the new default. Competitive cutscene mode has been updated appropriately.
- Changed: Update tournament winner scan in Artifact Temple
- Changed: Improve loading times when leaving MQB
- Changed: Parasite Queen no longer respawns on 2nd pass
- Changed: The post-Parasite Queen layer in Biotech Research Area 1 now prevents backtracking through Emergency Evacuation Area (1-way door)
- Removed: Major/Minor Cutscene Mode (Major hidden behind experimental options)

#### Logic Database

##### Impact Crater

- Added: The Metroid Prime Exoskeleton fight has full combat logic.

##### Chozo Ruins

- Added: Sun Tower Sessamoharu Complex Bomb Jump to Skip Super Missiles/Scan Visor

##### Phazon Mines

- Added: Phazon Processing Center between Pickup and Maintenance Tunnel Door
- Fixed: Traversing from the Spider Track Bridge to the Quarantine Access A door in Metroid Quarantine A now properly requires the barrier to be removed or `Backwards Lower Mines` to be enabled.

##### Phendrana Drifts

- Added: New Thardus Skip Method from Room Center
- Added: Quarantine Monitor to North Quarantine Tunnel Thardus Skip
- Added: Phendrana Shorelines Spider Track item without spider ball out of bounds trick

### Metroid Prime 2: Echoes

- Changed: When Progressive Grapple is enabled, it will now show `2 shuffled copies` rather than `Shuffled` for better consistency.
- Changed: A proper error message is displayed when mono is not found, when exporting a game on macOS and Linux.

#### Logic Database

- Added: 22 videos to the logic database. see the [Video Directory]
(https://randovania.github.io/Metroid%20Prime%202%20Echoes/) for the full collection
- Added: Comments to some Beginner Bomb Jump tricks
- Changed: The trick setting "Suitless Ingclaw/Ingstorm" got renamed to "Suitless Dark Aether" with the intention to cover more tight Dark Aether energy requirements outside of Ingclaw or Ingstorm related checks.

##### Sky Temple Grounds:

- Changed: War Ritual Grounds, Shrine Access, Lake Access, Accursed Lake, Phazon Pit and Phazon Grounds will now require a Suit on trickless settings

##### Agon Wastes:

- Added: Main Reactor: Scan Dash (Advanced) to reach the Luminoth Corpse which allows to reach the item through Slope Jumps and Standable Terrain (Advanced).
- Added: Main Reactor: It is now possible to get to the item with only Spider Ball, Morph Ball Bombs, Standable Terrain (Intermediate) and Bomb Space Jump (Expert) without Space Jump.

##### Dark Agon Wastes:

- Added: Hall of Stairs: Bomb Space Jump (Advanced) to reach Save Station 3 Door without Space Jump

##### Dark Torvus Bog:

- Added: Portal Chamber (Dark): It is now possible to reach the Portal with a Slope Jump (Intermediate) and Screw Attack without Space Jump.

##### Sanctuary Fortress:

- Added: Main Gyro Chamber: Instant Morph (Hypermode) into boost, to destroy the glass to Checkpoint Station
- Added: Reactor Core Item pickup now possible with just Spider Ball and Morph Ball Bombs via Standable Terrain (Intermediate) and Bomb Jump (Intermediate)
- Added: Vault: Extended Dash (Expert) and Boost Jump (Expert) Method to reach the Spinner Side
- Added: Accessing the portal in Watch Station with a Bomb Space Jump (Advanced) to reach the Spider Track, Standable Terrain (Advanced) to reach the Bomb Slot, and an Instant Morph (Advanced)

##### Ing Hive:

- Added: Hive Temple Access: Slope Jump (Expert) into Screw Attack to skip Hive Temple Key Gate
- Changed: Temple Security Access: Z-Axis Screw Attack Trick is changed into Screw Attack into Tunnels (Advanced)
- Changed: Culling Chamber and Hazing Cliff will now require a Suit on trickless settings

## [6.2.0] - 2023-09-02

- Added: "Help -> Verify Installation" menu option, to verify that your Randovania installation is correct. This is only present on Windows.
- Changed: Game generation is now up to 150% faster.
- Changed: The resolver now tries otherwise safe actions behind a point of no return before it tries actions that give dangerous resources. This makes the solve faster by avoiding some cases of backtracking.
- Changed: Comments no longer prevent And/Or requirements from being displayed as short form.
- Fixed: Auto Tracker icons that were supposed to be always visible no longer show as disabled.
- Fixed: Opening race rdvgame files from older Randovania versions now works properly.
- Fixed: Exporting games with hidden Nothing models don't crash during the exporting process anymore.
- Fixed: For macOS, exporting Metroid Prime 2: Echoes games does not require you to run Randovania from within a terminal anymore to see the Mono installation.

### Metroid Dread

- **Major** - Added: Elevator and Shuttle randomizer. The destination is shown on the elevator/shuttle's minimap icon and in the room name, if enabled. This will show different area names to the logic database for some items.
- **Major** - Added: Split beams and missiles. When playing with non-progressive beams or missiles, each individual upgrade provides a unique effect instead of providing the effects of all previous upgrades.
- Added: An in-game icon will appear if the player becomes disconnected from the multiworld server.
- Changed: The Starter Preset and April Fools 2023 preset now have non-progressive beams and missiles, instead of progressive.
- Changed: Bomb Shields are no longer vulnerable to Cross Bombs.
- Fixed: The door model for certain door types now uses the intended textures correctly.
- Fixed: The save file percentage counter and the per-region percentage counter are now all updated correctly.

#### Logic Database

- Added: Diagonal Bomb Jump in Ferenia - Speedboost Slopes Maze.
- Added: Diagonal Bomb Jump in Burenia - Main Hub Tower Top, to the Missile Tank, using either Gravity Suit or an out of water bomb jump.
- Added: In Dairon - West Transport to Ferenia, use Wave Beam to push the Wide Beam Block from above, without Wide Beam.
- Added: Logic to handle having Ice Missiles without Super Missile.
- Added: In Ghavoran - Teleport to Burenia, Cross Bomb Skip using just Morph Ball to get to and from the Pickup. Rated one level higher than the corresponding usage with Flash Shift or Spin Boost.
- Added: Ledge Warp usage to flip the spinner in Ghavoran next the Transport to Elun, and in Elun to release the X.
- Added: All Chozo-X encounters now have energy requirements.
- Changed: Added Wide Beam to missile farming during Kraid's fight.
- Changed: Fighting Kraid in Phase 2 without going up is moved from Beginner Combat to Intermediate.
- Changed: Fighting Kraid with no energy is now Intermediate Combat. Fighting with 1 Energy Tank is Beginner.
- Changed: Dodging in all Chozo-X fights now has Flash Shift as trivial, Spin Boost with Beginner Combat, and nothing with Intermediate.
- Changed: In Dairon - Teleport to Artaria, breaking the speed blocks is no longer "dangerous". This is done by removing the "Before Event" condition on breaking the blocks from above.
- Changed: In Artaria - Water Reservoir, breaking the blob is no longer "dangerous", as long as Slide is not randomized. This was previously dangerous because there's a connection in EMMI Zone Exit Southwest that makes use of Speed Booster, however, by simply adding a "Can Slide" option on the same condition, the logic now sees the blob as safe.
- Changed: In Burenia: Fighting Drogyga is now only "dangerous" if Highly Dangerous Logic is enabled. This is achieved by adding a Highly Dangerous Logic constraint on all instances where the logic uses "Before Drogyga" on connections in the Underneath Drogyga room.
- Changed: Move victory condition to after Raven Beak, and encode all requirements to finish the escape sequence to that connection. This avoids having a "dangerous" resource at the end of the game.
- Changed: In Burenia - Main Hub Tower Middle, lowering the Spider Magnet Wall is now "dangerous" only when Highly Dangerous Logic is enabled. The connection from the bottom of the room to the Pickup Platform that uses Grapple Movement requires the Spider Magnet Wall to not be lowered now requires Highly Dangerous Logic. The randomizer currently doesn't have the necessary options to make this connection mandatory in any seeds anyway.
- Changed: Most instances of pushing Wide Beam Blocks by using Wave Beam through walls now no longer need Wide Beam. Notable exception is Dairon - West Transport to Ferenia, from below.
- Changed: Boss fight logic using Ice Missile without Super Missile is no longer an option, and effectively requires as many missiles as with normal Missiles.
- Changed: Boss fight logic now understands how damage values work with Split Beams behavior.
  - Affected bosses: Robot Chozo fights, Chozo X fights and Raven Beak.
  - Having only Plasma Beam or only Wave Beam is only used to fight the Robot Chozos, at Combat Intermediate.
  - Having both Plasma Beam and Wave Beam is considered as the same bracket as only Wide Beam.
  - Having Wide Beam and Wave Beam is considered as the same bracket as Wide Beam and Plasma Beam.
- Changed: Exclude Ghavoran door between Flipper Room and Elun Transport Access from being shuffled as a Grapple Beam door in Door Lock rando. This is to enable a Ledge Warp to flip the Spinner from below.
- Changed: In Ghavoran - Flipper Room, rotating the flipper the normal way can now be in logic before having pulled the Grapple Block at Right Entrance or having turned on Power Switch 2 in Dairon, if Transport Randomizer is enabled.
- Changed: Revised logic for fighting Corpius
  - When using missiles without an ammo requirement, the X must not have been released.
  - Using Cross Bomb is moved to Combat Beginner
  - For Missiles, Super Missiles and Ice Missiles, the number of required missiles is reduced by 1, which matches the pre-existing comments. These alternatives remain Combat Intermediate.
  - For Missiles, Super Missiles and Ice Missiles, these can now also be used without combat tricks, but you need 1.5x as many units of Missiles ammo as the combat trick version.
  - Added Storm Missiles.
- Fixed: A typo in the room name Ferenia - East Transport to Dairon has been changed from East Transport to Darion.
- Fixed: In Burenia - Teleport to Ghavoran, to open the Plasma Beam door from below, add requirement to have Plasma Beam. This becomes relevant with Separate Beam Behavior.
- Fixed: In Artaria - Teleport to Dairon, to enter the teleport itself using Wave Beam, add requirements to have Wide Beam and Door Lock Rando being disabled. The former becomes relevant with Separate Beam Behavior.
- Fixed: In Cataris - Kraid Area, when using Wave Beam to fight Kraid from behind, you now also need the rest of the rest of the requirements to fight Kraid.

### Metroid Prime

- Fixed: One-way elevator mode not able to generate
- Fixed: Doors openable underneath blast shields
- Fixed: Doors and Blast shields hurting the player with reflected shots
- Fixed: Starting items getting  ignored when starting in Connection Elevator to Deck Alpha
- Fixed: Skipping the cutscene in Connection Elevator to Deck Alpha also skips item loss
- Fixed: Doors in Omega Research not locking
- Fixed: Elite Control entry Barrier activating again
- Fixed: Hall of the Elders "New Path Opened" HUD Memo not appearing
- Fixed: Some unskippable cutscenes
- Fixed: Removed HUD Memos in Emergency Evacuation Area
- Fixed: Timing of Metroids in Metroid Quarantine A
- Fixed: Stuck camera in control tower
- Fixed: Timing of flying pirates in control tower
- Fixed: Echoes Unlimited Missiles model now appears larger
- Added: More Quality of life improvements over vanilla
  - Colorblind friendlier flamethrower model
  - Power Bombs now have a heat signature
  - Power Conduits activate even if only 1 of 3 wave particles hit
  - Main Quarry power conduit no longer reflects charged wave
  - Added lock to top door during Phazon Elite fight
  - Doors unlock from picking up the artifact item instead of the Phazon Elite dying

#### Logic Database

##### Chozo Ruins

- Added: Reverse Flaahgra in Sun Tower is now logical
- Added: Furnace E Tank Wall Boost Escape
- Added: Transport Access North Wallboost to Hive Totem from Elevator
- Added: Trigger Ghosts from Sun Tower Access without Bombs or Spider

##### Phazon Mines

- Added: Fungal Hall A now has Energy and Combat Logic
- Added: Fungal Hall A SJ Scan Dash Grapple Skip
- Added: Fungal Hall Access NSJ Bombless Escape to Fungal Hall A

##### Phendrana Drifts

- Changed: Phendrana Canyon Pickup NSJ Bombless Triple Boost Adjustments
- Changed: Control Tower Plasma Skip is now Beginner
- Added: Hunter Cave Bunny Hop to reach Hunter Cave Access from Lower Edge Tunnel
- Added: Hunter Cave Slope Jump to reach Chamber Access from Lake Tunnel

##### Tallon Overworld

- Added: Root Cave Climb NSJ Boost Strat

### Metroid Prime 2: Echoes

- Added: New cosmetic suit options. Please note that these suits require the experimental patcher to be enabled.
- Added: The internal game copy is automatically deleted when exporting a game fails in certain situations.

#### Logic Database

- Added: 307 videos to the logic database. see the [Video Directory]
(https://randovania.github.io/Metroid%20Prime%202%20Echoes/) for the full collection.

##### Temple Grounds

- Added:  NSJ Extended Dash (Expert) to cross Grand Windchamber through the middle platform.

##### Sky Temple Ground

- Removed: Phazon Grounds NSJ, No SA -> Invisibil Objects (Hypermode) or Movement (Expert) and Dark Visor. Doesn't exist.

##### Agon Wastes

- Added: NSJ Extended Dash (Advanced) to reach Temple Access Door in Mining Station A.

##### Sanctuary Fortress

- Added: Extended Dash (Expert) to reach the Scan Post in Watch Station Access from Main Gyro Chamber Door.
- Added: Extended Dash (Expert) to reach Main Gyro Chamber Door in Watch Station Access from the Scan Post Side.
- Added: Workers Path - Screw Attack from Z-Axis (Intermediate) now requires Bomb Space Jump (Intermediate) from Dynamo Works
- Added: Workers Path - Bomb Jump (Advanced) method added to reach cannon NSJ from landing platform

## [6.1.1] - 2023-08-07


- Changed: Improve performance significantly when opening a Multiworld session with long history.
- Changed: Slightly improve performance when opening game details.
- Fixed: The correct error is displayed when the incorrect password is provided for Multiworld Sessions.

### Metroid Dread

- Fixed: The progress bar when exporting no longer reaches 100% earlier than intended in some situations.
- Added: Racetime seeds can now be directly imported into Randovania

## [6.1.0] - 2023-08-02

- **Major** - Removed: Starting sessions is no longer necessary and has been removed as an option. It's now always possible to clear a generated game.
- Added: Importing permalinks and rdvgames in a multiworld session now creates new worlds if missing.
- Added: The Generation Order spoiler now has a field to filter it.
- Added: An "Export Game" button has been added to "Session and Connectivity" tab as a shortcut to export any of your worlds.
- Added: It's now possible to filter the history tab in a Multiworld session.
- Added: Add Ready checkbox for Multiworld sessions.
- Added: A new tool was added to the Pickup tab of Game Details that lets you quickly find in which worlds your pickups are.
- Added: The time a world last had any activity is now displayed in the Multiworld session.
- Added: A toggle for allowing anyone to claim worlds in a Multiworld session.
- Added: Sending pickups to an offline world now updates the auto tracker.
- Added: Warnings now show up in Multiworld sessions if you're not connected to any of your worlds.
- Changed: The popup when replacing a preset for a Multiworld Session now has the same features as the solo game interface.
- Changed: Text prompts now default to accepting when pressing enter.
- Changed: Reorganized the top menu bar. The Advanced menu is now called Preferences, with an Advanced sub-menu. Opening the Login window is now in the Open menu.
- Changed: The handling for presets that can't be loaded have been improved.
- Changed: Finishing a session is now called hiding a session, and now can be undone.
- Fixed: Multiworld now properly respects major/minor configuration of each world.
- Fixed: The generation order for multiworld session now correctly handles any kind of names.
- Fixed: Any buttons for changing presets or deleting worlds are properly disabled when a game is being generated.
- Fixed: Import rdvgames for games that uses certain features, like Sky Temple Keys on Bosses or Metroid DNA in Dread, now works properly.
- Fixed: Session Browser now properly sorts by creation date and user count. It also now properly defaults to showing recent sessions first.
- Fixed: Tracking another user's inventory now properly keeps working after a connection loss.
- Fixed: Sorting the session history and audit log now works properly.
- Fixed: In Multiworld session, the Claim world button is now properly disabled when you don't have permissions.
- Fixed: Changing a preset no longer causes it to lose its position in the tree.
- Removed: Connecting to Dolphin on Linux executable builds is now hidden on known situations that it doesn't work properly.

### Metroid Dread

- **Major** - Added: Multiworld support for Dread.
- Changed: Ryujinx (Legacy) is disabled when auto-tracker support is on, or in a multiworld.
- Fixed: Dairon - Navigation Station North can no longer be assigned a hint, which would then be replaced with DNA Hints.
- Added: A new auto-tracker layout featuring progressive items.
- Added: Custom shields now have alternate and more accessible models, which can be toggled per-shield in Cosmetic Options.

#### Logic Database

- Added: 2 videos to the database
- Added: Slide from right to left in Cataris - Total Recharge Station South.
- Added: Grapple Movement to get from Lower Door to Wide Beam Block Room to Upper Door in Artaria - EMMI Zone Hub.
- Added: Crossing the water gap in Ferenia EMMI Zone Exit East with just Bombs (Hypermode IBJ and DBJ) or Cross Bombs and a Slide Bomb Boost (currently Movement Advanced).
- Added: Use Speed Booster and Gravity Suit to escape Cataris - Kraid Arena after fighting Kraid.
- Added: Using Wall Jump to get past the Flash Shift gate in Burenia - Teleport to Ferenia.
- Changed: Make it possible to get to the Diffusion Beam location without Morph Ball.
- Fixed: Entering Hanubia Orange EMMI Introduction from the right now requires having beaten the Red Chozo.
- Fixed: The Pseudo Wave Beam in Burenia - Burenia Hub to Dairon now correctly requires Wide Beam.
- Fixed: Logic issues surrounding ending the Chain Reaction sequence in Artaria, aka the Vanilla Varia Suit area.
- Removed: In Cataris - Green EMMI Introduction, the advanced Pseudo Wave Beam to break the blob from below is removed.
- Removed: In Ghavoran - Blue EMMI Introduction, the trickless Ballspark to climb the room has been removed.

### Metroid Prime

- Added: Experimental Option - `Skippable` Cutscene Mode. Keeps all cutscenes in the game but makes it so they can be skipped with the START button
- Added: Experimental Option - `Competitive (Experimental)` Cutscene Mode Removes some cutscenes from the game which hinder the flow of competitive play. All others are skippable. This will eventually replace the existing Competitive implementation.
- Added: Introduction of non-critical fixes and improvements to the base game such as fixed sound effects and removed tutorial popups. Those wanting an untainted experience of the vanilla game may still do so at their own risk by activating "Legacy Mode". For technical description of what's changed, see [qol.jsonc](https://github.com/toasterparty/randomprime/blob/randovania/generated/json_data/qol.jsonc)
- Added: Completely overhauled how custom Blast Shields and Doors look
- Added: Morph Ball Bomb and Charge Beam door locks now use Blast Shields so that they only need to be opened once with that weapon
- Added: New "Gamecube" pickup model which acts as a placeholder for all non-nothing items without a suitable model which can be displayed natively
- Added: The "Hints" page in the "Game" window now lists the location of the Phazon Suit hint.
- Changed: Non-NTSC enemies now have their health reset to match NTSC 0-00
- Changed: Blast Shields are much more visible in dark rooms
- Fixed: Random Elevators settings should no longer have mismatches between the UI and the preset regarding which elevators are excluded.
- Fixed: HoTE statue door can now handle a blast shield cover
- Fixed: Old scan points lingering in Door Lock Rando
- Fixed: Door Lock Rando shields now make explosion sounds

#### Logic Database

- Added: 52 videos to logic database, bringing the total available via the [Video Directory](https://randovania.github.io/Metroid%20Prime/) to 276

##### Chozo Ruins

- Added: The Hall of the Elders Ghost Skip from Reflecting Pool Access to reach Crossway Access South, using advanced level tricks.
- Added: Knowledge (Intermediate) for reaching Elder Chamber without fighting the Chozo Ghost.
- Added: Main Plaza - Tree item OoB logic.
- Added: Crossway - Easier boost only method for item.
- Changed: Tower of Light - Reduced gravityless SJ slope jump to tower chamber to Beginner.
- Fixed: Ice Beam has been removed from the connection to Elder Chamber in Hall of the Elders.
- Fixed: The Door in Tower of Light Access that leads to Ruined Shrine is now a normal Door instead of a Wave Beam Door.
- Changed: Ruined Nursery Bombless Standables Logic Adjustments
- Added: Ruined Nursery Bombless w/ Boost strat
- Added: Training Chamber Ghost Skip

##### Phendrana Drifts

- Changed: Quarantine Cave - Various cleanup with Thardus fight logic. Reworked visor requirements. Added Missile strategy (allows Ice Beam only fight logically).
- Added: Added Quarantine Cave NSJ Scan Dash to Q-Mon Tunnel
- Added: Dash to Q Mon from Room Center with SJ
- Added: Reverse Thardus Skip Logic (Scan and Scanless)
- Added: Thardus Hop
- Changed: Ice Ruins West Baby Sheegoth Jump Damage Requirements and Trick Adjustments
- Added: Gravity Chamber Pickup (Missile) NSJ w/o Grapple/Plasma Dash Method and Bombu Method

##### Phazon Mines

- Added: Metroid Hop to reach Missile from Quarantine Access A
- Changed: Various Metroid Quarantine A logic adjustments
- Fixed: NSJ Phazon Processing Center having too few requirements

### Metroid Prime 2: Echoes

- Added: Tracker layout "Debug Info", which also shows details useful for investigating errors.
- Added: The Coin Chest model from multiplayer is now used for offworld items instead of the ETM model.
- Changed: The Power Beam and the Morph Ball now use the Coin Chest model when shuffled, instead of the ETM model.
- Added: 4 new joke hints in the pool.
- Fixed: The gate in Command Center now opens correctly when using the new patcher.
- Fixed: Doors in Venomous Pond can no longer become blast shields.
- Fixed: The door from Sacrificial Chamber Tunnel to Sacrificial Chamber has been excluded from door lock rando.
- Fixed: Random Elevators settings should no longer have mismatches between the UI and the preset regarding which elevators are excluded.

#### Logic Database

- Added: 4 videos to logic database, see the [Video Directory](https://randovania.github.io/Metroid%20Prime%202%20Echoes/) for the full collection

## [6.0.1] - 2023-07-04

- Added: Option for disabling crash reporting and monitoring.
- Added: In multiworld sessions, you're prevented from selecting a preset that is incompatible with multiworld.
- Added: In multiworld sessions, world names must now be unique.
- Changed: The Privacy Policy has been updated to mention crash reporting and monitoring.
- Changed: Tweaked the error reporting for generating and exporting games.
- Fixed: Importing permalinks and spoilers in multiworld no longer fails.
- Fixed: Generation order is no longer hidden when Door Lock is enabled with Types mode.
- Fixed: Pickups providing negative resources can now be sent in multiworld games.
- Fixed: The prompt for a session name no longer deletes spaces at the end, making it easier to split words.
- Fixed: In multiworld sessions, the copy permalink button is properly disabled before a game is available.

## [6.0.0] - 2023-07-03

- **Major** - Multiworld support has been significantly changed! New features include:
  *  Sessions now have Worlds instead of rows with users, and users can be associated with any number of Worlds.
     * This means it's now possible to play a Multiworld entirely solo.
  *  You can connect to one Dolphin and any number of Nintendont at the same time.
  *  Multiple sessions can be opened at the same time.
  *  A session window is no longer required to be kept open. As long as Randovania is connected to a game, the server communication works.
- Added: It's now possible to drag presets directly into the root of the presets.
- Added: The order you place presets when drag and dropping is now saved.
- Added: New command line arguments `--local-data` and `--user-data` to allow configuring where Randovania saves its data.
- Added: New Door Lock rando mode - Types. In this mode, every single door of a type is swapped with another type. Generation times should be fast and be compatible with multiworld.
- Added: Interface to customize preset description.
- Added: It's now possible to save rdvgame files for race games. This is not available for multiworld.
- Added: When editing a Pickup Node, there's now a button to find an unused pickup index.
- Added: When viewing the spoiler log in a Multiworld session, it will now display the names for each world rather than "Player 1", "Player 2", etc.
- Changed: Discord login is now performed via your browser, instead of the Discord client.
- Changed: Door Lock mode Two-way is now named Doors. The functionality is unchanged.
- Changed: Improved preset descriptions, making them significantly simpler.
- Changed: Some preset options which are not ready for wide consumption have been hidden by default. To show all preset options, please select `Advanced > Show Experimental Settings`.
- Changed: In the Data Visualizer, requirements are now displayed using a tree widget, which allows for collapsing the and/or blocks.
- Changed: Optimized the solver by allowing more resources as additional resources, allowing more actions to be skipped until the necessary resources are found.
- Changed: For Multiworld, it's now preferred to have an additional pickups than placing it in another player's game, when there's no locations left in your game.
- Changed: Randovania now internally uses the term `Region` for what used to be called a `World`. This is mostly an internal change.
- Changed: Connecting to Dolphin is now hidden on macOS, as it never was supported.
- Changed: Door Lock rando generation is now up to 50% faster.
- Fixed: Issue where the resolver didn't find the paths that lead to taking the least damage.
- Fixed: The resolver no longer allows events as additional requirements. This fixes a problem that could lead to an event locking itself.
- Fixed: The `database render-region-graph` command now works properly.

### Cave Story

- Nothing.

### Metroid Dread

- **Major** - Added: Random Starting Locations is now supported. This enables all Save Stations, Navigation Stations, and Map Stations as possible starting options.
- Added: New cosmetic option to display Randovania's area names on the HUD, either always or after room transitions.
- Added: Door Lock Randomizer can randomize doors to be weak to Ice Missile, Storm Missile, Diffusion Beam, Bombs, Cross Bombs, Power Bombs.
- Added: New option under "Game Modifications" to choose how inconsistencies in Raven Beak's damage resistance are handled.
- Added: Auto tracker is now supported via a new game connection choice.
- Added: Exporting now checks if the RomFS folder has some required files.
- Changed: The doors in Itorash are now excluded from being shuffled in Door Lock Randomizer.

#### Patcher Changes

- Added: Belated April Fools 2023 preset. Enables door rando by default, as well as some surprise changes to the item pool. Make sure to see what advice ADAM has to give!
- Changed: Pickups can be configured to take away some of an item instead of giving more (e.g. missile tanks could take away missiles when collected).
- Fixed: Using Morph Ball in Proto Emmi sequence no longer crashes the game.

#### Logic Database

- Added: Grapple Movement (Beginner) for going up the left side of Burenia - Main Hub Tower Middle.
- Added: Movement (Intermediate) and Water Bomb Jump (Intermediate) for getting out of the water at the same spot.
- Added: Grapple Movement (Beginner) for the Grapple only method of reaching the Missile Tank in Main Hub Tower Top.
- Added: Use Speed Booster to skip breaking the blob submerged in water in Artaria Early Cloak room, requires Speed Booster Conservation (Beginner).
- Added: Use Flash Shift to go right after getting the pickup in Artaria EMMI Zone Spinner.
- Added: Use Flash Shift and Slide Jump to go from Artaria White EMMMI Arena to the top door to EMMI Zone Spinner.
- Added: A new way to reach the tunnel in EMMI Hub Zone with Spider Magnet, Flash Shift and Single-wall Wall Jump (Advanced).
- Added: Use a Shinespark to climb up from Above Screw Attack Blocks in Burenia Main Hub Tower Bottom with only Gravity Suit.
- Added: Use a Shinespark to climb up from Alcove Across Grapple Block in Burenia Main Hub Tower Bottom with only Speed Booster using Speed Booster Conservation Beginner.
- Added: Use a Shinespark with Gravity Suit to reach Ammo Recharge South at the bottom of Burenia Gravity Suit Tower before the Destroy Gravity Suit Floor event.
- Added: Use Spin Boost And Gravity Suit with different trick strategies to cross the big gap in Burenia Main Hub Tower Middle.
- Added: Use a Shinespark with Gravity Suit to reach the Spider Magnet wall in Burenia Main Hub Tower Middle from the bottom of the room.
- Added: Climb up to the Charge Beam Door in Burenia Main Hub Tower Middle using Gravity Suit and Flash Shift.
- Added: Climb up from the Charge Beam Door in Burenia Main Hub Tower Middle using Gravity Suit, a Slide Jump, Spin Boost and a Wall Jump.
- Added: Allow using Shinesparks in Gravity Suit Tower by storing speed in the upper part of Gravity Suit Room, also when Door Lock rando is enabled.
- Added: Pseudo-Wave Beam to break the blob in Ferenia Wave Beam Tutorial, from the right.
- Added: Use Spider Magnet with Grapple Beam in Ghavoran Spider Magnet Elevator.
- Added: Use Speed Booster to get past the pool of water in Dairon Freezer before turning on the power.
- Added: Various trick alternatives to get past the pool of water in Dairon Freezer with Bomb Jumps.
- Added: Water Bomb Jump in Burenia Underneath Drogyga to get up to the left ledge with Normal Bomb, rated as Intermediate.
- Changed: Wall Jump from Flash Shift for reaching the left Dock to Main Hub Tower Top in Main Hub Tower Middle has been removed; it is now trickless.
- Changed: Wall Jump from Flash Shift for reaching the left Dock to Main Hub Tower Top in Main Hub Tower Middle has been removed; it is now trickless.
- Changed: Avoid treating Gravity Suit as a dangerous resource, by removing the "No Gravity Suit" constraint from the "Perform WBJ" template.
- Changed: Going through Artaria Lower Path to Cataris using Damage Boost no longer requires Morph Ball.
- Changed: Reduced the difficulty of the Wall Jump in Dairon Teleporter to Artaria, to reach the pickup from the teleporter, from Advanced to Intermediate.
- Changed: Using Wall Jump Advanced to climb across Moving Magnet Walls (Small) in Cataris, aka Adam Skip, now correctly requires Spider Magnet.
- Changed: The Upper Tunnel from Burenia Teleport to Ghavoran to Main Hub Tower Middle has been converted from a Morph Ball Tunnel to a Slide Tunnel. In order to use this tunnel with Slide, Gravity Suit is also required.
- Changed: In Burenia Teleport to Ghavoran, using Power Bombs to get back up from Early Gravity Speedboost Room now requires 2 ammo units of Power Bomb. The purpose is to account for using one unit on the way down in the first place.
- Changed: Water Bomb Jump in Artaria First Tutorial, after adding the water has been changed to Infinite Bomb Jump.
- Changed: Infinite Bomb Jump in Artaria Screw Attack Room to jump out of the water under the Recharge Station has been changed to Water Bomb Jump.
- Changed: Water Bomb Jump in Burenia Underneath Drogyga to get the pickup is now Beginner with Cross Bombs.
- Changed: Water Bomb Jump in Burenia Underneath Drogyga to get up to the left ledge with Cross Bomb is now Beginner.
- Changed: Bomb Jumping to the upper part of Ghavoran Map Station Access now requires Water Bomb Jump Intermediate with Normal Bomb and Beginner with Cross Bomb. This was previously trivial with both of those.
- Changed: Bomb Jumping to the upper part of Ghavoran EMMI Zone Exit Southeast with Cross Bombs is changed from trivial to Water Bomb Jump Intermediate.
- Changed: Bomb Jumping to the upper part of Ghavoran EMMI Zone Exit Southeast with Normal Bombs is changed from Infinite Bomb Jump Intermediate to both Water Bomb Jump Intermediate and Diagonal Bomb Jump Intermediate.
- Fixed: Correctly require breaking the blob in Burenia Teleport to Ghavoran to be able to go from Main Hub Tower Middle to Teleport to Ghavoran through the upper Tunnel.
- Fixed: Burenia Hub to Dairon Transport Blob from Below giving the wrong event resource.
- Removed: Use Cross Bombs to skip the blob submerged in water in Artaria Early Cloak room. The point of this connection is to skip breaking the blob, which is no longer dangerous when you have the Morph Ball.

### Metroid Prime

- Changed: Divided the "Other" tab into "Quality of Life" and "Chaos".
- Changed: QoL Game Breaking, QoL Cosmetic, QoL pickup scans, Varia-only Heat Protection and Deterministic RNG settings are now always enabled. A new chaos option "Legacy Mode" has been added as a catch-all replacement, including the PB Refill from 5.8.0.
- Changed: Pickups can be configured to take away some of an item instead of giving more (e.g. missile tanks could take away missiles when collected).
- Removed: One-Way door lock randomizer has been removed. This has actually been the case since 5.3.0!
- Fixed: The "Unlock Save Station doors" option should now correctly unlock them.

#### Logic Database

##### Chozo Ruins

- Changed: Reorganized Morph Ball pickup in Ruined Shrine to better fit database good practices.

### Metroid Prime 2: Echoes

- **Major** - Added: Door Lock randomizer has been added. Note that this feature requires enabling the new patcher.
- Added: New random elevators mode: Shuffle Regions. In this mode, we keep the game world consistent by shuffling the regions around Temple Grounds, and then changing the elevators to match. See [this map](randovania/data/gui_assets/echoes_elevator_map.png) for reference.
- Added: When the new patcher is enabled, Security Station B starts in the post-Dark Samus appearance. This change is supported by logic.
- Changed: Pickups can be configured to take away some of an item instead of giving more (e.g. missile tanks could take away missiles when collected).
- Changed: When the new patcher is enabled, some cosmetic effects are removed from Torvus Temple in an attempt to make it crash less.
- Changed: For Multiworld ISOs, the game name now mentions the session name and world name.
- Removed: The elevator sound effect removal is no longer an option and is now automatically enabled in the appropriate circumstances.
- Fixed: The progress bar when exporting a seed is now much more accurate.

#### Logic Database

- Fixed: Re-Added Vanilla Method to access Storage C to logic.
- Changed: Movement trick level for reaching the door to Security Station B from Bioenergy Production with a NSJ Screw jump extension from Advanced to Beginner.
- Changed: Combat/Scan Dash trick level for reaching the door to Security Station B from Bioenergy Production with a Scan Dash from Expert to Intermediate.
- Added: 142 videos to the logic database
- Added: Method to climb Forgotten Bridge with Jump Off Enemy (Advanced)
- Added: Scan Dash to grab the half pipe item in Dark Torvus Arena with Combat/Scan Dash (Intermediate)
- Added: Method to collect the pickup in Reactor Core using the top Rezbit, Bombs, Bomb Space Jump (Advanced), Standable Terrain (Advanced), Movement (Advanced), and Jump Off Enemies (Expert).
- Added: Method to reach the top cannon in Sanctuary Entrance using Bombs, Space Jump Boots, Bomb Space Jump (Advanced), and Standable Terrain (Advanced).
- Added: Method to collect the pickup in Abandoned Worksite using just Screw Attack, and Screw Attack into Tunnels/Openings (Advanced).
- Added: Method to collect the pickup in Bioenergy Production using Boost Ball, Spider Ball, Screw Attack, and Movement (Advanced).

## [5.8.0] - 2023-06-05

- Added: It's now possible to save rdvgame files for race games. This is not available for multiworld.
- Changed: Use the user's new discord display name instead of their username, for users that migrated.
- Fixed: Batch generation now properly prevents Windows from going to sleep.

### Metroid Prime

- Fixed: Generator unable to pass through one-way permanently locked doors such as the ones in uncrashed Frigate
- Fixed: Exporting games with both Door Lock Rando and Room Rando will now preserve both modifications
- Added: Missile Stations refill Power Bomb. In this version, this is always enabled.

#### Logic Database

- Added: 55 videos to logic database, bringing the total available via the [Video Directory](https://randovania.github.io/Metroid%20Prime/) to 224

##### Tallon Overworld

- Added: Biotech Research Area 1 - Easier gravityless NSJ method from room center to Deck Beta Security Hall
- Added: Root Cave - L-Jump method to reach upper area

#### Magmoor Caverns

- Added: Twin Fires Tunnel - Transport to Talon -> Twin Fires, NSJ & SJ dashes now require standable terrain

##### Phendrana Drifts

- Added: Hunter Cave - Lower Edge Tunnel -> Hunter Cave Access, NSJ requires a slope jump or bomb jump after the grapple point to reach the platform with the doors.
- Added: Hunter Cave - Hunter Cave Access -> Lower Edge Tunnell, NSJ requires an L-Jump to reach the platforms across the water without falling in. Added Gravity logic if falling in (matches Lake Tunnel -> Lower Edge Tunnel).

##### Phazon Mines

- Fixed: Fungal Hall B - Scan dash method now requires scan visor
- Fixed: Ventillation Shaft - Combat dash to climb room now requires door lock rando to be off

## [5.7.0] - 2023-05-05

- Added: Skip usual Door Lock randomizer logic when the only valid lock option is unlocked doors.
- Added: When major/minor mode is enabled, the count of majors and minors is also displayed next to how many items are the in the pool.
- Fixed: Unsupported features are now disallowed from use in Multiworld sessions.

### Cave Story

- Fixed: Exporting on Linux no longer fails due to Rest Area in Plantation using "lounge" instead of "Lounge".

### Metroid Dread

- Fixed: All pickups in the pool are now correctly assigned major or minor.

#### Logic Database

- Fixed: Experiment Z-57's pickup is now a major item location in Major/Minor split.

### Metroid Prime

- Added: Selecting an ISO that isn't for Metroid Prime is now explicitly refused when exporting.
- Fixed: All pickups in the pool are now correctly assigned major or minor.
- Fixed: Room Rando no longer overrides the results of Door Lock Rando when exporting.

#### Logic Database

- Fixed: The Artifact of Truth pickup is now a major location for Major/Minor split.

### Metroid Prime 2: Echoes

- Added: Selecting an ISO that isn't for Metroid Prime 2 is now explicitly refused when exporting.
- Fixed: Energy Tanks are now considered major items in Major/Minor split.

## [5.6.1] - 2023-04-??

- Nothing.

## [5.6.0] - 2023-04-02

- Added: Trick Details popup now lists the usages in each area.
- Added: Opening the Data Visualizer from the Trick Details while customizing a preset now automatically configured the trick filters based on the preset being edited.
- Changed: Setting trick filters in the Data Visualizer based on a preset now sets all tricks, even those at disabled.
- Changed: Optimize Solver by choosing actions in a smarter order. Prefer actions of types that are likely to progress th. Postpone dangerous actions. This should make the solver able to validate seeds where it previously timed out. Solving should in general be faster in general.
- Fixed: Solver bug that made it unable to detect dangerous actions, which could result in some possible seeds being considered impossible.
- Fixed: Searching for Multiworld sessions by name is no longer case sensitive.

### Metroid Prime 2: Echoes

#### Logic Database

- Added: Proper combat requirements for the Amorbis fight.
- Removed: Incorrect and improper connections to and from the Amorbis fight.

### Metroid Prime

#### Logic Database

- Added: 48 videos to logic database, bringing the total available via the [Video Directory](https://randovania.github.io/Metroid%20Prime/) 216

### Metroid Dread

#### Logic Database

- Added: Use Flash Shift and Spin Boost with Wall Jump (Beginner) in Burenia Main Hub Tower Bottom to reach the tunnel.
- Changed: The logic for Spin Boost Room in Ghavoran now requires either the template to fight the Chozo X or Highly Dangerous logic to climb out of the room.
- Changed: Simplified various database connections.
- Changed: All three kinds of Chozo X fights now consider Use Spin Boost a valid means of dodging.
- Fixed: Missile ammo requirement when fighting Chozo X with Storm Missile. The numbers were previously too high and the numbers with and without the combat trick were swapped.
- Fixed: Resolve bug with fighting the Twin Robots fights, where to fight them using only missiles for damage always required both the expert level combat trick and the 153 missiles that are intended for trickless.
- Fixed: Add missing fight requirement to fight the Chozo X in Elun when entering the arena from the left.
- Fixed: Add missing requirement to release the X before leaving Elun.

## [5.5.1] - 2023-02-28

- Added: Game Details now contains a tab describing all door locks, when Door Lock rando is enabled.
- Changed: Certain spoiler tabs in Game Details now only show up when relevant, such as Elevators spoiler only when elevators are shuffled.
- Changed: Generation Order in Game Details is now hidden when there's incompatible settings, such as Door Lock rando.
- Changed: A nicer error message is now given when generating with a preset with configuration errors, such as no starting locations.
- Changed: A nicer error message is now given when an error occurs when loading a game layout file.
- Fixed: Customizing an included preset should properly place the resulting preset nested to that preset.
- Fixed: Customizing a preset should no longer reset where it's been placed at.
- Fixed: Generated games now keep track of extra starting pickups instead of starting items, fixing some cases you'd start with the middle of a progressive chain.
- Fixed: Changing trick filters in the Data Visualizer no longer resets the selected connection.
- Fixed: Using trick filters in the Data Visualizer no longer unnecessarily expands templates or remove comments.
- Fixed: Using trick filters in the Data Visualizer now properly removes extra requirements when tricks are removed.
- Fixed: Hiding the pickup collection message now correctly works for other player's pickups in a multiworld.

### Metroid Prime

#### Patcher Changes

- Fixed: Several soft-locks and janky cutscenes when shuffling the Essence elevator
- Fixed: Research Lab Aether wall not breaking when approached from behind (QoL Game Breaking)
- Fixed: Watery Hall lore scan being replaced with QoL Scan Point text
- Fixed: Escape sequence counting up instead of down
- Fixed: Small Samus spawning in ship instead of on top
- Added: Ridley shorelines, biotech research 2, and exterior docking hangar actors now scale with boss size

#### Logic Database

##### Tallon Overworld

- Fixed: Landing Site - PAL SJF is now only logical if Dock Rando is disabled
- Added: Life Grove - Alternate method to skip Bombs and SJ (Scan Dash Expert) to reach item *Found by Vertigo*
- Added: Life Grove - Trick to skip wallboosts when also skipping SJ and Bombs *Found by Vertigo*

##### Chozo Ruins

- Changed: Main Plaza - Lowered Half-Pipe roll-in to Expert ([See Video](https://youtu.be/ne8ap0xa_UE))
- Changed: Ruined Shrine - Wave door to half-pipe item is now L-Jump instead of R-Jump
- Added: Hive Totem - Fight Skip Intermediate Combat Dash
- Added: Hive Totem - Fight Skip "TAS Walk" Advanced Movement+Knowledge
- Added: Crossway Access West - Advanced Standable Terrain (Skips Morph) *Found by toasterparty*

##### Magmoor Caverns

- Fixed: Twin Fires Tunnel - Combat dash is now only logical if Dock Rando is disabled
- Added: Monitor Station - NSJ Heat Run Expert *Found by JustinDM*
- Added: Twin Fires Tunnel - NSJ Bunny Hop Expert Movement *Found by JustinDM*

##### Phendrana Drifts

- Changed: Quarantine Cave - More detailed Thardus Fight requirements (e.g. Plasma Beam, PBs, Boost)
- Changed: Labs - More detailed combat requirements
- Added: Chozo Ice Temple - Expert NSJ Bombless Climb *Found by MeriKatt*
- Added: Quarantine Cave - Thardus Skip Hypermode Slope Jump *Found by JustinDM*
- Added: Quarantine Cave - Expert R-Jumps to skip grapple *Found by toasterparty*
- Added: Control Tower - SJ/DBJ/BSJ/Wallboost tricks(s) to skip fight both ways
- Added: Transport to Magmoor Caverns South - Alternate NSJ Spider Skip BSJ Advanced *Found by Cyberpod*

##### Phazon Mines

- Fixed: Mine Security Station - Starting Room/Elevator doesn't account for doors locking
- Fixed: Mine Security Station - Entering from Storage Depot A doesn't check for lowered barrier
- Fixed: Metroid Quarantine A - Wallboost doesn't require Spider Ball
- Added: Main Quarry - Intermediate Wallboost to skip Bombs for item
- Added: Main Quarry - Intermediate Knowledge+Movement to skip Bombs for item *Found by toasterparty*
- Added: Metroid Quarantine A - Advanced Dashes to skip PBs
- Added: Metroid Quarantine A - Alternate R-Jump from item to door
- Added: Metroid Quarantine A - NSJ Expert Dashes from item to door
- Added: Fungal Hall Access - NSJ Advanced BSJs *Found by JustinDM*

### Metroid Prime 2: Echoes

- Added: Updated A-Kul's scan with the 2022 Echoes Randomizer tournament winner.
- Added: When the experimental patcher is enabled, Dynamo Chamber and Trooper Security Station now start in post-layer change state.

### Metroid Dread

- **Major** - Added: Door Lock randomizer has been added. In this mode, the weapons needed to open doors in the game are also changed, with full support of our logic database.
- Added: A new cosmetic option for adding an in-game death counter to the HUD.
- Added: Exporting with a custom path now checks for conflicts with the input path.
- Fixed: Ryujinx no longer hangs when stopping emulation.

## [5.5.0] - Skipped

## [5.4.1] - 2023-02-16

- Added: Linux releases are now also published to Flathub.
- Fixed: Canceling the prompt from "View previous versions" no longer causes an error.

## [5.4.0] - 2023-02-06

- Added: Experimental generation setting for staggering the placement of selected pickups.
- Added: Experimental generation setting for removing redundant possible actions.
- Added: Automatic reporting of exceptions for the client, and monitoring for requests to the server.
- Added: New pixel icons for Prime 1 & 2 autotracker
- Added: New 8x3 layouts for all Prime 1 & 2 autotracker styles
- Fixed: The minor/major split setting is obeyed much more accurately by the generator.
- Fixed: Starting with ammo no longer causes all requirements for that ammo to be ignored.
- Fixed: The generator no longer attempts placing pickups based on alternatives to satisfied requirements, such as Missile Expansions for Quadraxis while already having Light Beam.
- Fixed: Minor typos in the UI are fixed.
- Fixed: Canceling certain actions will no longer cause the UI to react as if it were an error.
- Changed: Unsupported features are now restricted to dev builds.
- Changed: Requirements where different amount of the same item, such as both Missile = 5 and Missile = 1, are expected are now properly simplified.

  This results in certain pickup combinations no longer being considered for placement in the generator, such as Sunburst for unlocking the Industrial Site from behind.

### Metroid Prime

- Changed: All included presets now have "Unlocked Save Station doors" enabled.
- Changed: "Unlocked Save Station doors" no longer remove the lock in Chozo Ruins - Save Station 3.

#### Patcher Changes

- Added: CGC Tournament Winners to Artifact Temple lore scan
- Fixed: Chapel IS giving the player lightshow on 2nd pass
- Fixed: Items in every room incompatibility with shuffled essence elevator
- Changed: Always apply Elite Quarters item softlock patch regardless of cutscene skip mode

#### Logic Database

- Fixed: Collecting the Missile Expansion in Burn Dome before the fight no longer causes the generation to fail.

### Metroid Prime 2: Echoes

- Changed: Inverted Aether is now an unsupported feature.

### Metroid Dread

- Fixed: Energy Parts are now considered minor items, and Missile+ Tanks are now considered major items.

#### Patcher Changes

- Changed: Main Power Bomb has a different color than Power Bomb tanks
- Changed: Cutscene in Hanubia - Tank Room was removed because it teleports the player to the lower section, which can softlock the player
- Fixed: You now retain Drogyga's and Corpius's item if you reload checkpoint after defeating them. This eliminates a way of rendering a seed impossible to complete.

#### Logic Database

- Added: New trick "Flash Shift Skip" to account for skipping Flash Shift gates.
- Added: Traverse to the bottom of Ferenia: Space Jump Room Access with some more options.
- Added: Pseudo-Wave Beam (Beginner) for the two blobs in Cataris - Teleport to Dairon.
- Added: Water Bomb Jump to reach the item in Cataris - Teleport to Dairon without Gravity Suit.
- Added: Flash Shift (Intermediate), Morph Ball (Intermediate), and Spin Boost (Beginner) wall jumps for climbing up Experiment Z-57's arena.
- Added: Spin Boost and Slide Jump (Beginner) for climbing the upper part of Experiment Z-57's room.
- Added: Speed Booster Conservation (Intermediate) for climbing to either the top platform or Double Obsydomithon Room in Cataris - Teleport to Artaria (Blue).
- Added: Grapple Movement (Beginner) to climb Cataris - Moving Magnet Walls (Tall).
- Added: Flash Shift (Intermediate), Morph Ball (Advanced), and Spin Boost with Spider Magnet wall jumps to climb Cataris - Moving Magnet Walls (Tall).
- Added: Speed Booster Conservation (Beginner) to collect the lower item in Cataris - Teleport to Ghavoran without Gravity Suit.
- Added: Damage Boost (Intermediate) for reaching the teleport in Cataris - Teleport to Ghavoran with Spider Magnet.
- Added: "Adam Skip" added to logic as Wall Jump (Advanced) in Cataris - Moving Magnet Walls (Small).
- Added: Space Jump method of Cross Bomb Skip (Hypermode) to skip needing Speed for the item in Cataris - EMMI Zone Item Tunnel.
- Added: Spin Boost Movement (Intermediate) and Speed Booster Conservation (Beginner) for getting up Hanubia - Central Unit without Space Jump or Infinite Bomb Jump.
- Added: Spin Boost method to climb Hanubia - Escape Room 3.
- Added: Morph Ball Single-Wall Wall Jumps to get to the Nav Station in Itorash - Transport to Hanubia.
- Added: Flash Shift Skip (Intermediate) with Bombs to skip the Flash Shift gate in Teleport to Ferenia.
- Added: Aim Down Clips (Intermediate/Advanced) to go to and from Storm Missile Gate Room without Morph Ball.
- Added: Shine Sink Clip/Aim Down Clip (Intermediate) and Speed Booster Conservation (Advanced) to reach the bottom of Teleport to Ghavoran from the top level.
- Added: Aim Down Clip (Expert) to reach the blobs in Gravity Suit Tower from the top level.
- Added: Aim Down Clip (Intermediate) in Main Hub Tower Middle to Main Hub Tower Bottom.
- Added: Shine Sink Clip/Aim Down Clip (Intermediate) in Gravity Suit room top door to bottom door.
- Added: Climb Golzuna Tower using Spin Boost and Flash Shift using Wall Jump (Intermediate).
- Added: Movement (Intermediate), Simple IBJ, or Spin Boost to reach top tunnel in Vertical Bomb Maze.
- Added: Flash Shift Skip (Beginner) in Purple EMMI Introduction; (Intermediate) with normal bombs.
- Added: Moving from Ferenia - Transport to Ghavoran to Pitfall Puzzle Room with Spin Boost, Flash Shift, or Speed Booster.
- Added: Using Normal Bomb Jump with a Cross Bomb at the top, for sideways movement, to reach the item in Artaria Proto EMMI Introduction.
- Changed: Increased difficulty of Flash Shift Wall Jump to reach the Raven Beak elevator from Intermediate to Advanced.
- Changed: Simplified many room nodes and connections.
- Changed: Shine Sink Clip in Main Hub Tower Middle to Main Hub Tower Bottom is now Intermediate (from Expert).
- Changed: Using Flash Shift to collect the fan pickup in Burenia Hub to Dairon is now Advanced (from Beginner).
- Changed: All three fan skips are now classified as Movement instead of Infinite Bomb Jump.
- Changed: Convert most of the harder IBJ instances to new Diagonal Bomb Jump trick.
- Changed: Increase difficulty of the few harder IBJs that weren't changed to Diagonal Bomb Jumps. This should better reflect the fact that Intermediate IBJ is applied for performing Simple IBJ with Normal Bombs.
- Fixed: Correctly require Morph Ball in all cases where Power Bombs are used.
- Fixed: Replace some instances of Beginner Infinite Bomb Jump in Ferenia with the Simple Infinite Bomb Jump template. This ensures that the missing bomb or cross bomb item is required.
- Fixed: Reaching the upper tunnel in Ferenia - Speedboost Slopes Maze properly accounts for the ability to destroy the beamblocks using Wave Beam, Diffusion Beam, explosives, or Movement (Beginner)
- Fixed: Usage of Infinite Bomb Jump in Ferenia Separate Tunnels Room now correctly requires the respective Bomb type. The trick is now set at different difficulty depending on which bomb type is being used.
- Removed: Infinite Bomb Jump for reaching Wave Beam Tutorial from the cold rooms.
- Removed: Shinespark in Ghavoran Total Recharge Station North. This one requires either short boost or charging speed in the room to the left. Removing this for now.

## [5.3.0] - 2023-01-05

- Added: You can now open a tracker for other player's inventories in a multiworld session.
- Changed: LogbookNodes are now called HintNodes.

### Metroid Prime

#### Patcher Changes

- Fixed: Spring ball has been nerfed to prevent abusing steep terrain marked as standable.
- Fixed: Spring ball cooldown is now properly reset when morphing/unmorphing.
- Fixed: Vanilla blast shields not being removed in door lock randomizer.

### Metroid Prime 2: Echoes

- Changed: The Auto Tracker icon for Spider Ball now uses the Dark Suit model instead of the Prime 1 model.

#### Logic Database

- Changed: Sand Processing - Screw Attack clip to access the halfpipe from Main Reactor side without Missiles is now Intermediate and without Space Jump (from Expert).
- Fixed: Main Gyro now properly accounts for solving the puzzles.

### Metroid Dread

#### Patcher Changes

- Fixed: Incorrect color during animation of killing an EMMI.

#### Logic Database

- Added: Climbing Z-57 Arena with Spin Boost and Ice Missiles (Beginner).
- Changed: Major/Minor Item Location Updates: Energy Tanks -> Major, Energy Parts -> Minor, Drogyga -> Major, Missile+ Tanks -> Major
- Removed: Water Bomb Jump in Ghavoran - Map Station Access Secret.

## [5.2.1] - 2022-12-01

- Fixed: Exporting Metroid Prime 2 when converting Metroid Prime models now works.
- Fixed: Experimental Metroid Prime 2 patcher no longer errors with some settings.

## [5.2.0] - 2022-12-01

- Added: Help -> Dependencies window, to see all dependencies included in Randovania, including their versions and licenses.
- Added: A warning is now displayed when using presets with unsupported features enabled. These features are not present in the UI.
- Added: When the generated game fails due to the solver, you're now offered to retry, cancel or keep the generated game.
- Changed: Experimental games are no longer available on stable versions.
- Fixed: Solver debug now contains previously missing rollback instances.

### Cave Story

- Nothing.

### Metroid Dread

- Added: The Power Beam tiles in the Artaria EMMI Zone Speed Boost puzzle have been changed to Speed Boost tiles to prevent softlocks.
- Added: Entering Golzuna's arena without releasing the X displays a message explaining why the boss won't spawn.
- Added: All doors locked while fighting an EMMI now unlock immediately upon defeating it.
- Changed: Exporting for Ryujinx now also utilizes the Dread Depackager, for a smaller mod size. This requires an up to date Ryujinx.
- Fixed: You now retain Kraid's item if you reload checkpoint after defeating him. This eliminates a way of rendering a seed impossible to complete.

#### Logic Database

- Added: New Highly Dangerous Logic setting for enabling situations that may be unrecoverable upon saving.
- Added: Cross Bomb alternative for crossing Flash Gates.
- Added: Pseudo-wave beam trick for destroying the bottom blob in Cataris' Central Unit Access.
- Added: Traversal through Ghavoran Total Recharge Station North without Morph Ball, before pulling the grapple block, by destroying the left Enky.
- Changed: Cataris' Thermal Device Room North now forces picking the Energy Tank pickup and the Magnet Wall Thermal Device event before going to the Final Thermal Device, or uses Highly Dangerous Logic.
- Changed: Removed the Cataris EMMI Zone Door Trigger event now that the door remains unsealed.
- Fixed: Going to the red teleporter in Cataris no longer forces needing to use bombs.

### Metroid Prime

- Fixed: The infinite scanning bug has been fixed.

### Metroid Prime 2: Echoes

- Added: A new experimental option, Inverted Aether. In this mode, it's the Light Aether atmosphere that is dangerous! All safe zones are moved to Light Aether, but that's not enough so it's still extremely dangerous. This mode has no logic.

#### Logic Database

- Added: Intermediate Slope Jump and Intermediate Wall Boost to get next to the pickup in Communication Area.
- Added: Beginner Movement for crossing Hall of Combat Mastery from the Portal Side with NSJ Screw Attack after the tunnel is destroyed.
- Changed: Standable Terrain to reach the upper Command Center Access door in Central Mining Station with Space Jump and Screw Attack has had its difficulty decreased from Intermediate to Beginner.

## [5.1.0] - 2022-10-01

- Added: You can now view past versions of the presets and revert your preset to it.
- Added: A Playthrough tab where you can run the validator has been added to the Game Details window.
- Added: Deleting a preset now has a confirmation dialog.
- Added: A development mode for permalinks, to help investigate issues.
- Changed: Discord slash command for FAQ has better usability on mobile.
- Changed: The parent for a preset is now stored in your preferences, instead of in the preset itself.
- Fixed: The solver can no longer consider collecting a location a requirement to collecting itself. This is a regression from 4.3.0.

### Discord Bot

- Added: `/website` command that gives instructions to where Randovania's website is.
- Changed: `/randovania-faq` is now just `/faq`.
- Changed: `/database-inspect` is now just `/database`.

### Cave Story

- Nothing.

### Metroid Dread

- Fixed: The target DNA count is no longer limited to 6 when modifying an existing preset, or changing tabs.
- Fixed: Exporting multiple games at once is not properly prevented with an error message. It was never possible and fail in unclear ways.

#### Logic Database

- Added: Event in Underlava Puzzle Room 2 for breaking the speed blocks so that going between the two parts can be accounted for
- Added: Event for the trigger that reopens the door to Central Unit Access, allowing it logical to go back through
- Added: Other various methods of going through rooms
- Added: New Diffusion Abuse trick for pushing Wide Beam blocks and activating the lava buttons in Cataris.
- Added: Cross Bomb Skip (Advanced) for Dairon's Cross Bomb Puzzle Room item
- Added: Power Bombs method for the Speed Booster Conservation for Dairon's Cross Bomb Puzzle Room item
- Changed: Separated the First Tunnel Blob event into two to account for Diffusion/Wave not needing to be in the tunnel
- Changed: Deleted some unnecessary tile nodes
- Changed: Various instances of Wall Jump (Beginner) to trivial
- Changed: Some Grapple options to include Grapple Movement
- Changed: Some Movement tricks to Climb Sloped Tunnels
- Changed: Some Movement tricks to Skip Cross Bomb
- Changed: Rotating the spinner in Ghavoran - Flipper Room now requires either pulling the grapple block in Right Entrance, or activating the Freezer in Dairon.
- Changed: Allow pickup in Ghavoran Elun Transport Access by charging speed via navigation room
- Changed: Help solver by adding Morph Ball requirment on connections to event to flip the spinner in Ghavoran Flipper Room
- Changed: Shooting occluded objects requires at least Intermediate Knowledge
- Fixed: Accounted for whether the player could have Varia or not when trudging through lava
- Fixed: Accounted for the upper parts of Thermal Device Room North being heated without pressing the lava button
- Fixed: Ghavoran Orange backdoor properly connects to Above Pulse Radar
- Fixed: Purple EMMI Arena properly accounting for Gravity Suit to climb the tower.
- Fixed: Ferenia - Space Jump Room Access properly requires a way of destroying the blocks to get to the lower door.
- Changed: Collecting the item in Burenia - Underneath Drogyga before flooding the room by defeating Drogyga now requires Highly Dangerous Logic to be enabled.

### Metroid Prime

- Fixed: Shuffle Item Position is now properly randomized, along with other things shuffled patcher-side.
- Added: You may now force all Save Station doors to be blue, improving QOL for both random start and door lock rando.

### Metroid Prime 2: Echoes

- Fixed: Exporting multiple games at once is not properly prevented with an error message. It was never possible and fail in unclear ways.
- Added: The winners of the Cross-Game Cup have been added to A-Kul's scan.

## [5.0.2] - 2022-09-19

### Metroid Dread

- Fixed: Exporting Metroid Dread games on the Linux builds no longer causes an error.
- Added: FAQ entry about Speed Booster/Phantom Cloak/Storm Missile not working.
- Added: FAQ entry about Golzuna and Experiment Z-57 spawn conditions.
- Added: FAQ entry about the Wide Beam door in Dairon - Teleport to Cataris.

## [5.0.1] - 2022-09-12

- Fixed: The README and front page now lists Metroid Dread as a supported game.

### Metroid Dread

- Fixed: The differences tab no longer mentions Kraid and Corpius checkpoints being removed, as that's not a thing.
- Fixed: Missing credits in Randovania itself for SkyTheLucario's new map icons.

## [5.0.0] - 2022-09-10

- **Major** - Added: Metroid Dread has been added with full single-player support.
- **Major** - Added: An installer is now provided for Windows. With it rdvgame files are associated to open with Randovania, for ease of use. A shortcut for opening just the auto tracker is also provided.
- **Major** - Changed: The UI has been significantly revamped, with each game having their own section and an easy to use selector.
- Changed: The multi-pickup placement, using the new weighting, is now the default mode. The old behavior has been removed.
- Changed: Error messages when a permalink is incompatible have been improved with more details.
- Changed: The Customize Preset dialog now creates each tab as you click then. This means the dialog is now faster to first open, but there's a short delay when opening certain tabs.
- Changed: Progressive items now have their proper count as the simplified shuffled option.
- Fixed: Hints can now once again be placed during generation.
- Fixed: Exceptions when exporting a game now use the improved error dialog.
- Fixed: Gracefully handle unsupported old versions of the preferences file.
- Fixed: Excluding all copies of a progressive item, or the non-progressive equivalent, no longer hides them from the editor.
- Fixed: Changing the selected backend while it's being used should no longer cause issues.
- Fixed: Unexpected exceptions during generation now properly display an error message.
- Fixed: Trick usage in preset summary now ignores tricks that are hidden from the UI.
- Fixed: /database-inspect command no longer shows EventPickup nodes.
- Fixed: Data Editor is now correctly named Data Editor instead of Data Visualizer.

### Cave Story

- The hints fix affects Cave Story.

### Metroid Prime

- **Major** - Added: Enemy Attribute Rando. Enemy stat values such as speed and scale can be randomized within a range you specify.

### Metroid Prime 2: Echoes

- The hints fix affects Metroid Prime 2: Echoes.

## [4.5.1] - 2022-08-03

- Fixed: The History and Audit Log are now properly updated when joining a game session.
- Fixed: Your connection state is properly updated when joining a game session.

## [4.5.0] - 2022-08-01

- Added: Preferences are now saved separately for each version. This means newer Randovania versions don't break the preferences of older versions.
- Added: Exporting presets now fills in default file name.
- Added: Logging messages when receiving events from the server.
- Changed: Internal changes to server for hopefully less expired sessions.
- Fixed: The discord bot no longer includes the lock nodes.

### Cave Story

- Nothing.

#### Patcher Changes

- Nothing.

#### Logic Database

- Nothing.

### Metroid Prime

- **Major** - Added: Door lock rando. Door locks can now be randomized, with many options to fine-tune your experience. This feature is incompatible with multiworld.
- **Major** - Added: Option to show icons on the map for each uncollected item in the game under "Customize Cosmetic Options..."

#### Patcher Changes

- Fixed: Exporting with `QoL Cosmetic` disabled
- Fixed: Zoid's deadname appearing in credits
- Changed: Patches now consume fewer layers on average

#### Logic Database

- Fixed: Phazon Mining Tunnel now accounts only for Bombs when coming from Fungal Hall B
- Fixed: The Central Dynamo drone event is now accounted for to go through Dynamo Access
- Added: Beginner Wall Boost to lock onto the spider track in Metroid Quarantine A
- Added: Advancing through rooms containing Trooper Pirates now requires either the proper beam(s), basic defensive capabilities (varies slightly by room), or Combat (Intermediate) where appropriate
- Added: Advancing through rooms containing Scatter Bombus now requires Morph Ball, Wave Beam, Movement tricks, or basic defensive capabilities

### Metroid Prime 2: Echoes

- Nothing.

#### Patcher Changes

- Nothing.

#### Logic Database

- Nothing.

## [4.4.2] - 2022-06-05

- Fixed: Generating multiworld games where one Prime 1 player has item in every room while another Prime 1 player doesn't now works properly.
- Fixed: It's no longer possible to configure more than 99 shuffled copies of a major item, as that causes errors.
- Fixed: Using a trick to break a door lock is now properly displayed in the UI.
- Fixed: The description for expansions now mention they can be logical with multi-pickup placement.
- Fixed: The change log tab no longer causes the window to have absurd sizes on macOS.
- Removed: The broken option for enabling required mains for Metroid Prime 1. It was non-functional and incorrectly displayed.

## [4.4.1] - 2022-06-04

- **Major** - Added: When using multi-pickup placement, expansions are now considered for logic.
- Added: New experimental option for a different algorithm for how the generator weights locations for multi-pickup placement.
- Added: "Generate Game" tab now remembers which games and presets were expanded or collapsed.
- Added: The Game Session Window now has a counter for how many pickups it's currently trying to send to the server.
- Changed: Considerable more effort is made to keep hints relevant if there isn't enough things to be hinted in a game.
- Changed: Reduced the lag you get the first time you open the Games tab.
- Changed: Optimized the game generation. As example, Echoes' Starter Preset is 45% faster.
- Changed: Optimized the game validation. As example, Echoes' Starter Preset is 91% faster.
- Changed: The algorithm for how locations lose value over generation has changed. This should have bigger impact in big multiworlds.
- Changed: It's now possible to login again directly in the Game Session Window.
- Removed: The server and discord bot are entirely removed from the distributed executables, reducing its size.
- Removed: Metroid Dread is no longer available in releases, as it was never intended to be considered stable.
- Removed: All auto trackers based on pixel art style were removed by request of their artist.
- Fixed: The "Spoiler: Pickups" tab no longer shows locations that aren't present in the given preset.
- Fixed: The Game Session Window now better handles getting disconnected from the server.

### Cave Story

- Fixed: Hint Locations tab in Help no longer has an empty column named "2".

#### Patcher Changes

- Nothing.

#### Logic Database

- Nothing.

### Metroid Prime

- Added: "Cosmetic" option to force Fusion Suit
- Changed: Converting models from Echoes now always needs to be provided with an ISO.

#### Patcher Changes

- **Major** - Added: Models for Echoes' translators and split beam ammo are now also converted to Prime.
- Fixed: Spawning in Elite Quarters after killing OP no longer spawns the player OoB
- Fixed: Ridley boss random size on PAL/NTSC-J and Trilogy
- Fixed: Many rooms which, when submerged, the water box would be misaligned with the bounding box
- Fixed: Certain rooms where item position randomizer biased towards one side or OoB entirely
- Added: Results screen now shows Randovania version and seed hash

#### Logic Database

- Fixed: Gravityless SJ strat for Cargo Freight Lift to Deck Gamma is no longer dangerous
- Fixed: Main Plaza NSJ Grapple Ledge dash now correctly uses the Wasp damage boost method
- Fixed: Hall of the Elders Boost IUJ typos- BSJ is now IUJ and Combat is now Combat/Scan Dash
- Added: Thardus is now logical if you only have Thermal Visor with the Invisible Objects trick set to Intermediate
- Added: Flaghra now accounts for defeating it both before and after triggering the fight
- Added: Method to reach Main Quarry's crane platform with just Grapple Beam and Beginner Movement
- Added: Method to reach Main Quarry's crane platform with Expert Wall Boosts and Slope Jumps
- Added: Method of getting Crossway with only Boost Ball and Xxpert Movement
- Added: Method of climbing Connection Elevator to Deck Beta gravityless NSJ with Advanced Bomb Jump and Expert Slope Jump
- Added: NSJ/bombless strat of getting Gathering Hall's item with a Hypermode dash
- Added: Method of getting Crossway item with Advanced Bomb Jump and Expert BSJ, Scan Dash, and Standable Terrain
- Added: Method of climbing Reflecting Pool using the Stone Toad's wacky physics as Advanced Movement
- Added: Gravityless NSJ method of leaving Gravity Chamber with Advanced Wall Boost and Expert Slope Jumps and Underwater Movement
- Changed: Increased Elite Quarters BSJ to Advanced
- Changed: Increase lower Great Tree Hall Wall Boost to Hypermode
- Changed: Chozo Ruins Save Station 3 boostless/bombless strat to go through the tunnel has had its difficulty decreased to Advanced Movement and Intermediate Standable Terrain
- Changed: Hive Totem NSJ Slope Jump now uses Beginner Underwater Movement
- Changed: Monitor Station dash to Warrior Shrine is now Beginner with SJ

### Metroid Prime 2: Echoes

- Nothing.

#### Patcher Changes

- Nothing.

#### Logic Database

- Nothing.

## [4.4.0] - Not released

This release was skipped.

## [4.3.2] - 2022-05-13

### Metroid Prime

- Fixed: Lightshow during Chapel IS after Chapel item has been obtained and room has been reloaded

### Metroid Prime 2: Echoes

- Fixed: Significantly reduced lag spikes when loading a room containing Prime1 models.

## [4.3.1] - 2022-05-08

- Added: Phazon Suit hints are now included in the preset description.
- Fixed: Exporting Prime 1 games that have no Phazon Suit no longer fails if it's configured to have a hint.

## [4.3.0] - 2022-05-01

- Added: Destroying door locks is now properly tracked. In Echoes, this means removing a door lock from the back allows for logical access to where you were.
- Added: In Data Visualizer, it's now possible to set tricks to a certain level and simplify all visible connections based on that.
- Fixed: Maximum values for certain preset fields, such as Energy Tank capacity and Superheated Room Probability, can now properly be used.
- Fixed: A race condition with Randovania connected to Nintendont, where Randovania could incorrectly assume the game was idle if memory was read while it was executing the last sent task.
- Fixed: The map tracker now properly handles when multiple nodes gives the same resource/event.
- Changed: Online game list by default only shows 100 sessions, for performance reasons. Press "Refresh" to get all.

### Cave Story

- Nothing.

#### Patcher Changes

- Nothing.

#### Logic Database

- Nothing.

### Metroid Prime

- Added: Option to specify hint for Phazon Suit in Impact Crater (default=Show only area name)
- Added: April Fools Preset
- Added: Map images are now generated and written in the same folder as output ISO when generating room rando seeds and exporting them with spoilers enabled.
- Fixed: Random Superheated, Random Submerged and Dangerous Gravity Suit logic now trigger dialog warning in Multiword sessions
- Fixed: Adjusted min/max boss sizes to prevent softlocks
- Fixed: Default setting for screen Y offset now works
- Changed: The "Items in Every Room" Chaos Option now uses items from the Randovania pool (shows n/293 items when enabled). This means multiworld items can now appear at extra locations, and item text is now consistent with the rest of item placement.
- Changed: Two-way room rando now ensures that all rooms are part of the same network

#### Patcher Changes

- Fixed: Specifying custom heat-damage-per-second now properly affects non-vanilla superheated rooms
- Fixed: Some akward cutscene timing when playing skipped cutscenes in realtime
- Added: Random boss sizes now affects Flaahgra, Plated Beetle and Cloaked Drone
- Changed: Random boss sizes now affects bosses in cutscenes, additionally Omega Pirate's armor plates now scale properly
- Changed: When creating a new save file, the default selection is now "Normal" to help prevent accidentally starting the game on Hard mode
- Changed: Artifacts which do have no need to be collected are removed from the logbook

##### Room Rando
- Added: Include Square Frigate doors and morph ball tunnels during randomization
- Fixed: Crash when opening the map near certain rooms
- Fixed: Crashes due to two large rooms being connected.
- Fixed: Crash when rolling through some doors in morph ball
- Fixed: Central Dynamo reposition soft-lock
- Fixed: Inability to scan vertical doors
- Fixed: Incompatability with "No Doors" + "Room Rando"
- Changed: The door immediately behind the player is unlocked when teleporting to a new room. This gives the player one chance to backtrack before commiting to the warp.

#### Logic Database

- Nothing.

### Metroid Prime 2: Echoes

- Added: Preset descriptions now list custom beam ammo configuration.
- Changed: Optimized how long it takes to export a game that uses Prime 1 models.

#### Patcher Changes

- Nothing.

#### Logic Database

- Nothing.

## [4.2.1] - 2022-04-01

- Fixed: Popup for new changes fixed.

## [4.2.0] - 2022-04-01

- Added: Experimental option to force first progression to be local.
- Added: New pixel icons for the auto tracker.
- Changed: Standard tracker layouts for Prime, Echoes and Corruption now include a few more items.
- Changed: Auto tracker game icons for Echoes beams now use the HUD icons instead of the pickup models.
- Changed: Update to Qt 6.
- Changed: The import preset menu in game sessions now has the presets of a game sorted by name, with the default presets on top.
- Fixed: Randovania no longer hangs on start if there's a loop in the hierarchy of presets.
- Fixed: Generation no longer fails when one player has no pickups assigned during logic.

### Cave Story

- Nothing.

#### Patcher Changes

- Nothing.

#### Logic Database

- Nothing.

### Metroid Prime

- **Major** - Added: In multiworld, pickups from an Echoes player now uses the correct model from Echoes.
- **Major** - Added: **April Fool's Day Special!** New game modification category "Chaos Options" in "Other" tab. Chaos options are patcher-side only, and thus are not accounted for by the seed generator logic.
    - Enable Large Samus
    - Random Boss Sizes
    - Remove Doors
    - Random Superheated Rooms
    - Random Submerged Rooms
    - One-way Room Rando
- Added: Deterministic Maze RNG option for fairer racing
- Fixed: Echoes Combat Visor placed in a Prime player's world now uses the new Combat Visor model.
- Fixed: Deterministic Incinerator Drone RNG setting staying on even when checkbox was unchecked.

#### Patcher Changes

- Fixed: Soft-lock in Artifact Temple with Major Cutscene skips (players could leave during ghost cutscene and abort the layer change)
- Fixed: Items Anywhere could delete Artifact hints in rare cases
- Changed: Updated [Quality of Life documentation](https://github.com/toasterparty/randomprime/blob/randovania/doc/quality_of_life.md)
- Changed: Nerfed "Items in Every Room" (Extra items more likely to be missiles)

#### Logic Database

- Nothing.

### Metroid Prime 2: Echoes

- **Major** - Added: In multiworld, pickups from a Prime player now uses the correct model from Prime.

#### Patcher Changes

- Nothing.

#### Logic Database

- Nothing.

## [4.1.1] - 2022-03-12

- Added: The game details window now displays the Randovania version the game was generated with.
- Added: You can now import a game layout/spoiler file in multiworld sessions.
- Changed: A popup shows up while waiting for the game session list.
- Fixed: The error message when the client is incompatible is now properly displayed.
- Fixed: Player inventory is now properly sent to the server in multiworld sessions.


### Metroid Prime

#### Patcher Changes

- Fixed: Scan visor and X-Ray not displaying properly after taking an elevator when combat visor is shuffled.
- Fixed: Some users receiving OS error when exporting ISO with non-vanilla suit colors.


## [4.1.0] - 2022-03-01

- Added: /randovania-faq command was added to the Discord bot, which sends FAQ messages.
- Added: Randovania now checks if the entire database is strongly connected, allowing for manual exceptions.
- Added: You can now configure the priority given to each major item. Higher values are more likely show up earlier in the progression chain.
- Added: Generation failures now have a lot more details on what was missing for progression, facilitating finding issues with your preset.
- Added: The item pool screen now explicitly tells you expansions are not used for logic.
- Added: Implemented support for changing the title for a game session.
- Added: A button for duplicating a session, including the generated game and all rows.
- Added: Multiworld sessions can now be generated without spoilers.
- Added: Preset descriptions now include if some item has a different number of copies shuffled.
- Changed: Multiworld damage logic incompatibility warning now displays every time.
- Changed: On generation failure, a count of how many nodes are accessible is now displayed.
- Changed: Data Editor now lets you save non-experimental databases with integrity errors.
- Changed: Most command line arguments have been renamed.
- Changed: Simplified the item pool tab, with the usual case now having only a single line per item.
- Changed: Improved the text for quantities for ammo in the item pool tab.
- Changed: Experimental games are only shown in the menu if the option for experimental games is enabled.
- Changed: Only session admins are allowed to copy the permalink of a session.
- Changed: Modified how ConfigurableNodes (In Echoes, the Translator Gates) are handled in logic. This should have no visual differences, other than speeding up generation.
- Changed: Great internal changes were done to how hints are applied to the game. This should have no visible impact.
- Changed: The UI for 1HP Mode now only shows up for Echoes.
- Fixed: Map Tracker now properly handles multiple copies of pickups in all cases.
- Removed: The Database Editor can only be open when running from source. In releases, use `Open -> (Game) -> Data Visualizer` instead.
- Removed: All auto trackers based on pixel art style were removed over concerns about asset licensing.

### Cave Story

- Nothing.

#### Patcher Changes

- Nothing.

#### Logic Database

- Nothing.

### Metroid Prime 1

- Added: Option to use deterministic Incinerator Drone RNG for fairer racing
- Added: Spring Ball. Enable in preset configuration. Must have bombs in inventory to work.

#### Patcher Changes

- Added: QoL Game Breaking - Reserach Lab Aether Pirate now guaranteed to jump through glass when doing room backwards
- Fixed: Players could unmorph in Magmoor Workstation where they should not be able to
- Fixed: Abuse of QoL Game Breaking in Central Dynamo to skip the maze/drone
- Fixed: Exclude Phazon Elite Item from QoL Pickup Scans
- Fixed: Wavesun when playing with shuffled item positions
- Fixed: Main Plaza etank ledge door shield was slightly misaligned
- Fixed: Cannon remaining holstered after grapple when shuffling combat visor
- Fixed: Cannon remaining holstered after a specific type of R-Jump when shuffling combat visor
- Fixed: Unmorphing now returns you to your previous visor instead of default visor when shuffling combat visor for quality of life purposes

#### Logic Database

- Changed: Reduce difficulty of Monitor Station -> Warrior Shrine NSJ/No Bombs to intermediate dash and standable terrain (from advanced dash and expert standable) and included a video.

### Metroid Prime 2: Echoes

- When checking details for a game, the hint spoiler tab now includes the correct text for Dark Temple keys hints.

#### Patcher Changes

- Nothing.

#### Logic Database

- Added: Using Screw Attack as a trickless means to obtain Grand Windchamber item after seeker puzzles

## [4.0.1] - 2022-01-30

- Changed: The UI for 1HP Mode now only shows up for Echoes.
- Fixed: Support for non-NTSC Metroid Prime 1 ISOs restored.

## [4.0.0] - 2022-01-30

- **Major** - Added: Cave Story has been added with full single-player support.
- **Major** - Added: Data Visualizer/Editor now contains a visual representation of the nodes in the area.
This feature comes with plenty of quality of life functionality for editing the database.
- Added: A new tab has been added to the preset editor, Generation Settings, consolidating various settings such as minimal logic, multi-pickup placement, dangerous actions, etc.
- Added: The Logic Database can now have descriptions for nodes.
- Added: Game Details window can now spoil the item order, elevators, translator gates and hints.
- Added: Data Editor can now edit area names.
- Added: Data Editor can now view and edit resources.
- Added: Items now have tooltips in the Auto-Tracker.
- Added: One joke hint.
- Added: Descriptions for Minimal Logic for each game, with a better definition of what Minimal Logic is.
- Added: Randovania is now able to identify for what version of Randovania a given permalink is, if they're similar enough versions.
- Added: Permalinks now contain the seed hash, so Randovania can detect if there's a hash mismatch when importing.
- Changed: In the Game Session Window, the observers tab is now visible by default.
- Changed: The rdvgame file is now considerably more technical in order to require less game-specific code.
- Changed: Editing connections in the Data Editor now has an easier to use selector for non-item resources.
- Fixed: Data Visualizer no longer hides the comment for a single-element Or/And entry.
- Fixed: Data Editor now properly handles areas without nodes.
- Removed: It's no longer possible to delete a game session.
- Removed: It's no longer possible to leave the session when closing the window.

### Metroid Prime

- Added: Start in any (uncrashed) Frigate room
- Added: 1-way cycles and 1-way anywhere elevators can lead to (uncrashed) Frigate rooms
- Added: Essence Death and Frigate Escape Cutscene teleporter destinations can now be shuffled
- Added: Artifact hints can now be configured to show area and room name, just area name, or nothing at all
- Added: Cosmetic Option - Select HUD Color
- Added: Cosmetic Option - Rotate hue of all 4 suit textures and ball glow color
- Added: Cosmetic Option - Set default in-game options like Echoes
- Added: Experimental Option - Shuffle the coordinates of items within their respective rooms. Seeds may not be completable.
- Added: Experimental Option - Add random (non-logical) items to rooms which do not usually have items.
- Added: Shuffle Power Beam
- Added: Shuffle Combat Visor
- Added: New default preset: "Moderate Challenge".
- Changed: Minimal Logic no longer checks for Plasma Beam.
- Changed: Removed "Fewest Changes" preset.
- Changed: Updated "Starter Preset" to better match community preferences.

#### Known Issues:

- Nothing.

#### Patcher Changes

- Added: Support for NTSC-U 0-01, NTSC-J and NTSC-K (Gamecube)
- Added: List of tournament winners on lore scan in Artifact Temple
- Added: QoL Game Breaking now fixes several crashes on Frigate Orpheon
- Added: QoL Game Breaking now fixes the soft-lock in hive totem by making the blocks drop sooner
- Added: Option to disable item loss in Frigate (Enabled by default)
- Added: QoL Pickup Scans - Weeds by item in Landing Site now don't have scan point
- Added: Combat/Scan/Thermal/X-Ray all have unique custom models
- Fixed: Safeguard against blowing past layer limits.
- Fixed: On Major custscene skip, Elite Quarters now stays locked until the player picks up the item. The hudmemo is now tied to the item rather than the death animation.
- Fixed: Ruined fountain not always showing the right scan.
- Fixed: Phazon Suit Small Samus Morph Ball Glow
- Fixed: Vent shaft item not being scannable on QoL Pickup Scans
- Fixed: Automatic crash screen
- Fixed: Wavesun not collecting item/unlocking door
- Fixed: Locked door on Storage Depot B (NTSC 0-02)
- Fixed: Bug in Elite Quarters where game would crash during OP death cutscene if the player changed suit during the fight
- Changed: The vines in arboretum which cover the scan panel remain in the room on the ghost layer to help aid newer players.
- Changed: Exo and Essence stay dead permanently if traversing Impact Crater multiple times
- Changed: Increased Maximum Missile/Etank/Capacity for seeds with more expansion count than is available in vanilla

#### Logic Database

- Fixed: Magma Pool - Added missing suit or heated runs trick requirement for non-grapple methods of crossing the room
- Fixed: HAT - Updated spawn node
- Fixed: Quarantine Cave - Properly model when the fight is required and when it is not
- Fixed: Bug where Biohazard Containment didn't check Power Conduit Requirements if Super Missiles were available
- Fixed: Typo in Frozen Pike - Hunter Cave Access requires Slope Jump (Advanced), not Single-Room OoB (Advanced)
- Added: New Event - Gravity Chamber Item (Lower)
- Added: New Trick Category - Infinite Speed
- Added: Magma Pool - Added standable terrain method to cross the room with a video example
- Added: Main Plaza - Hypermode Dash to get Grapple Ledge
- Added: Elite Quarters - BSJ to skip scan visor
- Added: Reactor Core - NSJ Gravityless Bomb Jumps
- Added: Cargo Freight Lift - NSJ Gravityless Boost or Bombs climbs
- Added: Flick BSJ in watery hall OoB
- Added: NSJ Bombless Lower GTH Climb (Wallboost)
- Added: NSJ Bombless Quarantine Cave Elevator Spider Skip
- Added: NSJ Bombless Gravity Chamber Escape (Gravity Wallboost)
- Added: NSJ Bombless Lower Phen's Edge
- Added: NSJ Bombless Frozen Pike (Mid-Section)
- Added: NSJ Bombless Life Grove (Wallboost)
- Added: NSJ Bombless HOTE Climb (Boost IUJs)
- Added: NSJ Bombless Elite Control Access (Wallboost)
- Added: Elite Control Access Item (Damage Boost)
- Added: Central Dynamo Item w/ Infinite Speed
- Added: Bomb jump to skip grapple in Biotech Research Area 2
- Added: Great Tree Hall - Jump Off Enemies Bomb Jump (Advanced) to reach GTC NSJ
- Added: Wallboost FCS Climb
- Added: Logic for Traversing Twin Fires Tunnel to Workstation NSJ Gravity
- Added: Logic for Traversing Twin Fires Tunnel to Workstation NSJ Bombless
- Added: Logic for Traversing Twin Fires Tunnel to Workstation Missileless Grappless
- Added: Gravityless Grappless Morphless method for crossing FCS
- Added: Waste Disposal Wallboosts
- Added: Climb Connection Elevator to Deck Beta Gravityless
- Added: Combat Requirements for Essence fight
- Added: 2 Additional NSJ methods for reaching FCS item
- Added: Lava Lake Item NSJ Combat Dash
- Added: Triclops Pit Item SJ Beginner Standable
- Added: 3 new ways to climb Tower of Light (L-Jump, R-Jump, Slope Jump)
- Added: Underwater Movement (Beginner) to get to Tower Chamber with Space Jump
- Added: Underwater Movement (Intermediate) for NSJ Tower Chamber
- Added: Frigate Crash Site climb with Space Jump and L-Jump (Intermediate) and Standable Terrain (Beginner)
- Added: More logical paths for Ice Ruins West NSJ
- Added: Ice Ruins West Middle-Left Rooftop to Item Combat/Scan Dash
- Added: Beginner L-Jump to reach Main Quarry Save Station
- Added: Main Quarry Crane Platform to Waste Disposal NSJ Advanced Combat Dash
- Added: Main Quarry Crane Platform to Item Intermediate Scan Dash
- Added: Expert Gravity Wallboost to get to Tower Chamber
- Added: Beginner Gravity Wallboost to get to Watery Hall
- Added: Expert Trick for NSJ+Boost Crossway
- Added: Movement (Intermediate) to skip Spider Ball in Crossway
- Added: L-Jump to skip SJ on 3rd tier of ore processing puzzle
- Added: NSJ Ore Processing with Spider+Bombs (Expert)
- Added: Bombless Ore Processing Puzzle with Wallboost(Advanced)
- Added: Phendrana Canyon Hypermode Boost
- Added: NSJ Combat Dash (Expert) to Temple Entryway from lower part of room
- Added: Various tricks in Uncrashed Frigate
- Added: Ore Processing Door To Elevator Access A to Storage Depot B Standable L-Jump with Power Bombs
- Added: Combat logic for Dynamo Access and Elite Control Elite Pirate fights
- Added: Intermediate/Advanced Standables to enter/escape Elite Control after/without triggering Elite Pirate
- Added: Logic now can expect players to play in just scan visor, using bombs to open doors
- Added: Knowledge/Combat (Intermediate) trick to skip needing Power Beam for Exo fight
- Changed: Renamed Misc Logic Option to "Allow Dangerous Gravity Suit Logic"
- Changed: Increased difficulty of Connection Elevator to Deck Beta DBJs to Advanced
- Changed: HAT Wallboosts can be done using Gravity at the same difficulty
- Changed: Removed under-used "Complex Movement" trick category
- Changed: All Gravityless Slope Jumps are now categorized as "Underwater Movement without Gravity", as opposed to just NSJ ones
- Changed: Knowledge (Beginner) to Traverse Magmoor Workstation without Varia
- Changed: Magma Pool - Gravity Suit lava dive difficulty was reduced to L-Jump (Intermediate) and Standable Terrain (Beginner)
- Changed: Hall of the Elders - Now properly model needing to kill the 1 ghost to leave the room. Chargeless 1 ghost fight combat difficulty reduced to beginner.
- Changed: Added requirement for X-Ray Visor or Invisible Platforms to Triclops Pit Item NSJ tricks
- Changed: Monitor Station climb to Warrior Shrine Bomb Jump difficulty changed from Advanced to Intermediate
- Changed: Monitor Station NSJ Combat Dash to Warrior Shrine lowered difficulty from Advanced to Intermediate
- Changed: Increase the difficulty of Tower of Light climb with combat dash from 'Beginner' to 'Intermediate' lowered Standable Terrain from 'Intermediate' to 'Beginner'
- Changed: Frigate Crash Site Climb Space Jump Slope Jump Standable Terrain difficulty was reduced to Standable Terrain (Beginner)
- Changed: Removed Slope Jump and Standable requirement from Ice Ruins West NSJ
- Changed: Main Quarry Save Station NSJ Movement difficulty from Beginner to Intermediate
- Changed: Main Quarry Crane Platform to Waste Disposal Standable/Slope Jumpe no longer requires L-Jump
- Changed: Main Quarry Crane Platform to Waste Disposal NSJ Scan Dash difficiulty from Advanced to Intermediate
- Changed: Ore Processing Storage Depot B to Waste Disposal NSJ Standable difficulty from Intermediate to Beginner
- Changed: Ore Processing Storage Depot B to Waste Disposal R-Jump to L-Jump
- Changed: Elite Research Spinners without Boost from Advanced to Intermediate
- Changed: Ore Processing Door To Elevator Access A to Storage Depot B Standable difficulty from Intermediate to Advanced
- Changed: Sun Tower Early Wild now requires Intermediate Knowledge on all methods
- Changed: Less damage required for Watery Hall with Gravity Suit

### Metroid Prime 2: Echoes

- Changed: Minimal Logic no longer checks for Light Suit or Agon Keys.

#### Patcher Changes

- Fixed: Exporting an ISO when Randovania is in a read-only path now works properly.
- Added: Ability to set a custom HUD color

#### Logic Database

- Changed: Shrine Access Seeker Door without Seekers is now Hypermode (from Expert).


## [3.2.2] - 2022-01-17

- Fixed: Presets for unknown games (for example, from a dev version of Randovania) are now properly ignored.

## [3.2.1] - 2021-10-23

- Fixed: The spin box for starting Energy Tanks no longer goes above 14.
- Fixed: Errors from the Prime 1 patcher are now properly displayed in error messages.
- Fixed: Converting presets from previous games should no longer cause invalid expansion ammo count.
- Fixed: Converting presets with multiple major items that give ammo no longer cause incorrect per-expansion ammo count.
- Fixed: Changing the default beam in Echoes no longer throws an error with invalid included ammo.
- Fixed: Sky Temple Keys on Guardians/Sub-Guardians are now properly counted for the item pool size.
- Fixed: Sky Temple Keys on Guardians/Sub-Guardians now appears on the preset description.
- Fixed: Safety check that there's enough available locations for all non-progression at the end of generation has been re-added.
- Changed: Improved error message for certain kinds of invalid permalinks.
- Changed: Presets with negative ammo count for expansions are invalid.

### Metroid Prime

#### Patcher Changes

- Fixed: PAL ISOs now correctly work again.

## [3.2.0] - 2021-10-16

- **Major** - Added: The Logic Database can now have comments in requirements.
- **Major** - Changed: Expansions contents are now configured directly, instead of being calculated from a target.
- Added: Files in the "Previously generated games" folder now includes the name of the games used.
- Added: Custom names for Prime 1 elevators
- Added: Support for Minimal Logic has been added for Metroid Prime and Metroid Prime 3.
- Added: New auto tracker layouts for Metroid Prime 2, with two lines and three lines.
- Changed: Force one specific certificate root when connecting to the server.
- Changed: Custom elevator names across both games now used throughout the entire UI
- Changed: Data Editor now raises an error if two Pickup Nodes share the same index.
- Changed: When changing Echoes Goals, the slider of the number of keys is now hidden when "Collect Keys" goal is not selected.
- Changed: Customizing the item pool causes permalinks to not get as long as before.
- Changed: The Qt theme was changed, as the previous one had serious issues on certain platforms and certain elements.
- Fixed: Items that include ammo are now configurable to provide up to the ammo's capacity.
- Fixed: Certain invalid permalinks are now properly recognized as invalid.
- Fixed: In connections editor, changing a requirement to "And/Or" no longer places ui elements in the wrong place.
- Removed: Metroid Prime 2: Echoes FAQ entry about the weird hint categories, as the issue has been fixed.
- Removed: Menu option to open STB's Echoes item tracker in a new window.

### Metroid Prime - Patcher Changes

- Added: New Nothing model.
- Added: Missile Expansions for yourself has a 1 in 1024 of being shiny.
- Fixed: Mine security station softlock so that defeating the purple pirates first doesn't fail to switch the room to the non-cutscene layer.
- Fixed: Qol scan for Ice Ruins West pickup.
- Fixed: Warp-to-start crash.
- Changed: Fewer forced popup alert for multiworld purpose, and popups now lasts 3s instead of 5s.

#### Cutscene Skips

- Added: Cutscene skip for arboretum gate (competitive+).
- Added: Mine Security Station now longer force switches to Combat Visor.
- Changed: Shorelines Tower cutscene skip is now Minor.
- Changed: Workstation cutscene is now Competitive.
- Changed: Wave panel cutscene in Main Quarry is now Competitive.
- Changed: Elevator leaving cutscenes back are now Major.

### Metroid Prime 2: Echoes - Patcher Changes

- Added: Cosmetic option to customize hud color.
- Fixed: Scanning hints now displays the correct, edited categories.

### Metroid Prime - Logic Database

- Added: Method of reaching pickup in Root Cave from Arbor Chamber with a Dash (Intermediate and above).
- Added: Knowledge (Beginner) trick to leave Central Dynamo without completing the maze or fighting the drone.
- Added: Additional Lower Mines NSJ logic.
- Added: Movement tricks for logical forced damage in Magmoor Caverns, Phazon Mines, and Impact Crater.
- Added: Tricks for climbing Research Lab Aether NSJ
- Added: Tricks for traversing Magmoor Workstation bombless NSJ
- Added: More detailed boss/combat logic
- Fixed: Shorelines tower item being accessible from Ruins Entryway and not Temple Entryway.
- Fixed: Backwards Lower Mines logic
- Fixed: Ice Ruins West NSJ logic now accounts for adult sheegoth layer
- Fixed: Added missing requirements for releasing the metroid in Research Lab Aether

### Metroid Prime 2: Echoes - Logic Database

- Added: Method of climbing halfpipe in Meeting Grounds with Space Jump, Screw Attack, and Standable Terrain (Beginner and above)
- Added: Method of killing Quad MBs using Bombs or Power Bombs and Combat (Beginner)
- Added: Method of killing Quad MBs using Screw Attack (Space Jump) and Knowledge (Beginner)
- Added: Requirement to either kill the Quad MBs or defeat Spider Guardian in order to collect the item in Hall of Combat Mastery in the intended way
- Fixed: A few broken Dark Forgotten Bridge paths have now been fixed.
- Changed: Simplified Meeting Grounds logic slightly, by removing the redundant Top of Halfpipe node
- Changed: Killing Quad MBs now uses a template, as it's a complex set of requirements repeated in three separate rooms

### Discord Bot (Caretaker Class Drone)

- Changed: Room images uses two-way arrows if a connection is two-way, instead of two arrows.

## [3.1.4] - 2021-09-19

- Changed: Force one specific certificate root when connecting to the server.
- Fixed: Checking for updated versions will no longer close Randovania when no internet connectivity is present.
- Fixed: The server will properly reject clients with mismatched versions.

## [3.1.3] - 2021-09-19

- Added: Dialog that shows all enabled tricks in a preset and a list of all rooms that have some combination of tricks that ends up active in that preset.
  - This dialog can be accessed by right-clicking a preset on the "Generate Game" tab, or by pressing the "..." menu in the "Game Details" window.
- Added: Multiworld Help entry regarding maximum number of players.
- Added: Metroid Prime FAQ entry regarding the forced popup alert.
- Changed: Long lines of requirements (Check for all artifacts in Artifact Temple) are now word wrapped.
- Changed: When changing Echoes Goals, the slider of the number of keys is now hidden when "Collect Keys" goal is not selected.
- Changed: In the description of Prime 1 presets, Quality of Life now comes before Game Changes.
- Changed: Clarify that only "Two-way, between areas" guarantees that all areas are accessible.
- Changed: Progress bar when generating a game now reports how many actions were taken, instead of how many items are left.
- Fixed: Nodes with no outbound connections now clearly display this in the visualizer, instead of an error.
- Fixed: Updated multiworld damage warning to mention Magmoor Caverns as well.

### Discord Bot (Caretaker Class Drone)

- Added: The bot now responds to permalinks, presets and rdvgame files sent via direct messages.
- Added: Response for permalinks now offers the permalink's presets for download.
- Changed: `/database-inspect` area responses now has a node selection.

## [3.1.2] - 2021-09-15

- Fixed: In game session, pressing the "Generate game" button no longer errors.

### Discord Bot (Caretaker Class Drone)

- Changed: The response to `.rdvgame` files now include the seed hash and permalink.
- Changed: `/database-inspect` response now includes an image of the requested room layout.

## [3.1.1] - 2021-09-12

- Added: When importing a preset in a game session, there's now an option to import directly from a file.
- Added: In game session, it's now possible to export a preset directly to a file.
- Added: In game session, there's now a "Generate game (no retries)" button. This option attempts generation only a single
time, before giving the error message of why it failed. It's useful for investigating bad presets.
- Changed: When multiworld generation fails, the error message is now clearer on which players haven't reached the end.
- Changed: Preset summaries have been split better into categories.
- Removed: The "Never" option for dangerous actions has been removed from the UI, as it currently doesn't work.

### Discord Bot (Caretaker Class Drone)

- Changed: `/database-inspect` response is now more readable and includes the name of who requested it.

## [3.1.0] - 2021-09-05

- **Major** - Added: Setting for requiring a number of actions/progression before artifacts are placed, to prevent early artifacts.
  - Default Prime 1 presets now default to 6 minimum progression for artifacts.
- **Major** - Added: Setting for controlling how dangerous checks are handled in logic.
- Added: Setting for toggling the pickup scan QOL adjustments.
- Added: The seed hash label in Game Sessions is now selectable.
- Added: One joke hint, requested in 2019.
- Added: Data Visualizer now only shows target nodes for selection that are non-impossible.
- Added: Data Visualizer now highlights nodes that have a path to the selected node.
- Added: Improved the error message when the patcher executable is somehow missing.
- Added: New entries to the Multiworld Help for collecting items and cross game.
- Fixed: Randovania no longer errors when the last selected preset is for a hidden game.
- Fixed: Quality of Life page link in Metroid Prime preset customization is now fixed.
- Fixed: The tracker now properly restores states for games other than Echoes.
- Fixed: Fixed a crash that sometimes occurs when deleting presets.
- Fixed: Generator now directly accounts for events weighting actions.
- Changed: Removed customization of Qt theme for decreasing whitespace.
- Changed: Upgrades in the tracker fills an entire column first, instead of filling rows first.
- Changed: Tracker now properly saves the preset used when persisting the state.

### Metroid Prime - Patcher Changes

- Added `Pickup Scans` option to toggle the patching of item locations so that they can always be scanned.
- Magmoor Workstation item scannable through the purple door (QoL Pickup Scan)
- Fixed shorelines tower item custom scan sometimes showing the incorrect text for certain models
- Certain pickups now always have the popup alert on collection during multiworlds.
- If there are multiple pickups for other players next to each other, these pickups are forced to have a popup alert, so Randovania can properly detect they were picked up.
- Fixed PCA crash patch not being applied when playing small samus.

#### Cutscene Skips
- Added `Competitive` cutscene skip option.
- Moved Shorelines Tower cutscene to major (it sometimes has a reposition that is sometimes useful in routing)
- Removed Main Quarry Combat Visor switch
- Speed up opening of gate in ice temple
- Speed up opening of gate in sun tower
- Fixed Thardus cutscene skip softlock

### Metroid Prime - Logic Database

- Added: Method of reaching Ruins Entryway from Plaza Walkway in Phendrana Shorelines with a Dash (Intermediate).
- Added: Easier NSJ trick to climb Ruined Courtyard using the water puzzle platforms.
- Added: Charge Beam requirements were added to the following rooms with combat trick alternatives:
    - (Beginner) Elite research - Phazon Elite
    - (Beginner) Research Entrance
    - (Intermediate) Hall of the Elders - Wave and Ice bomb slots
    - (Intermediate) Sunchamber - Ghosts fight
    - (Intermediate) Mine Security Station with >= 200 energy
    - (Advanced) Mine Security Station
- Fixed: Main Plaza door to Plaza Access is now properly a normal door, instead of a permanently locked door.
- Fixed: Sun tower now requires Knowledge (Intermediate) to collect the Sunchamber layer change event without falling down.
- Fixed: Removed broken/redudant trick for reaching Temple Entryway ledge using cutscene reposition
- Fixed: Trivial logic for Plaza Walkway to Ruins Walkway
- Fixed: Replaced Bomb Jump (Intermediate) with Dash (Beginner) trick to cross the gap to reach the Courtyard Access door in Ice Ruins West.
- Fixed: NSJ logic now accounts for stalactite in Ice Ruins West.
- Fixed: Crossing the gap by Specimen Storage door no longer sometimes requires L-Jump (Intermediate) instead of Beginner.
- Changed: Improved readability of Ruined Courtyard logic.
- Changed: Reorganized Sunchamber logic to improve usage by generator/solver.
- Changed: Picking up Sunchamber Ghosts item NSJ is now L-Jump (Beginner) instead of Intermediate.
- Changed: Crossing TFT to TF with Gravity+SJ now requires Movement (Beginner)
- Changed: FCS Item Scan Dash method is now Intermediate without SJ.
- Added: FCS Grapple strat - Movement (Beginner)

### Metroid Prime 2: Echoes - Patcher Changes

- Added: A-Kul's scan in Sky Temple Gateway now displays a list of previous tournament winners.
- Changed: Echoes now uses a different game ID when saving ISOs with menu mod enabled, preventing issues from incompatible save files.
- Changed: The elevator sound effect is never removed when elevators are vanilla, ignoring the preference.

### Metroid Prime 2: Echoes - Logic Database
- Added: Method of reaching the pickup in Reactor Core with Space Jump, Bombs, Spider Ball, and Standable Terrain (Intermediate and above).
- Fixed: Lore Scan in Meeting Grounds no longer believes that Boost is required to scan it.
- Fixed: Reactor Core has been cleaned up slightly.
- Fixed: Spawn point in Accursed Lake is now correctly set.

### Discord Bot (Caretaker Class Drone)

- Added: The `/database-inspect` command to send the logic of a room to the channel.
- Added: Messages with rdvgame files also get a reply with a summary of the preset.
- Changed: Responses with preset descriptions no longer pings the original message.

## [3.0.4] - 2021-08-10

- Added: Game Sessions now have an accessible audit log, which includes whenever a player accesses the spoiler log.
- Added: Metroid Prime 1 racetime.gg rooms are now viewable in the racetime.gg browser, with filters for each game
- Fixed: Importing a permalink from the racetime.gg browser while a race is currently in progress now selects the correct racetime.gg room

## [3.0.3] - 2021-08-08

- Fixed: "Open FAQ" in the main window now works correctly.
- Fixed: Pressing Yes to ignore invalid configuration now works correctly.
- Changed: Randovania now silently handles some invalid configuration states.
- Changed: Improved handling of corrupted repository for old preset versions.

## [3.0.2] - 2021-08-05

- Added: In-game crashes in Metroid Prime now automatically show the error screen.

- Changed: Game Sessions - The window now uses docks for the different parts, meaning you can resize, reorder and even split off.

- Changed: Use different colors for artifact hints in Metroid Prime, for better readability on both scan box and logbook.

- Fixed: Exporting a Metroid Prime ISO with Warp to Start enabled and starting at certain elevator rooms no longer fails.

## [3.0.1] - 2021-08-01

- Changed: Disabled the option to stop exporting a Prime 1 ISO to avoid crashes.

- Fixed: Server will now re-authenticate with Discord, preventing users from logging with the incorrect account.

- Fixed: Game Sessions - History entries with invalid locations no longer cause error messages.

## [3.0.0] - 2021-07-30

-   **Major** - Metroid Prime 1 is now fully supported, including multiworld and auto tracker!

-   **Major** - Presets are now presented in a tree view, with custom presets being nested under another one. They're also saved separately from Randovania data.

-   **Major** - The auto tracker now have support for different layouts, with their own assets and game support. New themes with icons similar to the game were also added, provided by MaskedKirby.

-   Added: Credits in Metroid Prime 2 now contains a list of where all non-expansions were placed, including possibly other player's for a multiworld. The credits now takes 75 seconds instead of 60 to accomodate this.

-   Added: Button to export the presets used in a game file.

-   Added: Add text description to unusual items in the Item Pool tab.

-   Added: New Help tab with information on how to read the Data Visualizer.

-   Added: In the Map Tracker, it's now possible to right-click a location to see a path from last action to it.

-   Added: A menu option to open the logs folder.

-   Added: The timeout limit is now progressively more forgiving, the more timeouts that happen.

-   Added: Button to set all gates to "Random with Unlocked' for Prime 2.

-   Changed: The items in the starting items popup is now sorted.

-   Changed: Customizing Dark Aether damage is now considered by logic.

-   Changed: Pickup visibility method is now configured in the Item Pool tab.

-   Changed: Multiworld connection is slightly more conservative when giving items.

-   Changed: Updated the Multiworld Nintendont for hopefully more stability.

-   Changed: The session history in multiworld now has different columns for the players involved, pickup and where the pickup was. It's also possible to sort the table by any of these fields.

-   Changed: The ISO prompt dialog now remembers your last used vanilla ISO, for when you delete the internal copy. When opening the file pickers, these start now with the paths from the input fields.

-   Changed: Many Spin/Combo boxes no longer react to the mouse wheel when not focused.

-   Fixed: Closing the dangerous settings warning via the X button is now properly recognized as "don't continue".

-   Fixed: Hint Item Names no longer breaks if you swap games while the table is sorted.

-   Fixed: Hint Item Names now properly list Artifacts and Energy Cells.

-   Fixed: Map Tracker now properly handles unassigned elevators.

-   Fixed: Trick names in the preset are always sorted.

### Metroid Prime 2 - Logic Database Changes

-   **Major** - "Suitless Ingclaw/Ingstorm" trick added to cover traversing rooms with either Ingclaw Vapor or Ingstorm.

#### Added

-   Method of getting over the gate in Mining Station A in reverse with Space Jump and Screw Attack (Expert and above).

-   Method of bypassing the breakable glass in Sand Processing from Main Reactor with Space Jump and Screw Attack (Expert and above).

-   Method of climbing to the top level of Main Gyro Chamber with Space Jump, Screw Attack, and Bombs, and no Scan Visor (Advanced and above).

-   Method of climbing the Sand Processing bomb slot with a Slope Jump for Bombless Bomb Slots (Advanced and above).

-   Method of leaving Dark Agon Temple by opening the gate from OoB with Single Room OoB, Slope Jump, Standable Terrain, Bomb Space Jump, Space Jump, and the Agon Keys (Expert and above).

-   Great Bridge:
    - Method of reaching Abandoned Worksite door with Space Jump and Extended Dash (Advanced and above).
    - Method of reaching Abandoned Worksite and Torvus Map Station doors from Temple Access Dark door with Boost Ball and Boost Jump (Advanced and above).
    - Method of reaching the pickup with Screw Attack and Single Room Out of Bounds (Expert and above).

-   Method of Crossing Grand Windchamber (both ways) Without Space Jump using Extended Dash (Hypermode).

-   Method of reaching the pickup in Watch Station:
    - With Space Jump, Screw Attack, and Single Room OoB (Expert and above).
    - With only Space Jump and Single Room OoB (Hypermode)

-   Alpha Blogg now has proper requirements for multiple difficulties.

-   Method of Bomb Slots without Bombs in Sanctuary Fortress/Ing Hive - Controller Access/Hive Controller Access without Space Jump (Expert and above).

-   Methods of crossing Torvus Bog - Fortress Transport Access with Gravity Boost or Bombs (No Tricks/Advanced and above).

-   Method of traversing Vault without Space Jump or Screw Attack using Extended Dashes (Advanced and above).

-   Method of reaching Windchamber Gateway item with only Scan Visor using Extended Dashes (Expert and above).

-   Method of reaching Kinetic Orb Cannon in Gathering Hall using Extended Dashes (Expert and above).

-   Method of reaching the pickup in Accursed Lake with a dash (Advanced and above).

-   Method of reaching Temple Security Access from the portal in Aerial Training Site with an Extended Dash (Hypermode).

-   Method of reaching the pickup in Mining Plaza with an Extended Dash (Hypermode).

-   Method of completing the Main Gyro Puzzle with only Space Jump and Screw Attack (Advanced and above).

#### Changed

-   Reaching the pickup in Temple Transport B with a Wall Boost is now Hypermode (from Expert).

-   Reaching the pickup in Path of Roots with only Bombs is now Expert (from Hypermode).

-   Reaching the portal in Hydrodynamo Shaft with Air Underwater and Screw Attack is now Hypermode (from Expert).

-   Reaching the pickup in Dark Torvus Arena with a Roll Jump is now Hypermode (from Expert).

-   Trial Grounds, reaching the door:
    - From the portal with Space Jump and a Slope Jump is now Beginner (from Intermediate).
    - From the left safe zone with a Dash is now Intermediate (from Expert) and without anything is now Advanced (from Expert).

-   Opening the Seeker Lock without Seekers in Mine Shaft is now Advanced (From Expert)

-   Opening the Seeker Lock without Seekers in Plain of Dark Worship is now Expert (From Hypermode).

-   Reaching the Windchamber Gateway Door from Windchamber Tunnel with a Boost Jump is now Hypermode (From Expert).

-   Reaching the pickup in Medidation Vista with a Boost Jump is now Expert (From Advanced).

-   Quadraxis and Boost Guardian now have proper health and item requirements with tricks disabled.

-   Activating Controller Access rooms Bomb Slots without Bombs is now Advanced (from Expert).

-   Reaching the Abandoned Worksite/Brooding Ground door from the bridge in Dark/Forgotten Bridge with an Extended Dash is now Hypermode (from Expert).

-   The initial Terminal Fall Abuses in Vault from the scan portal are separate from the final and are now Advanced (from Expert).

-   Catacombs NSJ dash to Transit Tunnel South has been modified to account for Scan Visor, with the original difficulty being raised to Advanced (from Intermediate).

-   Undertemple Shaft NSJ dash from bottom to top of cannon is now Intermediate (from Advanced).

-   Morph Ball is no longer required to reach the portal from the Echo Gate in Profane Path Scan Dash method.

-   Various Standable Terrain tricks (Dark Agon - Portal Site, Temple Grounds - Sacred Path) have been lowered to Beginner/Intermediate (from Advanced). This is to
    attempt to fix an old database limitation from before tricks had their own difficulty levels.

-   The dashes in Gathering Hall from Transit Tunnel South/West to the Kinetic Orb Cannon are now Intermediate (from Advanced).

-   The Bomb Space Jump NSJ to reach Abandoned Worksite in Great Bridge is now Expert (from Hypermode).

-   The dash to reach the portal in Aerial Training Site from Central Hive Transport West is now Hypermode (from Expert).

-   The dash to leave Hive Temple after Quadraxis via Security Station is now Hypermode (from Expert).

-   The dashes in Command Center (top level) and Accursed Lake without Space Jump are now Beginner (from Intermediate).

-   The dash in Mining Station A to reach Temple Access without Space Jump or Missiles is now Advanced (from Intermediate).

-   The dashes in Trial Grounds to Dark Transit Station without Space Jump are now Advanced (from Intermediate).

-   The dashes in Undertemple Shaft to reach Sacrificial Chamber Tunnel (and back) are now Advanced (from Intermediate).

-   The dash in Hall of Combat Mastery to reach the upper area after the glass is now Advanced (from Intermediate).

-   Bomb Guardian now has proper logic when shuffling Power Beam.

## [2.6.1] - 2021-05-05

-   Changed: Invalid values for the Multiworld magic item are ignored when detecting if the game is properly connected.

-   Fixed: "One-way anywhere" no longer shows up twice in preset warnings for multiworld

-   Fixed: Changing starting location to Ship or Save Stations now works again.

-   Fixed: Torvus Gate elevator is now properly hidden instead of Dark Torvus Ammo Station.

## [2.6.0] - 2021-05-02

-   **Major** - Added: New elevator randomization settings:
    * New mode: *One-way, elevator room with replacement*. One way elevator, but loops aren't guaranteed.
    * Select which elevators can be randomized.
    * Select possible destinations for *One-way, anywhere*.
    * Randomize Sky Temple Gateway, Sky Temple Energy Controller, Aerie Transport Station and Aerie elevators. *Warning*: These rooms have some details you must consider. Please read the elevators tab for more information.

-   **Major** - Added: The Energy Controllers in Agon Wastes, Torvus Bog and Sanctuary Fortress are always visible in the map, regardless if map is revealed by default. All regions are also always available for selection. This allows the light beam warps after U-Mos 2 to always be used.

-   **Major** - Added: An user preference (in *Customize in-game settings*) for the map to display names of unvisited rooms.
    When randomizing elevators, the elevator rooms are excluded to prevent spoiling their destinations. An option were added to disallow displaying names entirely, since otherwise you can use a Map Station to find the names.

-   Added: An option to disable the elevator sound effect, preventing it from playing endlessly in certain cases.

-   Added: When a crash happens, the game now displays an error screen instead of just stopping.

-   Added: The *Hint Item Names* tab now supports switching between all 3 Prime games.

-   Added: An option to use an experimental new pickup placement logic, able to place multiple pickups at once.

-   Added: Two additional joke hints. (Thanks CZeke and Geoffistopheles)

-   Added: It's now possible to add Infinite Beam Ammo, Infinite Missiles and Double Damage to the item pool.

-   Added: Player names are now colored yellow in hints.

-   Changed: Elevator names in the tracker uses their customized names, not the vanilla ones.

-   Changed: Optimized Randovania startup time and extensive logging of what's being done during it.

-   Changed: Improve scan text for expansions.

-   Changed: Some hints in multiworld games now also include the player names.

-   Changed: Missiles, Power Bombs and Ship Missiles are now only in logic after their respective main launcher, even if it's not required in game.

-   Changed: You can add up to 99 of any expansion to the pool, up from 64.

-   Fixed: The *Logic damage strictness* multipliers are no longer applied twice.

-   Fixed: *Up to* relative hints are no longer converted into *exactly* if the actual distance matches the displayed number.

-   Fixed: Dark Torvus Bog - Portal Chamber is no longer silently ignored as a starting location.

-   Fixed: Charging your beam to shoot when out of ammo now works even when customizing the ammo type required.

-   Fixed: Having the maximum number allowed of an expansion in a preset no longer causes permalink errors.

-   Fixed: Fixed the game defaulting to Combat Visor after an elevator.

-   Fixed: Multiworld spoiler logs now use 1-indexed player names for locations.

-   Removed: Using Dark Visor as the starting visor is no longer supported. (Game crashes on unmorph for unknown reasons)

### Logic Database Changes

-   Added: Method of reaching the pickup in Hive Gyro Chamber with Space Jump, Boost Ball, and a Boost Jump (Expert and above).

-   Added: Method of climbing Torvus Grove with Space Jump, Screw Attack, and Standable Terrain (Advanced and above).

-   Added: Method of reaching cannon in Great Bridge with Boost Ball and a Boost Jump (Expert and above).

-   Added: Method of reaching the main part of Hall of Combat Mastery with a Scan Dash and after blowing up the glass (Intermediate and above).

-   Added: Method of activating the portal in Portal Terminal with Screw Attack, Slope Jump, and No Bombs or Space Jump (Expert and above).

-   Added: Method of climbing Sacred Bridge with Bombs and a Bomb Space Jump (Advanced and above).

-   Changed: Logic paths that require Screw Attack without Space Jump now make sure to not have Space Jump to be valid.

-   Fixed: Spawn point of Aerie Transport Station is now the door, making DS2 required to take the elevator there.

## [2.5.2] - 2021-02-28

-   Added: The number of items in the pool is now included in the summary.

-   Fixed: Shuffling Combat Visor with item acquisition popups enabled no longer errors.

## [2.5.1] - 2021-02-26

-   Added: Drag and dropping rdvgame and rdvpreset files into the main Randovania window now imports that game file and preset, respectively.

-   Added: Discord bot now posts summary whenever a preset is attached to a message.

## [2.5.0] - 2021-02-19

-   Changed: Preset summary now only include differences from vanilla game.

-   Changed: The relative hint using an item category has been replaced with a relative hint using an area, with up to distance.

### Logic Database Changes

#### Added

-   Method of climbing Sanctuary Temple from the bottom with Bombs and Spider Ball (Intermediate and above).

-   Method of climbing Sanctuary Temple from the bottom with Screw Attack and Single Room Out of Bounds (Expert and above).

-   Method of reaching Worker's Path from the top level in Sanctuary Temple with Scan Visor and an Extended Dash (Expert and above).

-   Method of reaching Windchamber Gateway from Windchamber Tunnel in Grand Windchamber with a Boost Jump (Expert and above).

-   Method of reaching Temple Access in Mining Station A with a Boost Jump (Advanced and above).

-   Method of reaching pickup in Temple Access (Sanctuary) with Space Jump, Screw Attack, and Standable Terrain (Intermediate and above).

-   Method of climbing Temple Access (Sanctuary) with Space Jump, standing on a Rezbit, and dashing off the other Rezbit (Expert and above).

#### Changed

-   Increased weight for Energy Tanks to be selected as progression.

-   Reaching the pickup in Path of Roots from Torvus Lagoon with Gravity Boost, Space Jump, and a Slope Jump is now Intermediate (from Beginner).

-   Reaching the pickup in Grand Windchamber with Space Jump, Screw Attack, Slope Jump, Standable Terrain is now Advanced (from Intermediate).

-   Bomb Jumping over the 2nd light block heading to Hall of Eyes is now Intermediate (from Beginner).

-   Energy Tank requirements for Chykka have been lowered.

#### Fixed

-   Reliquary Grounds now has proper requirements for reaching Ing Reliquary with Light Suit.


## [2.4.2] - 2021-02-08

-   Fixed: Randovania no longer crashes if the connected Dolphin stops emulation.

## [2.4.1] - 2021-02-06

-   Added: Detect if the internal game copy was modified by a future version of Randovania, prompting for the user to press "Delete internal copy".

-   Changed: An error popup now shows up when exporting an ISO fails.

-   Removed: "Automatically track inventory" toggle, as the functionality was already removed.

-   Fixed: Randovania now considers any inventory item with amount above capacity, or capacity above the strict maximum as the game not being connected.

-   Fixed: Error message when the server rejects your client version not being displayed.

-   Fixed: Setting beam ammo expansions to 0 pickups no longer hides the boxes.

## [2.4.0] - 2021-02-01

-   **Major** - Added: The visor and beam you start the game equipped with is now configurable.

-   **Major** - Changed: In multiworld, items are now delivered at the same time as the message. It should also no longer fail to send with Nintendont.

-   Added: Additional joke hints were added.

-   Added: Method to climb to the portal Base Access with just Screw Attack (Intermediate and above).

-   Added: Method to reach the pickup in Grand Windchamber with Space Jump, Screw Attack, and a Slope Jump (Intermediate and above).

-   Added: Method to traverse Ventilation Area B from Bionenergy Production without Bombs by Screw Attacking into the tunnel and destorying the barriers with Missiles (Advanced and above).

-   Added: Method to reach the pickup in Path of Roots from Torvus Lagoon without Morph Ball (Beginner and above).

-   Added: Method to enter the tunnel in Underground Tunnel to Torvus Temple from Torvus Grove with an Instant Morph (Advanced and above).

-   Added: Method to reach the halfpipe pickup in Dark Torvus Arena with Space Jump and a Roll Jump (Expert and above).

-   Added: Method to climb to the upper level in Biostorage Station with Bomb Space Jump (Advanced and above).

-   Added: Method to reach the pickup in Grand Windchamber with a Space Jump, Bomb Space Jump, and a Scan Dash (Expert and above).

-   Added: Method to climb Mining Station B with Space Jump and a Slope Jump (Expert and above).

-   Added: Method to reach the portal in Mining Station B with Space Jump, Scan Visor, and Dashing for Single Room OoB (Expert and above).

-   Added: Method to cross Bitter Well to Phazon Site with Wall Boosts (Hypermode).

-   Added: Method to reach the bomb slot in Training Chamber with Gravity Boost and Air Underwater (Advanced and above).

-   Added: Method to open activate the Bomb Slot in Training Chamber with Darkburst or Sonic Boom (Hypermode).

-   Changed: Auto tracker internally uses a configuration file for the item positions.

-   Changed: The item pool tab when customizing presets now can edit major items directly.

-   Changed: Defeating Quadraxis with Power Bombs is now Advanced (from Beginner).

-   Changed: Bypassing the statue in Training Chamber from the back with Screw Attack and a Bomb Space Jump is now Expert (from Advanced).

-   Changed: Escaping Hive Temple without Spider Ball is now Expert (from Hypermode).

-   Changed: Bomb Space Jump in Great Bridge/Venomous Pond to reach Abandonded Worksite/Brooding Ground is now Expert (from Hypermode).

-   Changed: Using Seeker Missiles now requires either Combat Visor or Dark Visor.

-   Changed: Bomb Slots without Bombs in Sand Processing, Main Gyro Chamber, and Vault are now Advanced (from Expert).

## [2.3.0] - 2021-01-08

-   Added: Method to enter tunnels in Transit Tunnel East/Undertransit One from Catacombs/Dungeon to Training Chamber/Sacrificial Chamber with an Instant Morph (Intermediate and above).

-   Added: Method to reach the pickup on the Screw Attack wall in Aerial Training Site with a Roll Jump (Expert and above).

-   Added: Method to reach the pickup in Abandoned Worksite from the tunnel with a Boost Jump (Advanced and above).

-   Added: Method to bypass the statue in Training Chamber from the back with Screw Attack and a Bomb Space Jump (Advanced and above).

-   Added: Methods to reach the pickup in Mining Station B with Space Jump, Screw Attack, and Standable Terrain or after the puzzle with a Bomb Jump (Advanced and above).

-   Changed: In multiworld, keybearer hints now tells the player and broad category instead of just player.

-   Changed: Dark Alpha Splinter no longer strictly requires Power Beam.

-   Changed: Crossing Main Gyro Chamber with Screw Attack before stopping the gyro is now Hypermode (from Expert).

-   Changed: Phazon Grounds and Transport to Agon Wastes (Torvus) Seeker Locks without Seekers are now Expert (from Hypermode).

-   Fixed: Properly handle invalid ammo configurations in preset editor.

-   Fixed: Randovania no longer instantly crashes on macOS.

-   Fixed: Logic properly considers the Transport A gate being gone after entering from that side in Random Elevators.

## [2.2.0] - 2020-12-20

-   Added: 1 HP Mode, where all Energy Tanks and Save Stations leave you at 1 HP instead of fully healing.

-   Added: Added a detailed report of the generator's state when a game fails to generate.

-   Fixed: Generator will no longer ignore players that have no locations left. This would likely cause multiworld generation to fail more often.

-   Fixed: Error messages are properly shown if a game fails to generate.

-   Fixed: Alerts are now properly saved as displayed.

-   Fixed: Errors in the default preset no longer prevent Randovania from starting.

-   Changed: Optimized game generation, it now takes roughly 2/3 of the time.

-   Changed: Optimized game validation, it now also takes roughly 2/3 of the time.

-   Changed: Relative hints no longer cross portals.

-   Changed: In multiworld, keybearer hints now instead tells the player the item is for, instead of a category.

-   Changed: Decreased the chance of Power Bombs being late in a game.

-   Changed: Account name are updated every time you login via Discord.

-   Changed: Warning about dangerous presets in Multiworld sessions now include the player name.

-   Changed: Roll Jump in Meditation Vista to reach the pickup is now Hypermode (from Expert).

## [2.1.2] - 2020-12-05

-   Added: The Item Pool size now displays a warning if it's above the maximum.

-   Changed: The minimum random starting items is now considered for checking the pool size.

-   Fixed: Being kicked from an online session would leave the window stuck there forever.

-   Fixed: Bulk selecting areas for starting location no longer includes areas that aren't valid starting locations.

## [2.1.1] - 2020-12-02

-   Added: A prompt is now shown asking the user to install the Visual C++ Redistributable if loading the Dolphin backend fails.

-   Fixed: Changing ammo configuration breaks everything.

-   Fixed: Patching ISOs should work again.

-   Fixed: Clean installations can select presets again.

## [2.1.0] - 2020-12-02

-   Changed: Multiworld session history now auto-scrolls to the bottom

-   Changed: The lowest level for a trick is now called "Disabled" instead of "No Tricks".

-   Changed: Minimum Varia Suit Dark Aether is now 0.1, as 0 crashes the game.

-   Changed: Permalinks are now entirely different for different games.

-   Changed: Preset summary now specifies if hidden model uses ETM or random item.

-   Added: A very basic visualization of the map to the tracker.

-   Added: Trick Details can now be used with all 3 games.

-   Fixed: Changing a trick level to No Tricks no longer cause inconsistent behavior with the permalinks.

-   Removed: Intermediate path for reaching item in Main Reactor from Security Station B door without Screw Attack since it was broken and impossible.

-   Changed: Renamed "Before Pickup" to "Next to Pickup" in various locations for more clarity


## [2.0.2] - 2020-11-21

-   Added: Starting locations tab has checkboxes to easily select all locations in an area

-   Added: The map tracker now supports random elevators, translator gates and starting location.

-   Changed: The pickup spoiler in game details is now sorted.

-   Fixed: Multiworld sessions should no longer occasionally duplicate messages.

-   Fixed: Custom safe zone healing should now work in multiworld sessions.

-   Fixed: Occasional error with switching an observer into a player.

## [2.0.1] - Skipped

## [2.0.0] - 2020-11-15

This version is dedicated to SpaghettiToastBook, a great member of our community who sadly lost her life this year.

Her contributions to Randovania were invaluable and she'll be missed.

---

-   **Major** - New game mode: Multiworld. In this co-op multiplayer mode, there's one different world for each player which is filled with items for specific players.

-   **Major** - Tricks are more organized and can be customized more precisely to a player's desire.

### General

-   Removed: Presets no longer have a global trick level. Each trick is now configured separately.

-   Added: Options for configuring usage of new tricks:
    - Bomb Jump (renamed from Difficult Bomb Jump)
    - Bomb Slot without Bombs
    - Boost Jump
    - Combat
    - Difficult Movement
    - Extended Dash
    - Knowledge
    - Open Gates from Behind
    - Respawn Abuse
    - Screw Attack into Tunnels
    - Seeker Locks without Seekers
    - Single Room Out of Bounds
    - Standable Terrain

-   Changed: The following trick level difficulties were renamed:
    - Trivial -> Beginner
    - Easy -> Intermediate
    - Normal -> Advanced
    - Hard -> Expert
    - Minimal Checking -> Minimal Logic

-   Changed: Replaced Beginner Friendly with Starter Preset, which is now the default preset.

-   Fixed: Energy Tanks can now properly be used as progression.

### Hints

-   Added: Relative hints, where an item is described as being some rooms away from another item or room.

-   Added: Guaranteed hints which tells in which areas (Agon Wastes, Ing Hive, etc) contains the keys for each of your dark temples.
    These hints are placed purely randomly, similarly to the guaranteed Temple Bosses hints.

-   Added: Free hint spots after generation now prefer items from late in progression instead of pure random.

-   Removed: Hints with green item names/joke item names have been removed.

-   Removed: Temple Keys are no longer hinted by progression-based Luminoth lore hints.

-   Changed: All games now have precisely 2 joke hints, which no longer randomly replace a progression hint.

-   Changed: Hints from keybearer corpses now uses a broader category, which leaves unclear if it's an expansion or not.

### GUI

-   Added: An automatic item tracker based on a Dolphin running on the same computer or a special Nintendont build on the same Wifi.

-   Added: A dark theme has been added. It can be toggled in the Advanced menu.

-   Added: Requirements in the logic database can now use templates of requirements, allowing for easy re-use.

-   Added: Data Editor can now edit all fields of a node, from type, name and all type specific fields.

-   Added: Data Visualizer and Editor now can operate in the included database for Prime 1 and 3.

-   Added: The Data Editor now displays a warning if you're closing with unsaved changes.

-   Added: Randovania can generate a game by importing permalinks directly from a race on racetime.gg.

-   Added: Some tricks now have a description on the Trick Details popup.

-   Fixed: Some complex combination of requirements with different depths now are displayed correctly.

-   Fixed: The Data Visualizer no longer opens behind the Customize Preset window when using the Trick Details popup.

-   Changed: After generating a game, the details shows up in a new window instead of in a new tab.

-   Changed: In game details, the permalink is now placed inside a line edit, so the window doesn't stretch with long permalinks.

-   Changed: All cosmetic game changes are now configured in the same dialog as the in-game options.

### Quality of Life

-   Added: A button in the Open menu now opens the folder where previously generated games are placed.

-   Added: Charge Beam and Scan Visor now use their respective models in game instead of Energy Transfer Module.

-   Added: The rate of healing for Safe Zones is now configurable.

-   Fixed: Removed Aerie Access and Credits from possible starting locations.

-   Changed: The Mission Final screen now includes the seed hash instead of Permalink, as many permalinks are bigger than the screen.

-   Changed: The elevator scan now includes the world of the connected area.

### Internals/Developer

-   Added: Energy Tanks have doubled weight for the generator.

-   Added: It's now possible to set the default spawn point of an area.

-   Fixed: Fixed solver when an event only connects to a pickup, but that pickup has connections from other nodes.

-   Fixed: The Data Editor no longer errors when saving after creating a new node.

-   Fixed: Certain combinations of item requirements with damage requirements weren't being processed correctly.

-   Fixed: Duplicated requirements are now properly removed when simplifying requirements.

-   Fixed: Exclude from Room Randomizer is now properly set, restoring many logic paths.

-   Changed: Better error messages when there are references to unknown resources in the database.

-   Changed: The `database` command is no longer a subcommand of `echoes`. It also has the `--game` argument to choose which database to use.

-   Changed: The `_locations_internal` field is no longer needed for .rdvgame files.

### Logic Database changes

#### Added

-   General:
    - Methods to open all Seeker Missile Doors with Screw Attack (Advanced and above).
    - Method to activate most Bomb Slots without Bombs (Advanced and above).
    - Dark/Light/Annihilator doors and Dark/Light portals require either ammo or Charge Beam.

-   Sanctum, method to fight Emperor Ing without Spider Ball (Hypermode).

-   Transport A Access, method of reaching Temple Transport A door with a Wall Boost (Advanced and above).

-   Abandoned Base, method of reaching portal with Space Jump and Screw Attack (Intermediate and above).

-   Accursed Lake, method of collecting the item and leaving with Morph Ball, Light Suit, Gravity Boost, and Reverse Air Underwater (Advanced and above).

-   Hall of Honored Dead, method of leaving through the Morph tunnel without Space Jump (Expert and above).

-   Industrial Site, method of opening the gate to Hive Access Tunnel from behind with just Charge Beam (Intermediate and above).

-   Ing Windchamber, method of completing the puzzle with Power Bombs instead of Bombs (Beginner and above).

-   Landing Site, method of reaching Service Access door:
    - With Bombs and Screw Attack (Intermediate and above).
    - With Space Jump and Bomb Space Jump (Intermediate and above).

-   Meeting Grounds, method of reaching the tunnel with Space Jump and a Bomb Space Jump (Intermediate and above).

-   Temple Assembly Site:
    - Methods of reaching Dynamo Chamber door with a Bomb Jump (Beginner and above), a Dash (Intermediate and above), or a Roll Jump (Advanced and above).
    - Methods of reaching the portal without moving the light block with Single Room Out of Bounds and either Screw Attack or Space Jump (Expert and above).
    - Method of leaving from the portal with Single Room Out of Bounds and Screw Attack (Expert and above).

-   Windchamber Gateway:
    - Method of reaching the item with a Boost Jump (Advanced and above) and returning with an Extended Dash (Expert and above).
    - Method of reaching Path of Eyes door from Grand Windchamber door with an Extended Dash (Advanced and above).

-   Bioenergy Production, method to reach Storage C door or item from top level with Extended Dash (Expert and above).

-   Central Station Access/Warrior's Walk, method of climbing the ledge with an Instant Unmorph Jump (Hypermode).

-   Crossroads, method to reach the item from the half pipe with just Screw Attack (Advanced and above).

-   Dark Transit Station, method to reach the ledge from Duelling Range with a Bomb Jump (Beginner and above).

-   Portal Access, method of crossing to Judgement Pit using Screw Attack without Z-Axis (Beginner and above).

-   Doomed Entry, method to climb room with Space Jump and Screw Attack (Beginner and above).

-   Feeding Pit:
    - Method of reaching Ing Cache 1 door with Space Jump and Screw Attack (No Tricks and above).
    - Method of climbing to Watering Hole door without any items (Expert and above).
    - Method of escaping the pool using Light Suit and a Bomb Space Jump no Space Jump or Gravity Boost (Hypermode)

-   Main Reactor, method of reaching Dark Samus 1 fight from Ventilation Area A door with Space Jump, Bombs, and a Bomb Space Jump (Intermediate and above).

-   Mining Station B:
    - Method to climb to the Seeker door without Morph Ball and with Space Jump (Beginner and above).
    - Method to reach the portal without breaking the rock with Single Room Out of Bounds and Screw Attack (Expert and above).

-   Sandcanyon, method to reach the item with Space Jump and Single Room Out of Bounds (Expert and above).

-   Transport Center/Crossroads, method to climb the halfpipe with Space Jump (Advanced and above).

-   Abandoned Worksite:
    - Method of reaching the item with a Bomb Space Jump without Space Jump (Advanced and above).
    - Method of reaching the tunnel from Forgotten Bridge with a Slope Jump (Intermediate and above).

-   Catacombs:
    - Method to reach the Bomb Slot with Air Underwater and Screw Attack (Advanced and above).
    - Method to reach Transit Tunnel East with a Combat/Scan Dash (Advanced and above).
    - Method to reach the portal with Screw Attack (Intermediate and above).
    - Method to reach Transit Tunnel East/South with Morph Ball, Gravity Boost, and Reverse Air Underwater (Advanced and above).
    - Method to reach Transit Tunnel South with Jump Off Enemy (Advanced and above).

-   Dark Arena Tunnel, method of reaching either door with Screw Attack and Single Room Out of Bounds (Advanced and above).

-   Dark Forgotten Bridge:
    - Method to perform the gate clip to Dark Falls/Dark Arena Tunnel with a Ledge Clip Jump (Hypermode).
    - Method to reach Bridge Center from Putrid Alcove door with only Scan Visor (Advanced and above).
    - Method to reach Brooding Ground door from the bridge before rotating and with an Extended Dash (Expert and above).

-   Forgotten Bridge:
    - Method to reach Abandoned Worksite door from the bridge before rotating and with an Extended Dash (Expert and above).
    - Method to reach Bridge Center with Morph Ball, Gravity Boost, and Reverse Air Underwater (Advanced and above).

-   Gathering Hall:
    - Method to reach the Kinetic Orb Cannon with Gravity Boost and Bombs (Expert and above) or Gravity Boost and Space Jump (Beginner and above).
    - Method to reach Transit Tunnel South from Transit Tunnel West with Morph Ball, Gravity Boost, and Reverse Air Underwater (Advanced and above).
    - Method to reach the Spider Ball tracks with Morph Ball, Gravity Boost, and Reverse Air Underwater (Advanced and above).
    - Methods to escape the halfpipe after draining the water with Space Jump and Bomb Space Jump or Space Jump and Screw Attack (Advanced and above).

-   Great Bridge, method of reaching the lower Temple Access door from Path of Roots door with Screw Attack and Slope Jump (Intermediate and above).

-   Main Hydrochamber/Hydrodynamo Station, methods to climb rooms without Gravity Boost and with Air Underwater (Advanced and above), Space Jump, and Screw Attack (Hypermode).

-   Meditation Vista, methods of reaching the item with a Boost Jump (Advanced and above), Roll Jump (Expert and above), or Extended Dash (Hypermode).

-   Path of Roots, method of reaching the item using:
    - Morph Ball, Bombs and Space Jump (Advanced and above).
    - Morph Ball, Gravity Boost, and Reverse Air Underwater (Advanced and above).
    - Morph Ball, Bombs, and Standable Terrain (Hypermode).

-   Plaza Access, method of reaching the doors and the item with Screw Attack and Single Room Out of Bounds (Advanced and above).

-   Portal Chamber (Light World), method of reaching the portal from Torvus Lagoon door with Screw Attack and Single Room Out of Bounds (Advanced and above).

-   Putrid Alcove, method of getting the item and leaving without any items (Expert and above).

-   Sacrificial Chamber, method of crossing gap to Sacrificial Chamber Tunnel with Extended Dash (Expert and above).

-   Torvus Grove, method of climbing the room without Boost Ball (Expert and above).

-   Torvus Plaza:
    - Method of getting the item without Boost Ball and/or Spider Ball (Advanced and above).
    - Method of leaving the room with Space Jump and Bombs (Advanced and above).

-   Torvus Temple, method of reaching the pirate fight from the lower level with Screw Attack and Single Room Out of Bounds (Advanced and above).

-   Training Chamber:
    - Method to exit the spinner with Power Bombs instead of Bombs (Beginner and above).
    - Method to climb to the top of the statue with Gravity Boost and Bombs (Intermediate and above).
    - Method to climb to the top of the statue with Space Jump, Scan Dash, and Underwater Dash (Advanced and above).
    - Method to climb to the top of the statue with Space Jump and Extended Dash (Expert and Above).

-   Underground Tunnel, method to access Torvus Temple from Torvus Grove with Screw Attack (Expert and above).

-   Undertemple, method to have PB Guardian break PB door using bombs (Advanced and above).

-   Undertemple Access, method of reaching the item using Screw Attack and Jump Off Enemy (Hypermode).

-   Venomous Pond, method to reach the key from the Save Station with Screw Attack and Standable Terrain (Beginner and above).

-   Aerial Training Site, methods to cross the room from various nodes with Dashes, Roll Jumps, and Extended Dashes (Intermediate/Expert and above).

-   Aerie, method of collecting the item:
    - Without entering the Dark World (Expert and above).
    - With only Screw Attack (Beginner and above).

-   Dynamo Access, method to cross over the Spider Track with Space Jump and Standable Terrain (Beginner and above).

-   Dynamo Works:
    - Method of collecting the item with a Roll Jump and Instant Morph (Expert and above).
    - Method of reaching the upper door with a Bomb Space Jump (Beginnner and above).

-   Grand Abyss, methods of crossing the gap with Boost Jump (Advanced and above) or Extended Dash (Expert and above).

-   Hall of Combat Mastery:
    - Method of collecting the item with a Wall Boost (Expert and above).
    - Methods of reaching the item, and skipping the Spider Track to and from Central Area Transport East with Screw Attack (Intermediate and above).

-   Hive Entrance, method of reaching the Flying Ing Cache with Screw Attack and Single Room Out of Bounds (Hypermode).

-   Hive Dynamo Works:
    - Method of collecting the Flying Ing Cache item and leaving with Space Jump and Scan Visor (Advanced and above).
    - Method of reaching the Flying Ing Cache from portal side and vice versa with Screw Attack and Single Room Out of Bounds (Expert and above).

-   Hive Summit, method of reaching the portal:
    - With Space Jump and Standable Terrain (Intermediate and above).
    - With Space Jump, Boost Ball, Boost Jump, and Out of Bounds (Expert and above).

-   Hive Temple:
    - Method of fighting Quadraxis with Power Bombs instead of Bombs (Beginner and above).
    - Methods of leaving the room without Spider Ball after Quadraxis with Boost Ball or Space Jump (Hypermode).

-   Judgment Drop, method of reaching the portal with Space Jump and Single Room Out of Bounds (Expert and above).

-   Main Research, method of fighting Caretaker Drone without Bombs (Expert and above).

-   Reactor Core, method of reaching the item with only Space Jump (Expert and above).

-   Sanctuary Entrance, method to reach the cannon to the item with only Morph Ball, Spider Ball, and Power Bombs (Advanced and above).

-   Vault Attack Portal, method to cross either direction with just Screw Attack (Expert and above).

-   Watch Station, method of accessing the Spider Ball track to Watch Station Access door and Sentinel's Path door and back with an Instant Morph (Intermediate and above).

-   Watch Station Access, methods to cross the pit in either direction using:
    - Boost Ball and Boost Jump (Advanced and above).
    - Space Jump, Scan Visor, and Scan Dash (Advanced and above).

-   Workers Path, method of crossing the room from Sanctuary Temple with a Boost Jump (Advanced and above).

#### Fixed

-   Scan Visor Requirements:
    - Dash Requirements in many rooms
    - Grand Abyss Bridge terminal
    - Sand Processing item
    - Staging Area terminal
    - Torvus Lagoon terminal
    - Trooper Security Station Event coming from Communication Area
    - Various Dash Requirements

-   Dark Aether Damage Requirements have been added to every room in the Dark World.

-   Morph Ball requirements added to Morph Ball Doors and various rooms.

-   Invisible Objects and Dark Visor Requirements:
    - Screw Attack without Space Jump in Unseen Way (Intermediate and above)
    - Screw Attack without Space Jump in Phazon Grounds (Advanced and above)

-   Entrance to Agon Map Station now requires Bombs, Power Bombs, or Boost Ball if coming from either direction, or Screw Attack and Space Jump as well if coming from Mining Plaza.

-   Added Charge Beam and Beam Ammo Requirements to Profane Path and Sentinel's Path.

-   Sand Processing:
    - Now requires items to climb the room before draining the sand: Space Jump, with a Bomb Jump (Beginner and above) or with Screw Attack (Intermediate and above)
    - Screw Attacking into the tunnel is now Expert (from Hypermode).

-   Portal Site:
    - Now does not require the gate open to enter from Portal Access.
    - Now does not require the gate closed to enter from Crossroads.

-   Service Access now properly includes Wall Boost to Meeting Grounds from Landing Site on Advanced.

#### Changed

-   Many nodes with missing requirements have been updated/cleaned up.

-   Simplified nodes in many rooms for ease of logic navigation.

-   Various tricks have been changed to more accurately represent the required method.

-   Abandoned Base, Bomb Jump to transport is now Advanced (from Intermediate).

-   Accursed Lake, Dash to Safe Zone from Flying Ing Cache is now Intermediate (from Beginner).

-   Communication Area:
    - Standable Terrain to reach the item is now Beginner (from Intermediate).
    - Screw Attack without Space Jump to reach Storage Cavern A is now Beginner (from Intermediate).
    - Double Bomb Jump up Standable Terrain is now Intermediate (from Advanced).

-   GFMC Compound, Extended Dash to reach the item on the Ship without Space Jump is now Expert (from Hypermode).

-   Grand Windchamber, reaching the pickup with Terminal Fall Abuse after solving the Ing Windchamber puzzle is now Beginner (from Intermediate).

-   Path of Eyes, Bomb Jumps to get over Light blocks are now Beginner (from Intermediate).

-   Service Access, crossing upper tunnel without Boost Ball is now Advanced (from Intermediate).

-   Temple Assembly Site, method to reach the item with Screw Attack is now Beginner (from Intermediate).

-   Agon Temple, Slope Jumps to skip the fight barriers are now Beginner (from Advanced).

-   Battleground, climbing to top safe zone via Standable Terrain is now Beginner (from Intermediate).

-   Central Mining Station, Scan Dash to upper level from Central Station Access is now Expert (from Advanced).

-   Command Center Access, exiting tunnel without Space Jump is now Beginner (from Intermediate).

-   Doomed Entry, Slope Jump to reach the upper level from the portal is now Beginner (from Intermediate).

-   Double Path, crossing lower path without Space Jump is now Beginner (from Intermediate).

-   Feeding Pit, method to climb to Watering Hole with just Screw Attack is now Beginner (from Intermediate).

-   Mining Plaza, climbing the room with Screw Attack is now Beginner (from Intermediate).

-   Mining Station A, reaching Front of Lore Scan from Room Center with a Bomb Jump is now Intermediate (from Advanced).

-   Mining Station B:
    - Reaching Transit Station door from room center with Screw Attack after opening the portal is now Intermediate (from Hypermode).
    - Reaching the bomb slot to open the portal with Standable Terrain and Screw Attack is now Intermediate (from Advanced).
    - Reaching the bomb slot to open the portal with Slope Jump and Space Jump is now Advanced (from Expert).

-   Portal Access, returning from Judgment Pit without Space Jump is now Beginner (from Intermediate).

-   Trial Grounds, Standable Terrain to reach the door from the portal is now Beginner (from Intermediate).

-   Catacombs, reaching the portal with Morph Ball and Reverse Air Underwater is now Advanced (from Expert).

-   Crypt, Bomb Jump to Laser Platfrom from bottom Safe Zone is now Beginner (from Intermediate).

-   Forgotten Bridge, reaching Bridge Center with Bombs and Screw Attack is now Intermediate (from Advanced).

-   Gathering Hall:
    - Reaching Transit Tunnel South/West Doors from top door with Morph Ball and Roll Jump is now Expert (from Advanced).
    - Reaching Transit Tunnel East with Spider Ball and Boost Ball is now Beginner (from Intermediate).

-   Great Bridge:
    - Slope Jumps to reach Map Station from Bottom Level and from Map Station to Upper Level are now Beginner and Intermediate (from Intermediate and Advanced, respectively).
    - Bomb Space Jump with Space Jump to reach the Translator Gate is now Advanced (from Expert).

-   Poisoned Bog, reaching Portal Chamber door with just Screw Attack is now Advanced (from Intermediate).

-   Torvus Lagoon, reaching Portal Chamber from Temple Transport Access is now Intermediate (from Advanced).

-   Training Chamber, Standable Terrain to reach Fortress Transport Access from Top of Statue and back is now Beginner (from Intermediate).

-   Venomous Pond, reaching the key from the Save Station with Screw Attack is now Beginner (from Intermediate).

-   Aerial Training Site, Screw Attack at Z-Axis from Central Hive Area West door to the portal or Temple Security Access door is now Intermediate (from Advanced).

-   Dynamo Access, crossing over the Spider Track with a Slope Jump is now Beginner (from Intermediate).

-   Hall of Combat Mastery, Instant Morph tricks to the item and Central Area Transport East and back are now Advanced (from Intermediate).

-   Hive Dynamo Access, opening Echo Gate from behind is now Beginner (from Intermediate).

-   Hive Dynamo Works:
    - Reaching the Seeker Lock Safe Zone from Hive Dynamo Access door with Terminal Fall Abuse is now Beginner (from Intermediate).
    - Reaching the Flying Ing Cache from the tunnel with Screw Attack is now Beginner (from Intermediate).
    - Reaching the Flying Ing Cache from the tunnel and back with Standable Terrain is now Intermediate (from Advanced).
    - Opening the Seeker Lock from behind is now Beginner (from Intermediate).

-   Hive Summit, Standable Terrain to reach portal inside glass area is now Beginner (from Intermediate).

-   Hive/Temple Access, reaching the upper door with Screw Attack at Z-Axis is now Beginenr (from Intermediate).

-   Transit Station, reaching the top portal with Screw Attack is now Beginner (from Intermediate).

-   Vault:
    - Terminal Fall abuse to reach Grand Abyss door from bridge portal with Space Jump is now Beginner (from Intermediate).
    - Reaching the Bomb Slot with Screw Attack from the bridge portal is now Beginner (from Intermediate).

-   Watch Station, Screw Attack at Z-Axis from Watch Station door to Sentinel's Path door is now Beginner (from Intermediate).

-   Watch Station Access, reaching the Watch Station door from the pickup with just Screw Attack is now Beginner (from Intermediate).

## [1.2.2] - 2020-06-06

-   Changed: Re-organized the tabs in the preset customization window

-   Changed: The reset map tracker menu action is now visible on non-windows platforms.

-   Fixed: Exporting ISOs with Menu Mod should now work on macOS.

## [1.2.1] - 2020-05-30

-   Added: Randovania releases now includes a packages for macOS.

## [1.2.0] - 2020-05-25

-   *Major* - Added: The text of the scan that unlocks an elevator now includes the
    elevators destination.

-   *Major* - Added: Translator gates can be configured as Unlocked: the hologram will be invisible and can be scanned
    without any translator.

-   *Major* - Added: The default in-game options can now be configured from Randovania.

-   *Major* - Added: How much ammo each beam uses to shoot uncharged, charged and charge combos is now configurable,
    along with the ammo it uses.

-   *Major* - Changed: The database now uses a new format which allows for any combination of "Or"/"And" statements.
    The Data Visualizer and Editor were both updated to take advantage of this.

-   Added: An option to connect Sky Temple Gateway directly to the credits, skipping the final bosses.

-   Added: How much energy you get for each Energy Tank is now configurable.

-   Added: The in-game Hint System has been removed. The option for it remains, but does nothing.

-   Changed: The spoiler log now lists the order in which items where placed, with their location and hints,
    instead of a detailed playthrough for completion.

-   Changed: The logbook entries that contains hints are now named after the room they're in, with the categories
    being about which kind of hint they are.
    KNOWN ISSUE: While scanning something, the categories that show up are incorrect.

-   Added: Open -> Trick Details menu entry, similar to what's available in the
    Trick Level tab when customizing a preset.

-   Added: Play -> Import game file, to load spoiler logs.

-   Added: The "Heals?" checkbox in the database editor now works.

-   Added: The permalink import dialog now shows an error message for invalid permalinks.

-   Changed: One-way elevators now have a chance of warping to credits.

-   Changed: Clarified that the item from Space Jump Guardian and Power Bomb Guardian
    must be collected for the appropriate events to be triggered.

-   Changed: In Menu Mod, the list of rooms to warp to is now sorted.

-   Changed: The export-areas command line option now outputs details about requirements for each area.

-   Internal: A human-readable copy of the database is now kept next to the database file, for easier diffs.

-   Fixed: Debug logs can no longer be enabled for non-spoiler permalinks.

-   Added: Missile Expansions have a 1/8192 chance of using Dark Missile Trooper model.

-   Fixed: Progress bar no longer goes to an indefinite status when generation fails.

-   Added: Checkbox for automatically exporting a spoiler log next to the ISO.

-   Fixed: Only the last digit of the game id is changed, instead of the full game id.

### Logic Database changes

-   Fixed: Staging Area is now correctly considered a dark world room.

-   Fixed: The Ing Cache in Dark Oasis now requires Power Bombs.

-   Fixed: Bioenergy Production correctly requires Scan Visor for connections using the racks.

-   Added: In Bioenergy Production, method of reaching the Storage C door with Space Jump and Screw Attack (Easy and above)

-   Added: In Bioenergy Production, method of reaching the Storage C door using a roll jump (Normal and above).

-   Added: In Bioenergy Production, method of reaching the Ventilation Area B door using Screw Attack without Space Jump (Normal and above).

-   Added: In Bioenergy Production, additional upper level connections using Space Jump and Screw Attack.

-   Added: In Sandcanyon, method of reaching the center platform using a roll jump and boost ball (Hard and above).

-   Changed: In Command Center Access, the wall boosts to reach the lower Central Mining Station and Command Center doors from the morph ball tunnel are now Normal difficulty (from Hard).

-   Changed: In Portal Chamber (both light and dark Torvus) , all wall boosts are now Normal difficulty (from Hard).

-   Changed: In Undertransit Two, all wall boosts are now Easy difficulty (from Hard).

-   Changed: In Temple Security Access, all wall boosts are now Normal difficulty (from Hard).

-   Changed: In Watch Station, all wall boosts are now Normal difficulty (from Hard).

-   Added: In Watch Station, a wall boost method of reaching the Watch Station Access door from the Sentinel's Path door using Spider Ball and Boost Ball (Normal and above).

-   Changed: In Service Access, methods using a wall boost to reach the Meeting Grounds door from the upper Morph Ball tunnel are now Normal difficulty (from Hard).

-   Changed: In Great Bridge, the wall boost to reach the lower Temple Access Door from the Path of Roots door is now Easy difficulty (from Hard).

-   Changed: In Transit Tunnel East, the wall boost to reach the Training Chamber door from the Catacombs door is now Easy dififculty (from Hard).

-   Changed: In Transit Tunnel South, all wall boosts are now Easy difficulty (from Hard).

-   Added: In Hall of Honored Dead, a method of obtaining the item with Power Bombs (Trivial and above).

-   Added: Many Light Ammo/Dark Ammo/Morph Ball/Charge Beam requirements.

-   Added: In Bioenergy Production, methods of reaching the item and the door to Ventilation Area B using a Bomb Space Jump and Screw Attack without Space Jump (Hypermode).

-   Fixed: Biostorage Station now requires Space Jump or Scan Visor to reach the upper level (No Tricks and above).

-   Changed: In Sand Processing, the method of reaching the item without Boost Ball requires the Bomb Space Jump trick, and no longer requires Screw Attack.

-   Added: In GFMC Compound, a method of reaching the ship item with Screw Attack (Normal and above).

-   Added: In Main Gyro Chamber, a method of reaching the bottom of the gyro area from the middle of the room with Screw Attack (Easy and above).

-   Changed: In Workers Path, Morph Ball Bomb is no longer required.

-   Changed: In Main Reactor, unlocking the gate no longer requires Space Jump, and is now Trivial difficulty (from Easy).

-   Added: In Landing Site, a method of reaching the door to Service Access using Morph Ball Bomb and a Slope Jump (Normal and above).

-   Added: Methods of climbing Central Station Access and Warrior's Walk using Screw Attack (Hard and above) and a wall boost (Hypermode).

-   Added: A method of opening the echo gate in Hive Dynamo Access from the Hive Gyro chamber side using Sonic Boom or Darkburst (Easy and above).

-   Changed: In Reliquary Grounds, the method of reaching the door to Ing Reliquary using Screw Attack is now Normal difficulty (from Hard).

-   Added: In Reliquary Grounds, a method of reaching the door to Ing Reliquary using Morph Ball Bomb and Screw Attack without Space Jump (Easy and above).

-   Added: In Phazon Pit, a method of reaching the door to Phazon Grounds using a roll jump and boost ball (Hard and above).

-   Changed: Climbing Hall of Stairs with Space Jump is now Trivial difficulty (from Easy).

-   Added: In Transport Center, a method of reaching the elevator door from the portal using Screw Attack without Space Jump (Trivial and above).

-   Added: In Mining Station A, a method to reach the Temple Access door using Screw Attack (Trivial and above).

-   Added: In Gathering Hall, a method to reach the Transit Tunnel South from the Gathering Access door using Space Jump (Easy and above).

-   Added: In Industrial Site, a method of opening the Industrial Site gate from the wrong side using a missile (Trivial and above).

-   Fixed: Removing the Aerial Training Site barrier requires Scan Visor.



## [1.1.1] - 2020-03-11

-   Added: The preset summary now includes if menu mod is enabled.

-   Fixed: The cursor no longer snaps to the end on all changes, in the permalink
    input field.

-   Fixed: "Starting Items" is now properly implemented in the preset summary.

-   Changed: "Custom Items" is now "Item Pool" in the preset summary, and lists all
    deviations from the standard item pool.

## [1.1.0] - 2020-03-10

-   Added: The pickup notice for a locked expansion is more clear of what's going on.

-   Added: The "Save ISO" dialog now remembers the last output directory used.

-   Added: A copy of the game file is automatically saved to
    `%LOCALAPPDATA%\Randovania\game_history` whenever a game is generated. There's no
    interface in Randovania to view this history.

-   Changed: The "Save Spoiler" button now provides a default name for the game file.

-   Changed: Shortened permalinks with customized starting locations.

-   Changed: Preset are now exported to `.rdvpreset` files, to avoid Discord truncating the
    file names.

-   Fixed: When changing a preset name, the cursor no longer moves to end after any change.

### Logic Database changes

-   Fixed: The pickup in Undertransit One now requires Power Bombs, to avoid soft locks.

-   Fixed: The second Portal Chamber is now correctly considered a Dark Torvus Bog room.

## [1.0.0] - 2020-02-09

-   *Major* - Added: Support for multiple presets of options, as well as saving your own presets.

-   *Major* - Changed: The user experience for creating a new game has been changed completely.

-   Added: Three new methods of shuffling elevators: *Two-way, unchecked*, *One-way, elevator room*
    and *One-way, anywhere*. The elevators tab has more details of how these work.

-   Added: Add a setting for how strict the damage requirements are.

-   Added: It's now possible to exclude locations from having any progression on them.

-   Added: You can choose an arbitrary number of locations to choose randomly from for starting location.

-   Changed: A Luminoth Lore scan is less likely to have hints for what was already accessible
    when that scan was found.

-   Changed: Power Bombs and Progressive Grapple are now slightly more likely to appear earlier.

-   Changed: The hints randomly assigned at the end of generation are less likely to be repeats.

-   Changed: Loading a new game will automatically clear any existing one.

-   Changed: Minimal Checking now also checks of Dark Agon Temple Keys and Dark Torvus Temple Keys.

-   Removed: The Progressive Launcher has been removed.

-   Removed: The settings for fixing the translator gates have been removed for now, to be re-added
    on a future "Advanced" tab.

-   Removed: The create-permalink command line argument has been removed.

### Logic Database changes

-   Fixed: Spider Guardian fight now requires Dynamo Works Quads Gone to be triggered.

-   Fixed: Boost Guardian now properly requires Bombs.

-   Added: Escaping Dark Torvus Arena with a BSJ, for Normal. (See #581).

-   Added: Activating the Industrial Site gate backwards, using charged Annihilator Beam, for Trivial. (See #582).

## [0.29.1] - 2019-10-01

-   Fixed: Fix AttributeError preventing major/minor randomization from working.

-   Fixed: Seeds where no progression is needed to finish should no longer fail to generate.

## [0.29.0] - 2019-10-01

-   *Major* - There is now an option for a major/minor split randomization mode, in which expansions and
    non-expansion items are shuffled separately.

-   *Major* - Changed: Item hints and Sky Temple Key hints now distinguish between the light and dark worlds.
    For example, the room in which Quadraxis resides will be shown as "Ing Hive - Hive Temple" rather than
    "Sanctuary Fortress - Hive Temple".

-   *Major* - Added: the "Invisible Objects" trick in places where a visor would otherwise be used to be able to see
    something (such as an invisible platform).

-   *Major* - Added: Title screen now shows a three-word representation of the seed hash.

-   Added: As an experimental feature, it is now possible to shuffle Power Beam, Charge Beam, Scan Visor and Morph Ball.
    These items use Energy Transfer Module model in game.

-   Added: You can now place a pickup that temporarily gives Cannon Ball when collected. It uses Boost Ball's model.

-   Changed: Some item categories were given clearer names:
    - Dark Agon Keys, Dark Torvus Keys, and Ing Hive Keys are now referred to as "red Temple Keys" instead of
    "Temple Keys".
    - Items that aren't keys or expansions are collectively referred to as "major upgrades" instead of "major items".
    - Red Temple Keys and Sky Temple Keys are now collectively referred to as "Dark Temple Keys" instead of "keys".

-   Fixed: "Beam combos" are now called "charge combos".

-   Changed: The hints acquired from keybearer corpses now clarify that the item is the one contained in a Flying
    Ing Cache.

-   Changed: Each hint for the items guarded by Amorbis, Chykka, and Quadraxis now contains the corresponding
    Guardian's name.

-   Changed: The hint for the vanilla Light Suit location now has special text.

-   Changed: Item names in hints are now colored orange instead of red.

-   Changed: Some hints were added, some removed, and some modified.

-   Changed: Item scans were slightly edited.

-   Changed: The Sky Temple Key hints no longer use ordinal numbers.

-   Added: The seed hash is shown in Randovania's GUI after patching is done.

-   Changed: Generation will now be retried more times before giving up.

-   Changed: Joke hints are now used at most once each when placing hints.

-   Changed: The generator is now more likely to fill the worlds evenly.

-   Fixed: Added proper default nodes for rooms that were missing one, allowing those rooms to be selected as the
    starting room.

-   Fixed: Minimal Checking now correctly handles progressive suit and grapple.

-   Fixed: Config files with invalid JSON are now correctly dealt with.

-   Changed: Improved the performance of the resolver considerably.

-   Added: In the data visualizer, the damage requirements now have more descriptive names.

-   Added: In the data visualizer, requirements are now described with simpler to understand terms.

-   Changed: Windows releases are now created with PyInstaller 3.5.

-   Changed: The generator is now more likely to fill the worlds evenly.

### Logic Database changes

-   Changed: All NTSC-specific tricks are now in logic. These are always in logic, since the fixes from other versions
    are patched out.

-   Changed: Screw Attacking without Space Jump Boots in Hive Temple is no longer required on No Tricks.

-   Changed: In Hive Temple, scan dashing to the door to Temple Security Access is now Hypermode difficulty,
    from Hard and above.

-   Changed: The method to get the Main Research item with only Spider Ball was removed.

-   Fixed: Using charged Light Beam shots to get the item in Hazing Cliff now requires 5 or more Light Ammo.

-   Added: Method to open the gate in Main Reactor with Space Jump Boots and Screw Attack.

-   Changed: Opening the barrier in Crypt with Screw Attack is now always Easy and above.

-   Added: Method to climb to the door to Crypt Tunnel in Crypt via a Bomb Space Jump (Normal and above).

-   Added: Method to open Seeker Launcher blast shields with four missiles, Seeker Launcher, and Screw Attack (Easy
    and above). Underwater, the trick Air Underwater is also required, and the difficulty is Normal and above.

-   Fixed: Dark world damage during the Quadraxis fight is now correctly calculated.

-   Fixed: Requirements for crossing Sacred Path were added.

-   Added: Method to cross gap in the upper level of Command Center using Screw Attack without Space Jump Boots
    (Trivial and above).

-   Added: In Central Mining Station, a method to get to upper door to Command Center Access using a
    Bomb Space Jump (Easy and above) and another using Space Jump Boots and Screw Attack (Easy and above).

-   Added: Methods to climb Mining Plaza using the Morph Ball Bomb (Trivial and above) and using Screw Attack
    without Space Jump Boots (Easy and above).

-   Changed: In Forgotten Bridge, the difficulty of scan dashing to the door to Abandoned Worksite or the portal to
    Dark Forgotten Bridge was lowered to Easy, from Normal.

-   Added: In Forgotten Bridge, a method to get to the door to Grove Access from the portal to Dark Forgotten Bridge
    using only Screw Attack (Easy and above).

-   Added: In Forgotten Bridge, a method to get to the door to Abandoned Worksite via a roll jump (Easy and above).

-   Added: In Forgotten Bridge, a method to get to the bridge center from the door to Grove Access via a scan dash
    (Easy and above).

-   Added: In Hydrodynamo Station, a method to get from the room's top to the door to Save Station B with Screw Attack
    without Space Jump Boots (Trivial and above).

-   Changed: Climbing Hydrodynamo Station with only Gravity Boost and before all three locks are unlocked is now
    Trivial difficulty (from No Tricks).

-   Changed: Getting to the three doors in the middle section of Hydrodynamo Station using Air Underwater is now
    Normal difficulty (from Hard).

-   Fixed: A method to get the item in the Sunburst location by abusing terminal fall now has a damage requirement.

-   Added: A method to get to the turret in Sanctuary Entrance with only Space Jump Boots and Screw Attack, even
    after the bridge is destroyed.

-   Fixed: Lowering the portal barrier in Hive Dynamo Works now requires five missiles.

-   Added: Methods to cross Hive Dynamo Works using a roll jump (Easy and above) and using Space Jump Boots and
    Screw Attack (No Tricks).

-   Added: In Hive Dynamo Works, a method to cross the gap from the door to Hive Dynamo Access by abusing terminal
    fall (Easy and above).

-   Changed: In Hive Dynamo Works, returning from the Flying Ing Cache location using Space Jump Boots and
    Screw Attack is now Trivial difficulty (from Easy).

-   Added: Method to cross Watch Station Access from the door to Main Gyro Chamber using a Bomb Space Jump and
    Screw Attack without Space Jump Boots (Normal and above).

-   Added: In Watch Station Access, method to get from the scan post to the door to Watch Station by bomb jumping
    (Trivial and above) and by using Screw Attack without Space Jump Boots (Easy and above).

-   Fixed: The instant morph into the Morph Ball tunnel in Hall of Honored Dead now lists the Instant Morph trick.

-   Added: Method to get into the Morph Ball tunnel in Hall of Honored Dead using Space Jump Boots and Screw Attack
    (Easy and above).

-   Added: In Phazon Site, methods to get to the door to Bitter Well and to remove the barrier using Screw Attack
    without Space Jump Boots (both Easy difficulty).

-   Changed: The method to go over the Training Chamber statue from the back using Boost Ball and Spider Ball is
    now Normal difficulty (from Hard).

-   Added: In Phazon Site, a method to get to the door to Bitter Well by bomb jumping (Trivial and above).

-   Added: Many connections in Sacrificial Chamber.

-   Added: A method to get to the door to Fortress Transport Access from the top of the statue in Training Chamber
    using only Space Jump Boots (Easy and above). Morph Ball is also required if the statue hasn't been moved.

-   Added: A method to get to the doors to Transit Tunnel West/East in Training Chamber using Air Underwater (Normal
    and above).

-   Fixed: The method to get to the top of the Training Chamber statue using Gravity Boost and Spider Ball now lists
    the Instant Morph trick.

-   Added: In Training Chamber, a method of getting to the top of the statue from the door to Fortress Transport Access
    using just Space Jump Boots (Easy and above).

-   Added: Many connections in Windchamber Gateway.

-   Added: Method to get from the Kinetic Orb Cannon to the door to Transit Tunnel West via Grapple Beam in
    Gathering Hall.

-   Fixed: The slope jump in Abandoned Base now has a damage requirement.

-   Added: Method of getting the Temple Assembly Site item with Screw Attack and without Space Jump Boots.

-   Changed: The slope jump to get to the item in Temple Assembly Site is now Normal difficulty (from Hard).

-   Fixed: Requirements for crossing Dynamo Access were added.

-   Added: In Landing Site, method of reaching the door to Service Access from the Save Station using Space Jump and
    Screw Attack (No Tricks and above).

-   Fixed: The Culling Chamber item now has a damage requirement.

-   Changed: The trick to shoot the Seeker targets in Hive Dynamo Works from the wrong side is now Easy (from Trivial).

-   Fixed: The Watch Station Access roll jump now has a damage requirement.

-   Changed: The Watch Station Access roll jump is now Normal (from Easy).

-   Fixed: Added missing Space Jump Boots requirement for a Bomb Space Jump in Mining Station B.

-   Added: Method to unblock the portal in Mining Station B without Scan Visor (Normal and above).

-   Added: Method to get to the Darkburst location in Mining Station B with just Space Jump Boots and Screw Attack,
    and without using slope jumps or bomb space jumps (Hypermode difficulty).

-   Added: Method to manipulate Power Bomb Guardian into opening the Power Bomb Blast Shield on the door to
    Undertemple Access, using Boost Ball (Normal and above).

-   Fixed: The method to open the Hydrodynamo Station Seeker door using Screw Attack without Seeker Launcher now
    requires Gravity Boost to not have been collected.

-   Added: Method to get to the portal in Mining Station B with Space Jump Boots and Screw Attack (Trivial and above).

-   Fixed: Transport A Access, Collapsed Tunnel, Dynamo Chamber, Trooper Security Station, Mining Station Access, and
    Portal Access A now correctly require Morph Ball.

-   Fixed: Elevator rooms with missing Scan Visor requirements now have them.

-   Fixed: Removed erroneously added method to cross Sanctuary Entrance with Screw Attack without Space Jump Boots.

-   Fixed: Going through Sacred Bridge on No Tricks now requires Scan Visor and Morph Ball when coming from GFMC
    Compound.

-   Added: Method to skip Scan Visor and Morph Ball using Space Jump Boots in Sacred Bridge, when coming from GFMC
    Compound (Easy and above).

-   Fixed: Added Scan Visor requirement in Temple Transport Access (Sanctuary).

-   Changed: Connections in Venomous Pond were redone.

-   Changed: Getting to the door to Dark Transit Station in Trial Grounds with no items is now Hard difficulty, from
    Easy.

-   Added: Methods to get to the door to Dark Transit Station in Trial Grounds with Screw Attack without Space Jump
    Boots (Easy and above) and with a Bomb Space Jump (Normal and above).

-   Fixed: Added missing requirements for the Dark Samus 3 and 4 fight.

-   Changed: Fighting Dark Samus 2 with only Echo Visor is now Trivial difficulty, from Easy.

-   Fixed: Power Bomb doors now require Morph Ball, and Super Missile doors now require Power Beam and Charge Beam.

-   Added: Method to destroy the second web in Hive Tunnel when going through the room backwards using Sonic Boom
    (Easy and above).

## [0.28.1] - 2019-06-14

-   Fixed: Resetting settings would leave the launchers' configuration in an invalid state.

## [0.28.0] - 2019-06-12

-   *Major* - Changed: The resolver now keeps track of current energy during resolution.
    This ensures you'll always have enough Energy Tanks for trips to Dark Aether.

-   *Major* - Added: Scanning a keybearer corpse provides a hint of what is in the matching Flying
    Ing Cache.

-   Added: The tracker now persists the current state.

-   Added: Some generation failures are now automatically retried, using the same permalink.

-   Added: Buttons to see what a difficulty unlocks that doesn't involve tricks at all.

-   Changed: Increased Hint Scan value for logic to the intended value from the previous
    change.

-   Changed: There's no more hints with joke locations.

-   Changed: The lore hint in Mining Station A is now able to be scanned from the room center.

-   Added: A warning is now displayed when trying to disable validation.

-   Fixed: Seeker Missile's included missiles now respect the "needs Missile Launcher"
    option.

-   Changed: Progressive Launcher is now disabled by default.

-   Fixed: Clicking the connection's link in the Data Visualizer should now always work.

-   Changed: Hint Locations page now has a more usable UI.

-   Changed: On No Tricks, the logic will ensure that you can get Missiles, Seeker Launcher, and either
    Grapple Beam or both Space Jump Boots and Screw Attack before fighting Chykka.

-   Added: Methods to cross Workers Path with Screw Attack.

## [0.27.1] - 2019-05-30

-   Fixed: Specific trick levels are now persisted correctly across multiple sessions.

## [0.27.0] - 2019-05-28

-   *Major* - Changed: Optimized the seed generation step. It should now take roughly
    half as long or even faster.

-   *Major* - Added: It's now possible to configure the difficulty on a per-trick basis.

-   *Major* - Added: It's now possible to check where a certain trick is used on each
    difficulty.

-   Added: Hint Scans are valued more by the logic, making Translators more likely.

-   Changed: Joke item and locations now have a `(?)` added to make then slightly more
    obvious they're not serious.

-   Changed: Average ammo provided per expansion is now shown with more precision.

-   Added: `randovania echoes database list-dangerous-usage` command to list all
    paths that require a resource to not be collected.

-   Added: Methods to get to Sunburst location by reaching the platform with the cannon
    with a scan dash (Normal and above) or with just Space Jump Boots (Easy and above).

-   Added: Method to leave and enter the arena in Agon Temple with only Space Jump Boots
    (Trivial and above to enter; Easy and above to leave).

-   Added: Method to get to Darkburst location in Mining Station B via a Bomb Space Jump
    and without Screw Attack (Easy and above).

-   Fixed: In Hydrodynamo Station, going from the door to Hydrodynamo Shaft to the door to
    Save Station B now always requires all three locks in Hydrodynamo Station to be unlocked.

-   Added: Method to cross Phazon Pit using a Bomb Space Jump (Easy and above).

-   Added: Method to open the Seeker door in Hydrodynamo Station without the Seeker Launcher,
    using Screw Attack and one missile (Hard and Above).

-   Changed: The Ing Windchamber puzzle now only requires four missiles instead of five.

-   Changed: The cannon in Sanctuary Temple Access now only requires four missiles to
    activate instead of five.

-   Changed: Sanctuary Temple Access now requires a way to defeat the Quad to get through.

-   Added: Support for damage requirements without exactly one damage reduction item.

-   Changed: Seed validation should run faster and with fewer errors now.

-   Added: Another joke hint.

-   Changed: Updated credits.

-   Fixed: Crossing Sanctuary Entrance via the Spider Ball Track now requires Boost Ball.

-   Added: Method to cross Sanctuary Entrance with Screw Attack and without Space Jump Boots
    (Trivial and above).

-   Added: Method to cross Sanctuary Entrance, from the door to Power Junction to the door to
    Temple Transport Access, with Spider Ball and Power Bombs (Easy and above).

-   Fixed: The method to get the Sanctuary Entrance item without Spider Ball now requires
    Spider Guardian to not have been defeated.

-   Added: Method to get to and use the Vigilance Class Turret in Sanctuary Entrance using
    Space Jump Boots, Screw Attack, and Spider Ball. Spider Ball isn't required if Spider
    Guardian hasn't been defeated.

-   Fixed: In Sanctuary Entrance, going up the Spider Ball Track near the lore scan via the
    intended method now requires Boost Ball and the Morph Ball Bomb.

-   Added: Methods to go up the Spider Ball Track near the lore scan in Sanctuary Entrance
    with Spider Ball and only one of the following items:
    - Morph Ball Bomb (Trivial and above);
    - Boost Ball (Trivial and above);
    - Space Jump Boots (Easy and above).

-   Changed: In Sanctuary Temple, getting to the door to Controller Access via scan dashing
    is now Hard and above, from Normal and above.

-   Added: A tab with all change logs.

## [0.26.3] - 2019-05-10

-   Changed: Tracker now raises an error if the current configuration is unsupported.

-   Fixed: Tracker no longer shows an error when opening.

## [0.26.2] - 2019-05-07

-   Fixed: An empty box no longer shows up when starting a game with no
    extra starting items.

-   Fixed: A potential crash involving HUD Memos when a game is randomized
    multiple times.


## [0.26.1] - 2019-05-05

-   Fixed: The in-app changelog and new version checker now works again.

-   Fixed: Patching with HUD text on and using expansions locked by major item now works.

-   Changed: Missile target default is now 175, since Seeker Launcher now defaults to
    giving 5 missiles.


## [0.26.0] - 2019-05-05

-   **MAJOR** - Added: Option to require Missile Launcher and main Power Bombs for the
    respective expansions to work.

-   **MAJOR** - Added: Option to change which translator each translator gate in the
    game needs, including choosing a random one.

-   **MAJOR** - Added: Luminoth Lore scans now includes hints for where major items
    are located, as well as what the Temple Guardians bosses drop and vanilla Light Suit.

-   Added: Welcome tab, with instructions on how to use Randovania.

-   Added: Option to specify how many items Randovania will randomly place on your
    starting inventory.

-   Added: Option to change how much damage you take from Dark Aether when using
    Varia Suit and Dark Suit.

-   Added: Progressive Launcher: a progression between Missile Launcher and Seeker Launcher.

-   Changed: Logic considers the Translator Gates in GFMC Compound and Torvus Temple
    to be up from the start, preventing potential softlocks.

-   Changed: Escaping Main Hydrochamber after the Alpha Blogg with a Roll Jump is
    now Hard and above, from Easy and above.

-   Changed: The no-Boost return method in Dark Arena Tunnel is now Normal and above only.

-   Changed: The Slope Jump method in Great Bridge for Abandoned Worksite is now Hard
    and above, from Normal.

-   Changed: Crossing the statue in Training Chamber before it's moved with Boost and
    Spider is now Hard and above, from Hypermode.

-   Added: Option to disable the Sky Temple Key hints or to hide the Area name.

-   Changed: The location in the Sky Temple Key hint is now colored.

-   Changed: There can now be a total of 99 of any single Major Item, up from 9.

-   Changed: Improved elevator room names. There's now a short and clear name for all
    elevators.

-   Changed: The changed room names now apply for when elevators are vanilla as well.

-   Fixed: Going from randomized elevators to vanilla elevators no longer requires a
    clean unpack.

-   Added: `randovania echoes database list-resource-usage` now supports all types of
    resources.

-   Added: `list-resource-usage` and `list-difficulty-usage` now has the `--print-only-area`
    argument.

-   Changed: Areas with names starting with !! are now hidden in the Data Visualizer.

-   Added: Docks and Elevators now have usable links in the Data Visualizer. These links
    brings you to the matching node.

-   Added: The message when collecting the item in Mining Station B now displays when in
    the wrong layer.

-   Added: A warning now shows when going on top of the ship in GFMC Compound before
    beating Jump Guardian.

## [0.25.0] - 2019-03-24

-   Changed: Reworked requirements for getting the Missile in Crossroads from the doors. You can:
    - On Normal and above, with Boost, Bombs, Space Jump and Screw Attack
    - On Hard and above, with Bombs, Space Jump and Screw Attack
    - On Hypermode, with Bombs and Space Jump

-   Changed: Logic requirements for Dark Samus 2 fight are now the following:
    - On all trick levels, Dark Visor
    - On Easy and above, Echo Visor
    - On Normal and above, no items

-   Changed: The Slope Jump in Temple Assembly Site is now Hard and above, from Normal and above.

-   Changed: All occurrences of Wall Boost are now locked behind Hard or above.

-   Added: Added method to get the Power Bomb in Sanctuary Entrance with just Space Jump
    and Screw Attack. (See [#29](https://github.com/randovania/randovania/issues/29))

-   Added: Added method to cross Dark Arena Tunnel in the other direction without Boost.
    (See [#47](https://github.com/randovania/randovania/issues/47))

-   Added: Basic support for running Randovania on non-Windows platforms.

-   Added: You can now create Generic Nodes in the Data Editor.

-   Changed: Drop down selection of resources are now sorted in the Data Editor.

-   Changed: Shareable hash is now based only on the game modifications part of the seed log.

-   Fixed: Python wheel wasn't including required files due to mising \_\_init__.py

-   Fixed: error when shuffling more than 2 copies of any Major Item

-   Fixed: permalinks were using the the ammo id instead of the configured

## [0.24.1] - 2019-03-22

-    **MAJOR**: New configuration GUI for Major Items:
     - For each item, you can now choose between:
        - You start with it
        - It's in the vanilla location
        - It's shuffled and how many copies there are
        - It's missing
     - Configure how much beam ammo Light Beam, Dark Beam and Annihilator Beam gives when picked.
        - The same for Seeker Launcher and missiles.

-    **MAJOR**: New configuration GUI for Ammo:
     - For each ammo type, you choose a target total count and how many pickups there will be.

        Randovania will ensure if you collect every single pickup and every major item that gives
        that ammo, you'll have the target total count.

-    **MAJOR**: Added progressive items. These items gives different items when you collect then,
        based on how many you've already collected. There are two:
     - Progressive Suit: Gives Dark Suit and then Light Suit.
     - Progressive Grapple: Gives Grapple Beam and then Screw Attack.

-    **MAJOR**: Add option to split the Beam Ammo Expansion into a Dark Ammo Expansion and
        Light Ammo Expansion.

        By default there's 10 of each, with less missiles instead.


-    **MAJOR**: Improvements for accessibility:
     - All translator gates are now colored with the correct translator gate color they need.
     - Translators you have now show up under "Visors" in the inventory menu.
     - An option to start the game with all maps open, as if you used all map stations.
     - An option to add pickup markers on the map, that identifies where items are and if
        you've collected them already.
     - When elevators are randomized, the room name in the map now says where that elevator goes.
     - Changed the model for the Translator pickups: now the translator color is very prominent and easy to identify.

-    Added: Option to choose where you start the game

-    Added: Option to hide what items are, going from just changing the model, to including the
    scan and even the pickup text.

     You can choose to replace the model with ETM or with a random other item, for even more troll.

-    Added: Configure how many count of how many Sky Temple Keys you need to finish the game

-    Changed: Choosing "All Guardians" only 3 keys now

-    Changed: Timeout for generating a seed is now 5 minutes, up from 2.

0.24.0 was a beta only version.

## [0.23.0] - 2019-02-10

-   Added: New option to enable the "Warp to Start" feature.
-   Added: A "What's new" popup is displayed when launching a new version for the first time.
-   Fixed: changed text in Logic Settings to mention there _are_ hints for Sky Temple Keys.
-   Changed: Updated Claris' Randomizer, for the following fixes:
    -   Added the ability to warp to the starting room from save stations (-t).
    -   Major bug fix: The game will no longer immediately crash when not playing with Menu Mod.

## [0.22.0] - 2019-02-06

-   Changed: "Faster credits" and "Skip item acquisitions popups" are no longer included in permalinks.
-   Changed: Updated Claris' Randomizer, for the following fixes:
    -   Fixed an issue with two of the Sky Temple Key hints being accidentally switched.
    -   FrontEnd editing now works properly for PAL and Japanese versions.
    -   Attract video removal is now integrated directly into the Randomizer.
    -   Getting the Torvus Energy Controller item will no longer block you from getting the Torvus Temple item.

## [0.21.0] - 2019-01-31

-   **Major**: now using Claris' Randomizer version 4.0. See [Changelog](https://pastebin.com/HdK9jdps).

-   Added: Randovania now changes the game id to G2ME0R, ensuring it has different saves.
-   Added: Game name is now changed to 'Metroid Prime 2: Randomizer - SEEDHASH'. Seed hash is a 8 letter/number
      combination that identifies the seed being played.
-   Changed: the ISO name now uses the seed hash instead of the permalink. This avoids issues with the permalink containing /
-   Changed: Removed Agon Temple door lock after fighting Bomb Guardian, since this has been fixed in the Randomizer.
-   Fixed: Selecting an non-existent directory for Output Directory had inconsistent results

## [0.20.2] - 2019-01-26

-   Fixed: changed release zip to not use BZIP2. This fixes the native windows zip client being unable to extract.

0.20.1 was skipped due to technical issues.

## [0.20.0] - 2019-01-13

-   Added: an icon! Thanks to Dyceron for the icon.
-   Added: a simple Tracker to allow knowing where you can go with a given item state
-   Changed: Don't consider that Seeker Launcher give missiles for logic, so it's never
      considered a missile source.

## [0.19.1] - 2019-01-06

-   Fixed: Hydrodynamo Station's Door to Training Access now correctly needs Seekers
-   Added: New alternatives with tricks to get the pickup in Mining Plaza A.
-   Added: Trick to cross the Mining Plaza A backwards while it's closed.
-   Changed: Added a chance for Temple Keys not being always placed last.
-   Changed: Light Suit now has a decreased chance of being placed early.

0.19.0 was skipped due to technical issues.

## [0.18.0] - 2019-01-02

-   Added: Editor for Randovania's database. This allows for modifications and contributions to be made easily.
      There's currently no way to use the modified database directly.
-   Added: Options to place the Sky Temple Keys on Guardians + Sub-Guardians or just on Guardians.
-   Changed: Removed Space Jump method from Training Chamber.
-   Changed: Added Power Bomb as option for pickup in Hive Chamber B.
-   Changed: Shortened Permalinks when pickup quantities aren't customized.
-   Added: Permalinks now include the database version they were created for.
-   Fixed: Logic mistake in item distribution that made some impossible seeds.
-   Changed: For now, don't consider Chykka a "can only do once" event, since Floaty is not used.
-   Fixed: Permalinks now properly ignore the Energy Transfer Module.

## [0.17.2] - 2018-12-27

-   Fixed: 'Clear loaded game' now properly does its job.
-   Changed: Add an error message to capture potential Randomizer failures.
-   Changed: Improved README.

## [0.17.1] - 2018-12-24

-   Fixed: stray tooltips in GUI elements were removed.
-   Fixed: multiple typos in GUI elements.

## [0.17.0] - 2018-12-23

-   New: Reorganized GUI!
    -   Seed Details and Data Visualizer are now different windows opened via the menu bar.
    -   There are now three tabs: ROM Settings, Logic Settings and Item Quantities.
-   New: Option to disable generating an spoiler.
-   New: All options can now be exported and imported via a permalink.
-   Changed: Renamed "Logic" to "Trick Level" and "No Glitches" to "No Tricks". Appropriate labels in the GUI and files
    changed to match.
-   Internal: no longer using the py.path and dataset libraries

## [0.16.2] - 2018-12-01

-   Fixed: adding multiples of an item now works properly.

## [0.16.1] - 2018-11-25

-   Fixed: pressing the Reset button in the Item Quantity works properly.
-   Fixed: hiding help in Layout Generation will no longer hide the item names in Item Quantity.

## [0.16.0] - 2018-11-20

-   Updated item distribution: seeds are now less likely to have all items in the beginning, and some items less likely to appear in vanilla locations.
-   Item Mode (Standard/Major Items) removed for now.

## [0.15.0] - 2018-10-27

-   Added a timeout of 2 minutes to seed generation.
-   Added two new difficulties:
    -   Trivial: An expansion of No Glitches, where no tricks are used but some clever abuse of room layouts are used.
    -   Hypermode: The highest difficulty tricks, mostly including ways to skip Space Jump, are now exclusive to this difficulty.
-   Removed Controller Reset tricks. This trick doesn't work with Nintendont. This will return later as an additional configuration.

## [0.14.0] - 2018-10-07

-   **Major**: Added support for randomizing elevators.
-   Fixed spin boxes for item quantities changing while user scrolled the window.
    It is now needed to click on them before using the mouse wheel to change their values.
-   Fixed some texts being truncated in the Layout Generation window.
-   Fixed generation failing when adding multiple of some items.
-   Added links to where to find the Menu Mod.
-   Changed the order of some fields in the Seed Log.

## [0.13.2] - 2018-06-28

-   Fixed logic missing Amber Translator being required to pass by Path of Eyes.

## [0.13.1] - 2018-06-27

-   Fixed logic errors due to inability to reload Main Reactor after defeating Dark Samus 1.
-   Added prefix when loading resources based on type, improving logs and Data Visualizer.

## [0.13.0] - 2018-06-26

-   Added new logic: "Minimal Validation". This logic only checks if Dark Visor, Light Suit and Screw Attack won't lock each other.
-   Added option to include the Claris' Menu Mod to the ISO.
-   Added option to control how many of each item is added to the game.

## [0.12.0] - 2018-09-23

-   Improved GUI usability
-   Fixed Workers Path not requiring Cobalt Translator to enter

## [0.11.0] - 2018-07-30

-   Randovania should no longe create invalid ISOs when the game files are bigger than the maximum ISO size: an error is properly reported in that case.
-   When exporting a Metroid Prime 2: Echoes ISO if the maximum size is reached there's is now an automatic attempt to fix the issue by running Claris' "Disable Echoes Attract Videos" tool from the Menu Mod.
-   The layout log is automatically added to the game's files when randomizing.
-   Simplified ISO patching: by default, Randovania now asks for an input ISO and an output path and does everything else automatically.

## [0.10.0] - 2018-07-15

-   This release includes the capability to generate layouts from scratch and these to the game, skipping the entire searching step!

## [0.9.2] - 2018-07-10

-   Added: After killing Bomb Guardian, collecting the pickup from Agon Energy Controller is necessary to unlock the Agon Temple door to Temple Access.
-   Added a version check. Once a day, the application will check GitHub if there's a new version.
-   Preview feature: option to create item layouts, instead of searching for seeds. This is much more CPU friendly and faster than searching for seeds, but is currently experimental: generation is prone to errors and items concentrated in early locations. To use, open with randovania.exe gui --preview from a terminal. Even though there are many configuration options, only the Item Loss makes any difference.

## [0.9.1] - 2018-07-21

-   Fixed the Ing Cache in Accursed Lake didn't need Dark Visor.

## [0.9.0] - 2018-05-31

-   Added a fully featured GUI.

## [0.8.2] - 2017-10-19

-   Stupid mistake.

## [0.8.1] - 2017-10-19

-   Fix previous release.

## [0.8.0] - 2017-10-19

-   Save preferences.
-   Added Claris Randomizer to the binary release.

## [0.7.1] - 2017-10-17

-   Fixed the interactive .bat

## [0.7.0] - 2017-10-14

-   Added an interactive shell.
-   Releases now include the README.

## [0.5.0] - 2017-10-10

-   Releases now include standalone windows binaries<|MERGE_RESOLUTION|>--- conflicted
+++ resolved
@@ -7,9 +7,7 @@
 
 ## [7.3.0] - 2024-02-??
 
-<<<<<<< HEAD
 - Added: Ability to turn off changing "to" Normal Doors in Door Type dock rando.
-=======
 - Fixed: For Linux and macOS, the auto tracker tooltip will not show black text on black background anymore.
 - Fixed: Searching for your own pickup in Multiworld sessions will now show only pickups which match *exactly* the name, instead of showing pickups which start with that name.
 - Fixed: The import in a multiworld session is blocked if it contains an unsupported game.
@@ -93,7 +91,6 @@
 ## [7.2.0] - 2024-01-05
 
 - **Major** - Added: Rebranded Randovania icons.
->>>>>>> f124fa26
 - Fixed: Bug where tooltips did not show uncollected item names in the autotracker.
 - Changed: Update to the Database Video Directory site to eliminate lag and add modern styling.
 - Changed: Autotracker tooltips now display text in black instead of gray.

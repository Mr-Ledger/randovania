--- conflicted
+++ resolved
@@ -8,12 +8,9 @@
 ## [6.3.0] - 2023-10-??
 
 - Added: During generation, if no alternatives have a non-zero weight, try weighting by how many additional Nodes are reachable.
-<<<<<<< HEAD
-- Added: Changelog now shows the date an update was published
-=======
+- Added: Changelog now shows the date an update was publishe
 - Added: Data Visualizer now has a very visible checkbox to quickly toggle if the selected trick filters are enabled.
 - Added: When trick filters are enabled, a line is added indicating how many requirements are being filtered.
->>>>>>> 3051c3ae
 - Changed: The generator will now consider placing Energy Tanks, if there's a damage requirement that's exactly high enough to kill the player.
 - Changed: Changelog now displays update versions in a drop-down box
 - Fixed: Changelog external links now work

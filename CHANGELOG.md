# Change Log

All notable changes to this project will be documented in this file.

The format is based on [Keep a Changelog](https://keepachangelog.com/en/1.0.0/)
and this project adheres to [Semantic Versioning](https://semver.org/spec/v2.0.0.html).

## [7.1.0] - 2023-12-??

### Metroid Dread

#### Logic Database

<<<<<<< HEAD
##### Ghavoran

- Changed: Golzuna logic has been overhauled to include Storm Missiles, Bombs, or Cross Bombs to fight it and forcing Flash Shift, Spin Boost, or Space Jump to dodge its attacks.
=======
##### Ferenia

- Added: In EMMI Zone Exit Middle: Use Wave Beam and Charge Beam or Power Bombs to open the Upper Door to EMMI Zone Exit West, then traverse through that room to get to the upper door.
- Changed: In EMMI Zone Exit Middle: Going from the Dock to Map Station to the Door to EMMI ZONE Exit West (Lower) is now trivial.

##### Ghavoran

- Fixed: Missing check on PB limitations to get to Orange Teleportal by opening the door from the tunnels below.
>>>>>>> 589359f7

## [7.0.1] - 2023-11-??

- To be decided if it will be necessary.

## [7.0.0] - 2023-11-03

- **Major** - Added: AM2R has been added with full single player support. Includes Door Lock Rando, some toggleable patches and more.
- Changed: The Changelog window has received a slight overhaul. The date of each release is shown, hyperlinks are fixed, and patch notes are now accessed through a drop-down box (previously used vertical tabs).
- Changed: Trick level sliders ignore mouse scroll inputs, preventing unintended preset changes. 
- Changed: The Trick Details list in the menu bar no longer displays tricks that shouldn't be visible in the UI.
- Changed: For Multiworld, sending collected locations to the server can no longer fail if there's an error encoding the inventory.
- Changed: The directory layout has now changed, moving everything that isn't the executable to an `_internal` folder.
- Changed: When verifying the installation, missing files and modified files are listed in the console and log. 
- Changed: An explicit error is now displayed when a preset has minimum random starting items higher than the maximum.
- Fixed: Map tracker selects the correct start location if the preset has only one start location that is not the default.
- Fixed: When verifying the installation, the title of the popup now properly says "Verifying installation".
- Fixed: Exporting with hidden item models in a multiworld now works properly.

### Resolver

- Fixed: Bug where damage constraints in chains were not understood correctly.
- Fixed: Damage reductions from multiple suits are no longer multiplied together.
- Improved: The output from the resolver now includes the node with the victory condition.
- Improved: When using verbosity level High or above, the energy is displayed in the output.
- Improved: Speed up resolving of hard seeds by allowing skipping of more kinds of unsatisfied requirements.

### Cave Story

- **Major** - Added: Multiworld support. Currently only supports the version of freeware provided by Randovania.
- Fixed: Exporting Cave Story no longer causes a runtime error.
- Fixed: Presets that start in Camp no longer error in generation.
- Changed: The bookshelf in Prefab House now returns you to Prefab Building, before the boss rush.
- Fixed: Alt-tabbing while in fullscreen no longer crashes the game.
- Fixed: You can no longer select a negative weapon slot from the inventory.
- Fixed: The teleporter menu no longer flickers.

### Metroid Dread

- Fixed: Custom shields now use the correct shader and texture effects and no longer a black background
- Fixed: Issues with negative amount for ammo items. The current amount was set to a wrong value and you had to use a ammo refill station. This also caused issues with the auto tracker and multiworld. 

#### Logic Database

- Fixed: The "Power Bomb Limitations" setting is now respected for opening Charge Beam Doors.

##### Artaria

- Changed: Going to Transport to Dairon with Speed Booster now requires the Speed Booster Conservation trick set to Beginner.
- Changed: The item above Proto EMMI now requires Speed Booster Conservation set to Beginner when reaching it with Speed from the top.
- Changed: Using Speed Booster to reach the pickup in EMMI Zone First Entrance now requires either the EMMI defeated or Speed Booster Conservation set to Beginner.

##### Burenia

- Added: Use Spin Boost with Wall Jump to climb from left to right at the top of Gravity Suit Tower.
- Changed: The Early Gravity sequence now requires the Speed Booster Conservation trick set to Beginner.

##### Cataris

- Added: Ledge warp out of the Diffusion Beam Room to avoid being trapped by the one way door and the blob.
- Changed: The item in Dairon Transport Access now requires the Speed Booster Conservation trick set to Beginner.
- Changed: The speed blocks leading to Underlava Puzzle Room 2 now require the Speed Booster Conservation trick set to Beginner or Power Bombs.

##### Dairon

- Changed: The lower item in the Freezer now requires the Speed Booster Conservation trick set to Beginner.
- Changed: The item in Ghavoran Transport Access now requires the Speed Booster Conservation trick set to Beginner when using Space Jump.
- Changed: The item in Storm Missile Gate Room now requires the Speed Booster Conservation trick set to Beginner when coming from above.

##### Elun

- Added: Elun's Save Station is now a valid starting room.
- Changed: The item in Fan Room now requires the Speed Booster Conservation trick set to Beginner.

##### Ferenia

- Added: Emmi Zone West Exit now has a Damage Boost trick to move from the center platform to the west door.
- Changed: The item in Fan Room now requires the Speed Booster Conservation trick set to Beginner or Gravity Suit with door lock rando disabled.
- Changed: The item in Speedboost Slopes Maze now requires the Speed Booster Conservation trick set to Beginner.
- Changed: The Missile+ Tank in Space Jump Room now requires the Speed Booster Conservation trick set to Beginner.

##### Ghavoran

- Changed: Going up Right Entrance with Speed Booster now requires the Speed Booster Conservation trick set to Beginner.
- Changed: The upper item in Golzuna Tower now requires the Speed Booster Conservation trick set to Beginner when using Spin Boost from the top.

### Metroid Prime

- Changed: In the Auto-Tracker Pixel Theme, visors are now pilled, Boost Ball icon with a proper trail, improvements to Power Bomb icon.
- Fixed: Counting normal damage reductions from suits twice.
- Fixed: Item position randomizer not being random.
- Fixed: Foreign object in ruined shrine
- Fixed: Room rando + cutscene skip compatibility
- Fixed: Crash when exporting a seed with a blast shield in phazon infusion chamber and essence death teleporter
- Fixed: [PAL/JP] Restored Missile and Charge shot stun in one hit on Ridley
- Fixed: [PAL/JP] Restored Wavebuster cheese on Ridley
- Fixed: When customizing cosmetic options, the labels are now properly updated. 

### Metroid Prime 2: Echoes

- Added: One new Joke Hint referring to Raven Beak added to the pool
- Changed: In the Auto-Tracker Pixel Theme, visors are now pilled, Boost Ball icon with a proper trail, Screw Attack icon now faces clockwise, dedicated Power Beam icon.
- Changed: Damage Requirements for Warrior's Walk Item Pickup has been lowered from 80 to 60 dmg in total (30 energy getting the item and 30 energy going back)

## [6.4.1] - 2023-10-12

### Metroid Dread

- Removed: The "Power Bomb Limitations" has been disabled due to issues. This will be re-added in the future.

## [6.4.0] - 2023-10-05

### Metroid Dread

- Fixed: The "Power Bomb Limitations" setting is now accounted for by logic.

### Metroid Prime:

- Fixed: When room rando is enabled, cutscenes are no longer skippable to avoid a bug with elevators. This will be properly fixed in the future.

## [6.3.0] - 2023-10-02

- Added: During generation, if no alternatives have a non-zero weight, try weighting by how many additional Nodes are reachable.
- Added: Data Visualizer now has a very visible checkbox to quickly toggle if the selected trick filters are enabled.
- Added: When trick filters are enabled, a line is added indicating how many requirements are being filtered.
- Changed: The generator will now consider placing Energy Tanks, if there's a damage requirement that's exactly high enough to kill the player.
- Fixed: The menu option for viewing all Randovania dependencies and their licenses has been restored.
- Fixed: The generator should now handle cases with negative requirements a little better.
- Fixed: Map tracker works again for Metroid Dread and Metroid Prime.

### Resolver

- Fixed: Bug where nested requirements were combined wrongly.
- Improved: Order of exploring certain dangerous events.

### Metroid Dread

- Added: Enky and Charge Beam Doors can be made immune to Power Bombs. This is enabled in the Starter Preset, and can be toggled in Preset -> Game Modifications -> Other -> Miscellaneous -> Power Bomb Limitations.
- Added: Warning in the FAQ about custom text not displaying if the game is played in languages other than English.
- Changed: Exporting games is now significantly faster.

#### Logic Database

- Added: 3 videos to the logic the database for a diagonal bomb jump in Ghavoran, a single-wall jump in Cataris, and a diffusion abuse trick in Artaria.

##### Artaria

- Changed: EMMI Zone Spinner: The connection to the pickup that is available before flipping the spinner now also requires door lock rando and Highly Dangerous Logic to be enabled.

##### Burenia

- Changed: Teleport to Ferenia: Using Speed Booster to get past the Shutter Gate now requires Speed Booster Conservation Beginner.

##### Cataris

- Changed: Thermal Device Room South: The connections to the thermal door that closes after using the thermal device now logically remains open when door lock rando is disabled and the "Can Slide" and "Shoot Beam" templates are satisfied. This is a handwave that makes the thermal device no longer a dangerous resource.
- Changed: Single-wall Jump trick in Cataris Teleport to Artaria (Blue) now requires a slide jump.
- Changed: Exclude Door above First Thermal Device from Door Randomization. Effectively making the First Thermal Device a safe action also when doors are randomized.

##### Dairon

- Changed: Yellow EMMI Introduction: Using Speed Booster to go through the Shutter Gate, right to left, no longer requires Flash Shift Skip.

##### Ferenia

- Changed: Purple EMMI Introduction: Using Speed Booster to get past the Shutter Gate now requires Speed Booster Conservation Intermediate instead of Flash Shift Skip Beginner.

##### Ghavoran

- Changed: The connection of EMMI Zone Exit Southeast and EMMI Zone Exit West is now a proper door. This enables it to now be shuffled in door lock rando.
- Changed: Going backwards through the Eyedoor now requires having first destroyed it, Flash Shift and Intermediate Movement, or being able to tank the damage.

### Metroid Prime

- Fixed: Door from Quarantine Access A to Central Dynamo being inoperable with Reverse Lower Mines enabled.
- Fixed: Minor issues with new skippable cutscenes option.
- Fixed: PAL export with skippable cutscenes
- Fixed: Flaahgra crash with skippable cutscenes (fingers crossed)
- Fixed: Warrior shrine loading behavior
- Changed: Remove white screen flash effect when crates explode.
- Changed: Skippable cutscene modes are no longer experimental. Skippable is the new default. Competitive cutscene mode has been updated appropriately.
- Changed: Update tournament winner scan in Artifact Temple
- Changed: Improve loading times when leaving MQB
- Changed: Parasite Queen no longer respawns on 2nd pass
- Changed: The post-Parasite Queen layer in Biotech Research Area 1 now prevents backtracking through Emergency Evacuation Area (1-way door)
- Removed: Major/Minor Cutscene Mode (Major hidden behind experimental options)

#### Logic Database

##### Impact Crater

- Added: The Metroid Prime Exoskeleton fight has full combat logic.

##### Chozo Ruins

- Added: Sun Tower Sessamoharu Complex Bomb Jump to Skip Super Missiles/Scan Visor

##### Phazon Mines

- Added: Phazon Processing Center between Pickup and Maintenance Tunnel Door
- Fixed: Traversing from the Spider Track Bridge to the Quarantine Access A door in Metroid Quarantine A now properly requires the barrier to be removed or `Backwards Lower Mines` to be enabled.

##### Phendrana Drifts

- Added: New Thardus Skip Method from Room Center
- Added: Quarantine Monitor to North Quarantine Tunnel Thardus Skip
- Added: Phendrana Shorelines Spider Track item without spider ball out of bounds trick

### Metroid Prime 2: Echoes

- Changed: When Progressive Grapple is enabled, it will now show `2 shuffled copies` rather than `Shuffled` for better consistency.
- Changed: A proper error message is displayed when mono is not found, when exporting a game on macOS and Linux.

#### Logic Database

- Added: 22 videos to the logic database. see the [Video Directory]
(https://randovania.github.io/Metroid%20Prime%202%20Echoes/) for the full collection
- Added: Comments to some Beginner Bomb Jump tricks
- Changed: The trick setting "Suitless Ingclaw/Ingstorm" got renamed to "Suitless Dark Aether" with the intention to cover more tight Dark Aether energy requirements outside of Ingclaw or Ingstorm related checks.

##### Sky Temple Grounds:

- Changed: War Ritual Grounds, Shrine Access, Lake Access, Accursed Lake, Phazon Pit and Phazon Grounds will now require a Suit on trickless settings

##### Agon Wastes:

- Added: Main Reactor: Scan Dash (Advanced) to reach the Luminoth Corpse which allows to reach the item through Slope Jumps and Standable Terrain (Advanced).
- Added: Main Reactor: It is now possible to get to the item with only Spider Ball, Morph Ball Bombs, Standable Terrain (Intermediate) and Bomb Space Jump (Expert) without Space Jump.

##### Dark Agon Wastes:

- Added: Hall of Stairs: Bomb Space Jump (Advanced) to reach Save Station 3 Door without Space Jump

##### Dark Torvus Bog:

- Added: Portal Chamber (Dark): It is now possible to reach the Portal with a Slope Jump (Intermediate) and Screw Attack without Space Jump.

##### Sanctuary Fortress:

- Added: Main Gyro Chamber: Instant Morph (Hypermode) into boost, to destroy the glass to Checkpoint Station
- Added: Reactor Core Item pickup now possible with just Spider Ball and Morph Ball Bombs via Standable Terrain (Intermediate) and Bomb Jump (Intermediate)
- Added: Vault: Extended Dash (Expert) and Boost Jump (Expert) Method to reach the Spinner Side
- Added: Accessing the portal in Watch Station with a Bomb Space Jump (Advanced) to reach the Spider Track, Standable Terrain (Advanced) to reach the Bomb Slot, and an Instant Morph (Advanced)

##### Ing Hive:

- Added: Hive Temple Access: Slope Jump (Expert) into Screw Attack to skip Hive Temple Key Gate
- Changed: Temple Security Access: Z-Axis Screw Attack Trick is changed into Screw Attack into Tunnels (Advanced)
- Changed: Culling Chamber and Hazing Cliff will now require a Suit on trickless settings

## [6.2.0] - 2023-09-02

- Added: "Help -> Verify Installation" menu option, to verify that your Randovania installation is correct. This is only present on Windows.
- Changed: Game generation is now up to 150% faster.
- Changed: The resolver now tries otherwise safe actions behind a point of no return before it tries actions that give dangerous resources. This makes the solve faster by avoiding some cases of backtracking.
- Changed: Comments no longer prevent And/Or requirements from being displayed as short form.
- Fixed: Auto Tracker icons that were supposed to be always visible no longer show as disabled.
- Fixed: Opening race rdvgame files from older Randovania versions now works properly.
- Fixed: Exporting games with hidden Nothing models don't crash during the exporting process anymore.
- Fixed: For macOS, exporting Metroid Prime 2: Echoes games does not require you to run Randovania from within a terminal anymore to see the Mono installation.

### Metroid Dread

- **Major** - Added: Elevator and Shuttle randomizer. The destination is shown on the elevator/shuttle's minimap icon and in the room name, if enabled. This will show different area names to the logic database for some items.
- **Major** - Added: Split beams and missiles. When playing with non-progressive beams or missiles, each individual upgrade provides a unique effect instead of providing the effects of all previous upgrades.
- Added: An in-game icon will appear if the player becomes disconnected from the multiworld server.
- Changed: The Starter Preset and April Fools 2023 preset now have non-progressive beams and missiles, instead of progressive.
- Changed: Bomb Shields are no longer vulnerable to Cross Bombs.
- Fixed: The door model for certain door types now uses the intended textures correctly.
- Fixed: The save file percentage counter and the per-region percentage counter are now all updated correctly.

#### Logic Database

- Added: Diagonal Bomb Jump in Ferenia - Speedboost Slopes Maze.
- Added: Diagonal Bomb Jump in Burenia - Main Hub Tower Top, to the Missile Tank, using either Gravity Suit or an out of water bomb jump.
- Added: In Dairon - West Transport to Ferenia, use Wave Beam to push the Wide Beam Block from above, without Wide Beam.
- Added: Logic to handle having Ice Missiles without Super Missile.
- Added: In Ghavoran - Teleport to Burenia, Cross Bomb Skip using just Morph Ball to get to and from the Pickup. Rated one level higher than the corresponding usage with Flash Shift or Spin Boost.
- Added: Ledge Warp usage to flip the spinner in Ghavoran next the Transport to Elun, and in Elun to release the X.
- Added: All Chozo-X encounters now have energy requirements.
- Changed: Added Wide Beam to missile farming during Kraid's fight.
- Changed: Fighting Kraid in Phase 2 without going up is moved from Beginner Combat to Intermediate.
- Changed: Fighting Kraid with no energy is now Intermediate Combat. Fighting with 1 Energy Tank is Beginner.
- Changed: Dodging in all Chozo-X fights now has Flash Shift as trivial, Spin Boost with Beginner Combat, and nothing with Intermediate.
- Changed: In Dairon - Teleport to Artaria, breaking the speed blocks is no longer "dangerous". This is done by removing the "Before Event" condition on breaking the blocks from above.
- Changed: In Artaria - Water Reservoir, breaking the blob is no longer "dangerous", as long as Slide is not randomized. This was previously dangerous because there's a connection in EMMI Zone Exit Southwest that makes use of Speed Booster, however, by simply adding a "Can Slide" option on the same condition, the logic now sees the blob as safe.
- Changed: In Burenia: Fighting Drogyga is now only "dangerous" if Highly Dangerous Logic is enabled. This is achieved by adding a Highly Dangerous Logic constraint on all instances where the logic uses "Before Drogyga" on connections in the Underneath Drogyga room.
- Changed: Move victory condition to after Raven Beak, and encode all requirements to finish the escape sequence to that connection. This avoids having a "dangerous" resource at the end of the game.
- Changed: In Burenia - Main Hub Tower Middle, lowering the Spider Magnet Wall is now "dangerous" only when Highly Dangerous Logic is enabled. The connection from the bottom of the room to the Pickup Platform that uses Grapple Movement requires the Spider Magnet Wall to not be lowered now requires Highly Dangerous Logic. The randomizer currently doesn't have the necessary options to make this connection mandatory in any seeds anyway.
- Changed: Most instances of pushing Wide Beam Blocks by using Wave Beam through walls now no longer need Wide Beam. Notable exception is Dairon - West Transport to Ferenia, from below.
- Changed: Boss fight logic using Ice Missile without Super Missile is no longer an option, and effectively requires as many missiles as with normal Missiles.
- Changed: Boss fight logic now understands how damage values work with Split Beams behavior.
  - Affected bosses: Robot Chozo fights, Chozo X fights and Raven Beak.
  - Having only Plasma Beam or only Wave Beam is only used to fight the Robot Chozos, at Combat Intermediate.
  - Having both Plasma Beam and Wave Beam is considered as the same bracket as only Wide Beam.
  - Having Wide Beam and Wave Beam is considered as the same bracket as Wide Beam and Plasma Beam.
- Changed: Exclude Ghavoran door between Flipper Room and Elun Transport Access from being shuffled as a Grapple Beam door in Door Lock rando. This is to enable a Ledge Warp to flip the Spinner from below.
- Changed: In Ghavoran - Flipper Room, rotating the flipper the normal way can now be in logic before having pulled the Grapple Block at Right Entrance or having turned on Power Switch 2 in Dairon, if Transport Randomizer is enabled.
- Changed: Revised logic for fighting Corpius
  - When using missiles without an ammo requirement, the X must not have been released.
  - Using Cross Bomb is moved to Combat Beginner
  - For Missiles, Super Missiles and Ice Missiles, the number of required missiles is reduced by 1, which matches the pre-existing comments. These alternatives remain Combat Intermediate.
  - For Missiles, Super Missiles and Ice Missiles, these can now also be used without combat tricks, but you need 1.5x as many units of Missiles ammo as the combat trick version.
  - Added Storm Missiles.
- Fixed: A typo in the room name Ferenia - East Transport to Dairon has been changed from East Transport to Darion.
- Fixed: In Burenia - Teleport to Ghavoran, to open the Plasma Beam door from below, add requirement to have Plasma Beam. This becomes relevant with Separate Beam Behavior.
- Fixed: In Artaria - Teleport to Dairon, to enter the teleport itself using Wave Beam, add requirements to have Wide Beam and Door Lock Rando being disabled. The former becomes relevant with Separate Beam Behavior.
- Fixed: In Cataris - Kraid Area, when using Wave Beam to fight Kraid from behind, you now also need the rest of the rest of the requirements to fight Kraid.

### Metroid Prime

- Fixed: One-way elevator mode not able to generate
- Fixed: Doors openable underneath blast shields
- Fixed: Doors and Blast shields hurting the player with reflected shots
- Fixed: Starting items getting  ignored when starting in Connection Elevator to Deck Alpha
- Fixed: Skipping the cutscene in Connection Elevator to Deck Alpha also skips item loss
- Fixed: Doors in Omega Research not locking
- Fixed: Elite Control entry Barrier activating again
- Fixed: Hall of the Elders "New Path Opened" HUD Memo not appearing
- Fixed: Some unskippable cutscenes
- Fixed: Removed HUD Memos in Emergency Evacuation Area
- Fixed: Timing of Metroids in Metroid Quarantine A
- Fixed: Stuck camera in control tower
- Fixed: Timing of flying pirates in control tower
- Fixed: Echoes Unlimited Missiles model now appears larger
- Added: More Quality of life improvements over vanilla
  - Colorblind friendlier flamethrower model
  - Power Bombs now have a heat signature
  - Power Conduits activate even if only 1 of 3 wave particles hit
  - Main Quarry power conduit no longer reflects charged wave
  - Added lock to top door during Phazon Elite fight
  - Doors unlock from picking up the artifact item instead of the Phazon Elite dying

#### Logic Database

##### Chozo Ruins

- Added: Reverse Flaahgra in Sun Tower is now logical
- Added: Furnace E Tank Wall Boost Escape
- Added: Transport Access North Wallboost to Hive Totem from Elevator
- Added: Trigger Ghosts from Sun Tower Access without Bombs or Spider

##### Phazon Mines

- Added: Fungal Hall A now has Energy and Combat Logic
- Added: Fungal Hall A SJ Scan Dash Grapple Skip
- Added: Fungal Hall Access NSJ Bombless Escape to Fungal Hall A

##### Phendrana Drifts

- Changed: Phendrana Canyon Pickup NSJ Bombless Triple Boost Adjustments
- Changed: Control Tower Plasma Skip is now Beginner
- Added: Hunter Cave Bunny Hop to reach Hunter Cave Access from Lower Edge Tunnel
- Added: Hunter Cave Slope Jump to reach Chamber Access from Lake Tunnel

##### Tallon Overworld

- Added: Root Cave Climb NSJ Boost Strat

### Metroid Prime 2: Echoes

- Added: New cosmetic suit options. Please note that these suits require the experimental patcher to be enabled.
- Added: The internal game copy is automatically deleted when exporting a game fails in certain situations.

#### Logic Database

- Added: 307 videos to the logic database. see the [Video Directory]
(https://randovania.github.io/Metroid%20Prime%202%20Echoes/) for the full collection.

##### Temple Grounds

- Added:  NSJ Extended Dash (Expert) to cross Grand Windchamber through the middle platform.

##### Sky Temple Ground

- Removed: Phazon Grounds NSJ, No SA -> Invisibil Objects (Hypermode) or Movement (Expert) and Dark Visor. Doesn't exist.

##### Agon Wastes

- Added: NSJ Extended Dash (Advanced) to reach Temple Access Door in Mining Station A.

##### Sanctuary Fortress

- Added: Extended Dash (Expert) to reach the Scan Post in Watch Station Access from Main Gyro Chamber Door.
- Added: Extended Dash (Expert) to reach Main Gyro Chamber Door in Watch Station Access from the Scan Post Side.
- Added: Workers Path - Screw Attack from Z-Axis (Intermediate) now requires Bomb Space Jump (Intermediate) from Dynamo Works
- Added: Workers Path - Bomb Jump (Advanced) method added to reach cannon NSJ from landing platform

## [6.1.1] - 2023-08-07


- Changed: Improve performance significantly when opening a Multiworld session with long history.
- Changed: Slightly improve performance when opening game details.
- Fixed: The correct error is displayed when the incorrect password is provided for Multiworld Sessions.

### Metroid Dread

- Fixed: The progress bar when exporting no longer reaches 100% earlier than intended in some situations.
- Added: Racetime seeds can now be directly imported into Randovania

## [6.1.0] - 2023-08-02

- **Major** - Removed: Starting sessions is no longer necessary and has been removed as an option. It's now always possible to clear a generated game.
- Added: Importing permalinks and rdvgames in a multiworld session now creates new worlds if missing.
- Added: The Generation Order spoiler now has a field to filter it.
- Added: An "Export Game" button has been added to "Session and Connectivity" tab as a shortcut to export any of your worlds.
- Added: It's now possible to filter the history tab in a Multiworld session.
- Added: Add Ready checkbox for Multiworld sessions.
- Added: A new tool was added to the Pickup tab of Game Details that lets you quickly find in which worlds your pickups are.
- Added: The time a world last had any activity is now displayed in the Multiworld session.
- Added: A toggle for allowing anyone to claim worlds in a Multiworld session.
- Added: Sending pickups to an offline world now updates the auto tracker.
- Added: Warnings now show up in Multiworld sessions if you're not connected to any of your worlds.
- Changed: The popup when replacing a preset for a Multiworld Session now has the same features as the solo game interface.
- Changed: Text prompts now default to accepting when pressing enter.
- Changed: Reorganized the top menu bar. The Advanced menu is now called Preferences, with an Advanced sub-menu. Opening the Login window is now in the Open menu.
- Changed: The handling for presets that can't be loaded have been improved.
- Changed: Finishing a session is now called hiding a session, and now can be undone.
- Fixed: Multiworld now properly respects major/minor configuration of each world.
- Fixed: The generation order for multiworld session now correctly handles any kind of names.
- Fixed: Any buttons for changing presets or deleting worlds are properly disabled when a game is being generated.
- Fixed: Import rdvgames for games that uses certain features, like Sky Temple Keys on Bosses or Metroid DNA in Dread, now works properly.
- Fixed: Session Browser now properly sorts by creation date and user count. It also now properly defaults to showing recent sessions first.
- Fixed: Tracking another user's inventory now properly keeps working after a connection loss.
- Fixed: Sorting the session history and audit log now works properly.
- Fixed: In Multiworld session, the Claim world button is now properly disabled when you don't have permissions.
- Fixed: Changing a preset no longer causes it to lose its position in the tree.
- Removed: Connecting to Dolphin on Linux executable builds is now hidden on known situations that it doesn't work properly.

### Metroid Dread

- **Major** - Added: Multiworld support for Dread.
- Changed: Ryujinx (Legacy) is disabled when auto-tracker support is on, or in a multiworld.
- Fixed: Dairon - Navigation Station North can no longer be assigned a hint, which would then be replaced with DNA Hints.
- Added: A new auto-tracker layout featuring progressive items.
- Added: Custom shields now have alternate and more accessible models, which can be toggled per-shield in Cosmetic Options.

#### Logic Database

- Added: 2 videos to the database
- Added: Slide from right to left in Cataris - Total Recharge Station South.
- Added: Grapple Movement to get from Lower Door to Wide Beam Block Room to Upper Door in Artaria - EMMI Zone Hub.
- Added: Crossing the water gap in Ferenia EMMI Zone Exit East with just Bombs (Hypermode IBJ and DBJ) or Cross Bombs and a Slide Bomb Boost (currently Movement Advanced).
- Added: Use Speed Booster and Gravity Suit to escape Cataris - Kraid Arena after fighting Kraid.
- Added: Using Wall Jump to get past the Flash Shift gate in Burenia - Teleport to Ferenia.
- Changed: Make it possible to get to the Diffusion Beam location without Morph Ball.
- Fixed: Entering Hanubia Orange EMMI Introduction from the right now requires having beaten the Red Chozo.
- Fixed: The Pseudo Wave Beam in Burenia - Burenia Hub to Dairon now correctly requires Wide Beam.
- Fixed: Logic issues surrounding ending the Chain Reaction sequence in Artaria, aka the Vanilla Varia Suit area.
- Removed: In Cataris - Green EMMI Introduction, the advanced Pseudo Wave Beam to break the blob from below is removed.
- Removed: In Ghavoran - Blue EMMI Introduction, the trickless Ballspark to climb the room has been removed.

### Metroid Prime

- Added: Experimental Option - `Skippable` Cutscene Mode. Keeps all cutscenes in the game but makes it so they can be skipped with the START button
- Added: Experimental Option - `Competitive (Experimental)` Cutscene Mode Removes some cutscenes from the game which hinder the flow of competitive play. All others are skippable. This will eventually replace the existing Competitive implementation.
- Added: Introduction of non-critical fixes and improvements to the base game such as fixed sound effects and removed tutorial popups. Those wanting an untainted experience of the vanilla game may still do so at their own risk by activating "Legacy Mode". For technical description of what's changed, see [qol.jsonc](https://github.com/toasterparty/randomprime/blob/randovania/generated/json_data/qol.jsonc)
- Added: Completely overhauled how custom Blast Shields and Doors look
- Added: Morph Ball Bomb and Charge Beam door locks now use Blast Shields so that they only need to be opened once with that weapon
- Added: New "Gamecube" pickup model which acts as a placeholder for all non-nothing items without a suitable model which can be displayed natively
- Added: The "Hints" page in the "Game" window now lists the location of the Phazon Suit hint.
- Changed: Non-NTSC enemies now have their health reset to match NTSC 0-00
- Changed: Blast Shields are much more visible in dark rooms
- Fixed: Random Elevators settings should no longer have mismatches between the UI and the preset regarding which elevators are excluded.
- Fixed: HoTE statue door can now handle a blast shield cover
- Fixed: Old scan points lingering in Door Lock Rando
- Fixed: Door Lock Rando shields now make explosion sounds

#### Logic Database

- Added: 52 videos to logic database, bringing the total available via the [Video Directory](https://randovania.github.io/Metroid%20Prime/) to 276

##### Chozo Ruins

- Added: The Hall of the Elders Ghost Skip from Reflecting Pool Access to reach Crossway Access South, using advanced level tricks.
- Added: Knowledge (Intermediate) for reaching Elder Chamber without fighting the Chozo Ghost.
- Added: Main Plaza - Tree item OoB logic.
- Added: Crossway - Easier boost only method for item.
- Changed: Tower of Light - Reduced gravityless SJ slope jump to tower chamber to Beginner.
- Fixed: Ice Beam has been removed from the connection to Elder Chamber in Hall of the Elders.
- Fixed: The Door in Tower of Light Access that leads to Ruined Shrine is now a normal Door instead of a Wave Beam Door.
- Changed: Ruined Nursery Bombless Standables Logic Adjustments
- Added: Ruined Nursery Bombless w/ Boost strat
- Added: Training Chamber Ghost Skip

##### Phendrana Drifts

- Changed: Quarantine Cave - Various cleanup with Thardus fight logic. Reworked visor requirements. Added Missile strategy (allows Ice Beam only fight logically).
- Added: Added Quarantine Cave NSJ Scan Dash to Q-Mon Tunnel
- Added: Dash to Q Mon from Room Center with SJ
- Added: Reverse Thardus Skip Logic (Scan and Scanless)
- Added: Thardus Hop
- Changed: Ice Ruins West Baby Sheegoth Jump Damage Requirements and Trick Adjustments
- Added: Gravity Chamber Pickup (Missile) NSJ w/o Grapple/Plasma Dash Method and Bombu Method

##### Phazon Mines

- Added: Metroid Hop to reach Missile from Quarantine Access A
- Changed: Various Metroid Quarantine A logic adjustments
- Fixed: NSJ Phazon Processing Center having too few requirements

### Metroid Prime 2: Echoes

- Added: Tracker layout "Debug Info", which also shows details useful for investigating errors.
- Added: The Coin Chest model from multiplayer is now used for offworld items instead of the ETM model.
- Changed: The Power Beam and the Morph Ball now use the Coin Chest model when shuffled, instead of the ETM model.
- Added: 4 new joke hints in the pool.
- Fixed: The gate in Command Center now opens correctly when using the new patcher.
- Fixed: Doors in Venomous Pond can no longer become blast shields.
- Fixed: The door from Sacrificial Chamber Tunnel to Sacrificial Chamber has been excluded from door lock rando.
- Fixed: Random Elevators settings should no longer have mismatches between the UI and the preset regarding which elevators are excluded.

#### Logic Database

- Added: 4 videos to logic database, see the [Video Directory](https://randovania.github.io/Metroid%20Prime%202%20Echoes/) for the full collection

## [6.0.1] - 2023-07-04

- Added: Option for disabling crash reporting and monitoring.
- Added: In multiworld sessions, you're prevented from selecting a preset that is incompatible with multiworld.
- Added: In multiworld sessions, world names must now be unique.
- Changed: The Privacy Policy has been updated to mention crash reporting and monitoring.
- Changed: Tweaked the error reporting for generating and exporting games.
- Fixed: Importing permalinks and spoilers in multiworld no longer fails.
- Fixed: Generation order is no longer hidden when Door Lock is enabled with Types mode.
- Fixed: Pickups providing negative resources can now be sent in multiworld games.
- Fixed: The prompt for a session name no longer deletes spaces at the end, making it easier to split words.
- Fixed: In multiworld sessions, the copy permalink button is properly disabled before a game is available.

## [6.0.0] - 2023-07-03

- **Major** - Multiworld support has been significantly changed! New features include:
  *  Sessions now have Worlds instead of rows with users, and users can be associated with any number of Worlds.
     * This means it's now possible to play a Multiworld entirely solo.
  *  You can connect to one Dolphin and any number of Nintendont at the same time.
  *  Multiple sessions can be opened at the same time.
  *  A session window is no longer required to be kept open. As long as Randovania is connected to a game, the server communication works.
- Added: It's now possible to drag presets directly into the root of the presets.
- Added: The order you place presets when drag and dropping is now saved.
- Added: New command line arguments `--local-data` and `--user-data` to allow configuring where Randovania saves its data.
- Added: New Door Lock rando mode - Types. In this mode, every single door of a type is swapped with another type. Generation times should be fast and be compatible with multiworld.
- Added: Interface to customize preset description.
- Added: It's now possible to save rdvgame files for race games. This is not available for multiworld.
- Added: When editing a Pickup Node, there's now a button to find an unused pickup index.
- Added: When viewing the spoiler log in a Multiworld session, it will now display the names for each world rather than "Player 1", "Player 2", etc.
- Changed: Discord login is now performed via your browser, instead of the Discord client.
- Changed: Door Lock mode Two-way is now named Doors. The functionality is unchanged.
- Changed: Improved preset descriptions, making them significantly simpler.
- Changed: Some preset options which are not ready for wide consumption have been hidden by default. To show all preset options, please select `Advanced > Show Experimental Settings`.
- Changed: In the Data Visualizer, requirements are now displayed using a tree widget, which allows for collapsing the and/or blocks.
- Changed: Optimized the solver by allowing more resources as additional resources, allowing more actions to be skipped until the necessary resources are found.
- Changed: For Multiworld, it's now preferred to have an additional pickups than placing it in another player's game, when there's no locations left in your game.
- Changed: Randovania now internally uses the term `Region` for what used to be called a `World`. This is mostly an internal change.
- Changed: Connecting to Dolphin is now hidden on macOS, as it never was supported.
- Changed: Door Lock rando generation is now up to 50% faster.
- Fixed: Issue where the resolver didn't find the paths that lead to taking the least damage.
- Fixed: The resolver no longer allows events as additional requirements. This fixes a problem that could lead to an event locking itself.
- Fixed: The `database render-region-graph` command now works properly.

### Cave Story

- Nothing.

### Metroid Dread

- **Major** - Added: Random Starting Locations is now supported. This enables all Save Stations, Navigation Stations, and Map Stations as possible starting options.
- Added: New cosmetic option to display Randovania's area names on the HUD, either always or after room transitions.
- Added: Door Lock Randomizer can randomize doors to be weak to Ice Missile, Storm Missile, Diffusion Beam, Bombs, Cross Bombs, Power Bombs.
- Added: New option under "Game Modifications" to choose how inconsistencies in Raven Beak's damage resistance are handled.
- Added: Auto tracker is now supported via a new game connection choice.
- Added: Exporting now checks if the RomFS folder has some required files.
- Changed: The doors in Itorash are now excluded from being shuffled in Door Lock Randomizer.

#### Patcher Changes

- Added: Belated April Fools 2023 preset. Enables door rando by default, as well as some surprise changes to the item pool. Make sure to see what advice ADAM has to give!
- Changed: Pickups can be configured to take away some of an item instead of giving more (e.g. missile tanks could take away missiles when collected).
- Fixed: Using Morph Ball in Proto Emmi sequence no longer crashes the game.

#### Logic Database

- Added: Grapple Movement (Beginner) for going up the left side of Burenia - Main Hub Tower Middle.
- Added: Movement (Intermediate) and Water Bomb Jump (Intermediate) for getting out of the water at the same spot.
- Added: Grapple Movement (Beginner) for the Grapple only method of reaching the Missile Tank in Main Hub Tower Top.
- Added: Use Speed Booster to skip breaking the blob submerged in water in Artaria Early Cloak room, requires Speed Booster Conservation (Beginner).
- Added: Use Flash Shift to go right after getting the pickup in Artaria EMMI Zone Spinner.
- Added: Use Flash Shift and Slide Jump to go from Artaria White EMMMI Arena to the top door to EMMI Zone Spinner.
- Added: A new way to reach the tunnel in EMMI Hub Zone with Spider Magnet, Flash Shift and Single-wall Wall Jump (Advanced).
- Added: Use a Shinespark to climb up from Above Screw Attack Blocks in Burenia Main Hub Tower Bottom with only Gravity Suit.
- Added: Use a Shinespark to climb up from Alcove Across Grapple Block in Burenia Main Hub Tower Bottom with only Speed Booster using Speed Booster Conservation Beginner.
- Added: Use a Shinespark with Gravity Suit to reach Ammo Recharge South at the bottom of Burenia Gravity Suit Tower before the Destroy Gravity Suit Floor event.
- Added: Use Spin Boost And Gravity Suit with different trick strategies to cross the big gap in Burenia Main Hub Tower Middle.
- Added: Use a Shinespark with Gravity Suit to reach the Spider Magnet wall in Burenia Main Hub Tower Middle from the bottom of the room.
- Added: Climb up to the Charge Beam Door in Burenia Main Hub Tower Middle using Gravity Suit and Flash Shift.
- Added: Climb up from the Charge Beam Door in Burenia Main Hub Tower Middle using Gravity Suit, a Slide Jump, Spin Boost and a Wall Jump.
- Added: Allow using Shinesparks in Gravity Suit Tower by storing speed in the upper part of Gravity Suit Room, also when Door Lock rando is enabled.
- Added: Pseudo-Wave Beam to break the blob in Ferenia Wave Beam Tutorial, from the right.
- Added: Use Spider Magnet with Grapple Beam in Ghavoran Spider Magnet Elevator.
- Added: Use Speed Booster to get past the pool of water in Dairon Freezer before turning on the power.
- Added: Various trick alternatives to get past the pool of water in Dairon Freezer with Bomb Jumps.
- Added: Water Bomb Jump in Burenia Underneath Drogyga to get up to the left ledge with Normal Bomb, rated as Intermediate.
- Changed: Wall Jump from Flash Shift for reaching the left Dock to Main Hub Tower Top in Main Hub Tower Middle has been removed; it is now trickless.
- Changed: Wall Jump from Flash Shift for reaching the left Dock to Main Hub Tower Top in Main Hub Tower Middle has been removed; it is now trickless.
- Changed: Avoid treating Gravity Suit as a dangerous resource, by removing the "No Gravity Suit" constraint from the "Perform WBJ" template.
- Changed: Going through Artaria Lower Path to Cataris using Damage Boost no longer requires Morph Ball.
- Changed: Reduced the difficulty of the Wall Jump in Dairon Teleporter to Artaria, to reach the pickup from the teleporter, from Advanced to Intermediate.
- Changed: Using Wall Jump Advanced to climb across Moving Magnet Walls (Small) in Cataris, aka Adam Skip, now correctly requires Spider Magnet.
- Changed: The Upper Tunnel from Burenia Teleport to Ghavoran to Main Hub Tower Middle has been converted from a Morph Ball Tunnel to a Slide Tunnel. In order to use this tunnel with Slide, Gravity Suit is also required.
- Changed: In Burenia Teleport to Ghavoran, using Power Bombs to get back up from Early Gravity Speedboost Room now requires 2 ammo units of Power Bomb. The purpose is to account for using one unit on the way down in the first place.
- Changed: Water Bomb Jump in Artaria First Tutorial, after adding the water has been changed to Infinite Bomb Jump.
- Changed: Infinite Bomb Jump in Artaria Screw Attack Room to jump out of the water under the Recharge Station has been changed to Water Bomb Jump.
- Changed: Water Bomb Jump in Burenia Underneath Drogyga to get the pickup is now Beginner with Cross Bombs.
- Changed: Water Bomb Jump in Burenia Underneath Drogyga to get up to the left ledge with Cross Bomb is now Beginner.
- Changed: Bomb Jumping to the upper part of Ghavoran Map Station Access now requires Water Bomb Jump Intermediate with Normal Bomb and Beginner with Cross Bomb. This was previously trivial with both of those.
- Changed: Bomb Jumping to the upper part of Ghavoran EMMI Zone Exit Southeast with Cross Bombs is changed from trivial to Water Bomb Jump Intermediate.
- Changed: Bomb Jumping to the upper part of Ghavoran EMMI Zone Exit Southeast with Normal Bombs is changed from Infinite Bomb Jump Intermediate to both Water Bomb Jump Intermediate and Diagonal Bomb Jump Intermediate.
- Fixed: Correctly require breaking the blob in Burenia Teleport to Ghavoran to be able to go from Main Hub Tower Middle to Teleport to Ghavoran through the upper Tunnel.
- Fixed: Burenia Hub to Dairon Transport Blob from Below giving the wrong event resource.
- Removed: Use Cross Bombs to skip the blob submerged in water in Artaria Early Cloak room. The point of this connection is to skip breaking the blob, which is no longer dangerous when you have the Morph Ball.

### Metroid Prime

- Changed: Divided the "Other" tab into "Quality of Life" and "Chaos".
- Changed: QoL Game Breaking, QoL Cosmetic, QoL pickup scans, Varia-only Heat Protection and Deterministic RNG settings are now always enabled. A new chaos option "Legacy Mode" has been added as a catch-all replacement, including the PB Refill from 5.8.0.
- Changed: Pickups can be configured to take away some of an item instead of giving more (e.g. missile tanks could take away missiles when collected).
- Removed: One-Way door lock randomizer has been removed. This has actually been the case since 5.3.0!
- Fixed: The "Unlock Save Station doors" option should now correctly unlock them.

#### Logic Database

##### Chozo Ruins

- Changed: Reorganized Morph Ball pickup in Ruined Shrine to better fit database good practices.

### Metroid Prime 2: Echoes

- **Major** - Added: Door Lock randomizer has been added. Note that this feature requires enabling the new patcher.
- Added: New random elevators mode: Shuffle Regions. In this mode, we keep the game world consistent by shuffling the regions around Temple Grounds, and then changing the elevators to match. See [this map](randovania/data/gui_assets/echoes_elevator_map.png) for reference.
- Added: When the new patcher is enabled, Security Station B starts in the post-Dark Samus appearance. This change is supported by logic.
- Changed: Pickups can be configured to take away some of an item instead of giving more (e.g. missile tanks could take away missiles when collected).
- Changed: When the new patcher is enabled, some cosmetic effects are removed from Torvus Temple in an attempt to make it crash less.
- Changed: For Multiworld ISOs, the game name now mentions the session name and world name.
- Removed: The elevator sound effect removal is no longer an option and is now automatically enabled in the appropriate circumstances.
- Fixed: The progress bar when exporting a seed is now much more accurate.

#### Logic Database

- Fixed: Re-Added Vanilla Method to access Storage C to logic.
- Changed: Movement trick level for reaching the door to Security Station B from Bioenergy Production with a NSJ Screw jump extension from Advanced to Beginner.
- Changed: Combat/Scan Dash trick level for reaching the door to Security Station B from Bioenergy Production with a Scan Dash from Expert to Intermediate.
- Added: 142 videos to the logic database
- Added: Method to climb Forgotten Bridge with Jump Off Enemy (Advanced)
- Added: Scan Dash to grab the half pipe item in Dark Torvus Arena with Combat/Scan Dash (Intermediate)
- Added: Method to collect the pickup in Reactor Core using the top Rezbit, Bombs, Bomb Space Jump (Advanced), Standable Terrain (Advanced), Movement (Advanced), and Jump Off Enemies (Expert).
- Added: Method to reach the top cannon in Sanctuary Entrance using Bombs, Space Jump Boots, Bomb Space Jump (Advanced), and Standable Terrain (Advanced).
- Added: Method to collect the pickup in Abandoned Worksite using just Screw Attack, and Screw Attack into Tunnels/Openings (Advanced).
- Added: Method to collect the pickup in Bioenergy Production using Boost Ball, Spider Ball, Screw Attack, and Movement (Advanced).

## [5.8.0] - 2023-06-05

- Added: It's now possible to save rdvgame files for race games. This is not available for multiworld.
- Changed: Use the user's new discord display name instead of their username, for users that migrated.
- Fixed: Batch generation now properly prevents Windows from going to sleep.

### Metroid Prime

- Fixed: Generator unable to pass through one-way permanently locked doors such as the ones in uncrashed Frigate
- Fixed: Exporting games with both Door Lock Rando and Room Rando will now preserve both modifications
- Added: Missile Stations refill Power Bomb. In this version, this is always enabled.

#### Logic Database

- Added: 55 videos to logic database, bringing the total available via the [Video Directory](https://randovania.github.io/Metroid%20Prime/) to 224

##### Tallon Overworld

- Added: Biotech Research Area 1 - Easier gravityless NSJ method from room center to Deck Beta Security Hall
- Added: Root Cave - L-Jump method to reach upper area

#### Magmoor Caverns

- Added: Twin Fires Tunnel - Transport to Talon -> Twin Fires, NSJ & SJ dashes now require standable terrain

##### Phendrana Drifts

- Added: Hunter Cave - Lower Edge Tunnel -> Hunter Cave Access, NSJ requires a slope jump or bomb jump after the grapple point to reach the platform with the doors.
- Added: Hunter Cave - Hunter Cave Access -> Lower Edge Tunnell, NSJ requires an L-Jump to reach the platforms across the water without falling in. Added Gravity logic if falling in (matches Lake Tunnel -> Lower Edge Tunnel).

##### Phazon Mines

- Fixed: Fungal Hall B - Scan dash method now requires scan visor
- Fixed: Ventillation Shaft - Combat dash to climb room now requires door lock rando to be off

## [5.7.0] - 2023-05-05

- Added: Skip usual Door Lock randomizer logic when the only valid lock option is unlocked doors.
- Added: When major/minor mode is enabled, the count of majors and minors is also displayed next to how many items are the in the pool.
- Fixed: Unsupported features are now disallowed from use in Multiworld sessions.

### Cave Story

- Fixed: Exporting on Linux no longer fails due to Rest Area in Plantation using "lounge" instead of "Lounge".

### Metroid Dread

- Fixed: All pickups in the pool are now correctly assigned major or minor.

#### Logic Database

- Fixed: Experiment Z-57's pickup is now a major item location in Major/Minor split.

### Metroid Prime

- Added: Selecting an ISO that isn't for Metroid Prime is now explicitly refused when exporting.
- Fixed: All pickups in the pool are now correctly assigned major or minor.
- Fixed: Room Rando no longer overrides the results of Door Lock Rando when exporting.

#### Logic Database

- Fixed: The Artifact of Truth pickup is now a major location for Major/Minor split.

### Metroid Prime 2: Echoes

- Added: Selecting an ISO that isn't for Metroid Prime 2 is now explicitly refused when exporting.
- Fixed: Energy Tanks are now considered major items in Major/Minor split.

## [5.6.1] - 2023-04-??

- Nothing.

## [5.6.0] - 2023-04-02

- Added: Trick Details popup now lists the usages in each area.
- Added: Opening the Data Visualizer from the Trick Details while customizing a preset now automatically configured the trick filters based on the preset being edited.
- Changed: Setting trick filters in the Data Visualizer based on a preset now sets all tricks, even those at disabled.
- Changed: Optimize Solver by choosing actions in a smarter order. Prefer actions of types that are likely to progress th. Postpone dangerous actions. This should make the solver able to validate seeds where it previously timed out. Solving should in general be faster in general.
- Fixed: Solver bug that made it unable to detect dangerous actions, which could result in some possible seeds being considered impossible.
- Fixed: Searching for Multiworld sessions by name is no longer case sensitive.

### Metroid Prime 2: Echoes

#### Logic Database

- Added: Proper combat requirements for the Amorbis fight.
- Removed: Incorrect and improper connections to and from the Amorbis fight.

### Metroid Prime

#### Logic Database

- Added: 48 videos to logic database, bringing the total available via the [Video Directory](https://randovania.github.io/Metroid%20Prime/) 216

### Metroid Dread

#### Logic Database

- Added: Use Flash Shift and Spin Boost with Wall Jump (Beginner) in Burenia Main Hub Tower Bottom to reach the tunnel.
- Changed: The logic for Spin Boost Room in Ghavoran now requires either the template to fight the Chozo X or Highly Dangerous logic to climb out of the room.
- Changed: Simplified various database connections.
- Changed: All three kinds of Chozo X fights now consider Use Spin Boost a valid means of dodging.
- Fixed: Missile ammo requirement when fighting Chozo X with Storm Missile. The numbers were previously too high and the numbers with and without the combat trick were swapped.
- Fixed: Resolve bug with fighting the Twin Robots fights, where to fight them using only missiles for damage always required both the expert level combat trick and the 153 missiles that are intended for trickless.
- Fixed: Add missing fight requirement to fight the Chozo X in Elun when entering the arena from the left.
- Fixed: Add missing requirement to release the X before leaving Elun.

## [5.5.1] - 2023-02-28

- Added: Game Details now contains a tab describing all door locks, when Door Lock rando is enabled.
- Changed: Certain spoiler tabs in Game Details now only show up when relevant, such as Elevators spoiler only when elevators are shuffled.
- Changed: Generation Order in Game Details is now hidden when there's incompatible settings, such as Door Lock rando.
- Changed: A nicer error message is now given when generating with a preset with configuration errors, such as no starting locations.
- Changed: A nicer error message is now given when an error occurs when loading a game layout file.
- Fixed: Customizing an included preset should properly place the resulting preset nested to that preset.
- Fixed: Customizing a preset should no longer reset where it's been placed at.
- Fixed: Generated games now keep track of extra starting pickups instead of starting items, fixing some cases you'd start with the middle of a progressive chain.
- Fixed: Changing trick filters in the Data Visualizer no longer resets the selected connection.
- Fixed: Using trick filters in the Data Visualizer no longer unnecessarily expands templates or remove comments.
- Fixed: Using trick filters in the Data Visualizer now properly removes extra requirements when tricks are removed.
- Fixed: Hiding the pickup collection message now correctly works for other player's pickups in a multiworld.

### Metroid Prime

#### Patcher Changes

- Fixed: Several soft-locks and janky cutscenes when shuffling the Essence elevator
- Fixed: Research Lab Aether wall not breaking when approached from behind (QoL Game Breaking)
- Fixed: Watery Hall lore scan being replaced with QoL Scan Point text
- Fixed: Escape sequence counting up instead of down
- Fixed: Small Samus spawning in ship instead of on top
- Added: Ridley shorelines, biotech research 2, and exterior docking hangar actors now scale with boss size

#### Logic Database

##### Tallon Overworld

- Fixed: Landing Site - PAL SJF is now only logical if Dock Rando is disabled
- Added: Life Grove - Alternate method to skip Bombs and SJ (Scan Dash Expert) to reach item *Found by Vertigo*
- Added: Life Grove - Trick to skip wallboosts when also skipping SJ and Bombs *Found by Vertigo*

##### Chozo Ruins

- Changed: Main Plaza - Lowered Half-Pipe roll-in to Expert ([See Video](https://youtu.be/ne8ap0xa_UE))
- Changed: Ruined Shrine - Wave door to half-pipe item is now L-Jump instead of R-Jump
- Added: Hive Totem - Fight Skip Intermediate Combat Dash
- Added: Hive Totem - Fight Skip "TAS Walk" Advanced Movement+Knowledge
- Added: Crossway Access West - Advanced Standable Terrain (Skips Morph) *Found by toasterparty*

##### Magmoor Caverns

- Fixed: Twin Fires Tunnel - Combat dash is now only logical if Dock Rando is disabled
- Added: Monitor Station - NSJ Heat Run Expert *Found by JustinDM*
- Added: Twin Fires Tunnel - NSJ Bunny Hop Expert Movement *Found by JustinDM*

##### Phendrana Drifts

- Changed: Quarantine Cave - More detailed Thardus Fight requirements (e.g. Plasma Beam, PBs, Boost)
- Changed: Labs - More detailed combat requirements
- Added: Chozo Ice Temple - Expert NSJ Bombless Climb *Found by MeriKatt*
- Added: Quarantine Cave - Thardus Skip Hypermode Slope Jump *Found by JustinDM*
- Added: Quarantine Cave - Expert R-Jumps to skip grapple *Found by toasterparty*
- Added: Control Tower - SJ/DBJ/BSJ/Wallboost tricks(s) to skip fight both ways
- Added: Transport to Magmoor Caverns South - Alternate NSJ Spider Skip BSJ Advanced *Found by Cyberpod*

##### Phazon Mines

- Fixed: Mine Security Station - Starting Room/Elevator doesn't account for doors locking
- Fixed: Mine Security Station - Entering from Storage Depot A doesn't check for lowered barrier
- Fixed: Metroid Quarantine A - Wallboost doesn't require Spider Ball
- Added: Main Quarry - Intermediate Wallboost to skip Bombs for item
- Added: Main Quarry - Intermediate Knowledge+Movement to skip Bombs for item *Found by toasterparty*
- Added: Metroid Quarantine A - Advanced Dashes to skip PBs
- Added: Metroid Quarantine A - Alternate R-Jump from item to door
- Added: Metroid Quarantine A - NSJ Expert Dashes from item to door
- Added: Fungal Hall Access - NSJ Advanced BSJs *Found by JustinDM*

### Metroid Prime 2: Echoes

- Added: Updated A-Kul's scan with the 2022 Echoes Randomizer tournament winner.
- Added: When the experimental patcher is enabled, Dynamo Chamber and Trooper Security Station now start in post-layer change state.

### Metroid Dread

- **Major** - Added: Door Lock randomizer has been added. In this mode, the weapons needed to open doors in the game are also changed, with full support of our logic database.
- Added: A new cosmetic option for adding an in-game death counter to the HUD.
- Added: Exporting with a custom path now checks for conflicts with the input path.
- Fixed: Ryujinx no longer hangs when stopping emulation.

## [5.5.0] - Skipped

## [5.4.1] - 2023-02-16

- Added: Linux releases are now also published to Flathub.
- Fixed: Canceling the prompt from "View previous versions" no longer causes an error.

## [5.4.0] - 2023-02-06

- Added: Experimental generation setting for staggering the placement of selected pickups.
- Added: Experimental generation setting for removing redundant possible actions.
- Added: Automatic reporting of exceptions for the client, and monitoring for requests to the server.
- Added: New pixel icons for Prime 1 & 2 autotracker
- Added: New 8x3 layouts for all Prime 1 & 2 autotracker styles
- Fixed: The minor/major split setting is obeyed much more accurately by the generator.
- Fixed: Starting with ammo no longer causes all requirements for that ammo to be ignored.
- Fixed: The generator no longer attempts placing pickups based on alternatives to satisfied requirements, such as Missile Expansions for Quadraxis while already having Light Beam.
- Fixed: Minor typos in the UI are fixed.
- Fixed: Canceling certain actions will no longer cause the UI to react as if it were an error.
- Changed: Unsupported features are now restricted to dev builds.
- Changed: Requirements where different amount of the same item, such as both Missile = 5 and Missile = 1, are expected are now properly simplified.

  This results in certain pickup combinations no longer being considered for placement in the generator, such as Sunburst for unlocking the Industrial Site from behind.

### Metroid Prime

- Changed: All included presets now have "Unlocked Save Station doors" enabled.
- Changed: "Unlocked Save Station doors" no longer remove the lock in Chozo Ruins - Save Station 3.

#### Patcher Changes

- Added: CGC Tournament Winners to Artifact Temple lore scan
- Fixed: Chapel IS giving the player lightshow on 2nd pass
- Fixed: Items in every room incompatibility with shuffled essence elevator
- Changed: Always apply Elite Quarters item softlock patch regardless of cutscene skip mode

#### Logic Database

- Fixed: Collecting the Missile Expansion in Burn Dome before the fight no longer causes the generation to fail.

### Metroid Prime 2: Echoes

- Changed: Inverted Aether is now an unsupported feature.

### Metroid Dread

- Fixed: Energy Parts are now considered minor items, and Missile+ Tanks are now considered major items.

#### Patcher Changes

- Changed: Main Power Bomb has a different color than Power Bomb tanks
- Changed: Cutscene in Hanubia - Tank Room was removed because it teleports the player to the lower section, which can softlock the player
- Fixed: You now retain Drogyga's and Corpius's item if you reload checkpoint after defeating them. This eliminates a way of rendering a seed impossible to complete.

#### Logic Database

- Added: New trick "Flash Shift Skip" to account for skipping Flash Shift gates.
- Added: Traverse to the bottom of Ferenia: Space Jump Room Access with some more options.
- Added: Pseudo-Wave Beam (Beginner) for the two blobs in Cataris - Teleport to Dairon.
- Added: Water Bomb Jump to reach the item in Cataris - Teleport to Dairon without Gravity Suit.
- Added: Flash Shift (Intermediate), Morph Ball (Intermediate), and Spin Boost (Beginner) wall jumps for climbing up Experiment Z-57's arena.
- Added: Spin Boost and Slide Jump (Beginner) for climbing the upper part of Experiment Z-57's room.
- Added: Speed Booster Conservation (Intermediate) for climbing to either the top platform or Double Obsydomithon Room in Cataris - Teleport to Artaria (Blue).
- Added: Grapple Movement (Beginner) to climb Cataris - Moving Magnet Walls (Tall).
- Added: Flash Shift (Intermediate), Morph Ball (Advanced), and Spin Boost with Spider Magnet wall jumps to climb Cataris - Moving Magnet Walls (Tall).
- Added: Speed Booster Conservation (Beginner) to collect the lower item in Cataris - Teleport to Ghavoran without Gravity Suit.
- Added: Damage Boost (Intermediate) for reaching the teleport in Cataris - Teleport to Ghavoran with Spider Magnet.
- Added: "Adam Skip" added to logic as Wall Jump (Advanced) in Cataris - Moving Magnet Walls (Small).
- Added: Space Jump method of Cross Bomb Skip (Hypermode) to skip needing Speed for the item in Cataris - EMMI Zone Item Tunnel.
- Added: Spin Boost Movement (Intermediate) and Speed Booster Conservation (Beginner) for getting up Hanubia - Central Unit without Space Jump or Infinite Bomb Jump.
- Added: Spin Boost method to climb Hanubia - Escape Room 3.
- Added: Morph Ball Single-Wall Wall Jumps to get to the Nav Station in Itorash - Transport to Hanubia.
- Added: Flash Shift Skip (Intermediate) with Bombs to skip the Flash Shift gate in Teleport to Ferenia.
- Added: Aim Down Clips (Intermediate/Advanced) to go to and from Storm Missile Gate Room without Morph Ball.
- Added: Shine Sink Clip/Aim Down Clip (Intermediate) and Speed Booster Conservation (Advanced) to reach the bottom of Teleport to Ghavoran from the top level.
- Added: Aim Down Clip (Expert) to reach the blobs in Gravity Suit Tower from the top level.
- Added: Aim Down Clip (Intermediate) in Main Hub Tower Middle to Main Hub Tower Bottom.
- Added: Shine Sink Clip/Aim Down Clip (Intermediate) in Gravity Suit room top door to bottom door.
- Added: Climb Golzuna Tower using Spin Boost and Flash Shift using Wall Jump (Intermediate).
- Added: Movement (Intermediate), Simple IBJ, or Spin Boost to reach top tunnel in Vertical Bomb Maze.
- Added: Flash Shift Skip (Beginner) in Purple EMMI Introduction; (Intermediate) with normal bombs.
- Added: Moving from Ferenia - Transport to Ghavoran to Pitfall Puzzle Room with Spin Boost, Flash Shift, or Speed Booster.
- Added: Using Normal Bomb Jump with a Cross Bomb at the top, for sideways movement, to reach the item in Artaria Proto EMMI Introduction.
- Changed: Increased difficulty of Flash Shift Wall Jump to reach the Raven Beak elevator from Intermediate to Advanced.
- Changed: Simplified many room nodes and connections.
- Changed: Shine Sink Clip in Main Hub Tower Middle to Main Hub Tower Bottom is now Intermediate (from Expert).
- Changed: Using Flash Shift to collect the fan pickup in Burenia Hub to Dairon is now Advanced (from Beginner).
- Changed: All three fan skips are now classified as Movement instead of Infinite Bomb Jump.
- Changed: Convert most of the harder IBJ instances to new Diagonal Bomb Jump trick.
- Changed: Increase difficulty of the few harder IBJs that weren't changed to Diagonal Bomb Jumps. This should better reflect the fact that Intermediate IBJ is applied for performing Simple IBJ with Normal Bombs.
- Fixed: Correctly require Morph Ball in all cases where Power Bombs are used.
- Fixed: Replace some instances of Beginner Infinite Bomb Jump in Ferenia with the Simple Infinite Bomb Jump template. This ensures that the missing bomb or cross bomb item is required.
- Fixed: Reaching the upper tunnel in Ferenia - Speedboost Slopes Maze properly accounts for the ability to destroy the beamblocks using Wave Beam, Diffusion Beam, explosives, or Movement (Beginner)
- Fixed: Usage of Infinite Bomb Jump in Ferenia Separate Tunnels Room now correctly requires the respective Bomb type. The trick is now set at different difficulty depending on which bomb type is being used.
- Removed: Infinite Bomb Jump for reaching Wave Beam Tutorial from the cold rooms.
- Removed: Shinespark in Ghavoran Total Recharge Station North. This one requires either short boost or charging speed in the room to the left. Removing this for now.

## [5.3.0] - 2023-01-05

- Added: You can now open a tracker for other player's inventories in a multiworld session.
- Changed: LogbookNodes are now called HintNodes.

### Metroid Prime

#### Patcher Changes

- Fixed: Spring ball has been nerfed to prevent abusing steep terrain marked as standable.
- Fixed: Spring ball cooldown is now properly reset when morphing/unmorphing.
- Fixed: Vanilla blast shields not being removed in door lock randomizer.

### Metroid Prime 2: Echoes

- Changed: The Auto Tracker icon for Spider Ball now uses the Dark Suit model instead of the Prime 1 model.

#### Logic Database

- Changed: Sand Processing - Screw Attack clip to access the halfpipe from Main Reactor side without Missiles is now Intermediate and without Space Jump (from Expert).
- Fixed: Main Gyro now properly accounts for solving the puzzles.

### Metroid Dread

#### Patcher Changes

- Fixed: Incorrect color during animation of killing an EMMI.

#### Logic Database

- Added: Climbing Z-57 Arena with Spin Boost and Ice Missiles (Beginner).
- Changed: Major/Minor Item Location Updates: Energy Tanks -> Major, Energy Parts -> Minor, Drogyga -> Major, Missile+ Tanks -> Major
- Removed: Water Bomb Jump in Ghavoran - Map Station Access Secret.

## [5.2.1] - 2022-12-01

- Fixed: Exporting Metroid Prime 2 when converting Metroid Prime models now works.
- Fixed: Experimental Metroid Prime 2 patcher no longer errors with some settings.

## [5.2.0] - 2022-12-01

- Added: Help -> Dependencies window, to see all dependencies included in Randovania, including their versions and licenses.
- Added: A warning is now displayed when using presets with unsupported features enabled. These features are not present in the UI.
- Added: When the generated game fails due to the solver, you're now offered to retry, cancel or keep the generated game.
- Changed: Experimental games are no longer available on stable versions.
- Fixed: Solver debug now contains previously missing rollback instances.

### Cave Story

- Nothing.

### Metroid Dread

- Added: The Power Beam tiles in the Artaria EMMI Zone Speed Boost puzzle have been changed to Speed Boost tiles to prevent softlocks.
- Added: Entering Golzuna's arena without releasing the X displays a message explaining why the boss won't spawn.
- Added: All doors locked while fighting an EMMI now unlock immediately upon defeating it.
- Changed: Exporting for Ryujinx now also utilizes the Dread Depackager, for a smaller mod size. This requires an up to date Ryujinx.
- Fixed: You now retain Kraid's item if you reload checkpoint after defeating him. This eliminates a way of rendering a seed impossible to complete.

#### Logic Database

- Added: New Highly Dangerous Logic setting for enabling situations that may be unrecoverable upon saving.
- Added: Cross Bomb alternative for crossing Flash Gates.
- Added: Pseudo-wave beam trick for destroying the bottom blob in Cataris' Central Unit Access.
- Added: Traversal through Ghavoran Total Recharge Station North without Morph Ball, before pulling the grapple block, by destroying the left Enky.
- Changed: Cataris' Thermal Device Room North now forces picking the Energy Tank pickup and the Magnet Wall Thermal Device event before going to the Final Thermal Device, or uses Highly Dangerous Logic.
- Changed: Removed the Cataris EMMI Zone Door Trigger event now that the door remains unsealed.
- Fixed: Going to the red teleporter in Cataris no longer forces needing to use bombs.

### Metroid Prime

- Fixed: The infinite scanning bug has been fixed.

### Metroid Prime 2: Echoes

- Added: A new experimental option, Inverted Aether. In this mode, it's the Light Aether atmosphere that is dangerous! All safe zones are moved to Light Aether, but that's not enough so it's still extremely dangerous. This mode has no logic.

#### Logic Database

- Added: Intermediate Slope Jump and Intermediate Wall Boost to get next to the pickup in Communication Area.
- Added: Beginner Movement for crossing Hall of Combat Mastery from the Portal Side with NSJ Screw Attack after the tunnel is destroyed.
- Changed: Standable Terrain to reach the upper Command Center Access door in Central Mining Station with Space Jump and Screw Attack has had its difficulty decreased from Intermediate to Beginner.

## [5.1.0] - 2022-10-01

- Added: You can now view past versions of the presets and revert your preset to it.
- Added: A Playthrough tab where you can run the validator has been added to the Game Details window.
- Added: Deleting a preset now has a confirmation dialog.
- Added: A development mode for permalinks, to help investigate issues.
- Changed: Discord slash command for FAQ has better usability on mobile.
- Changed: The parent for a preset is now stored in your preferences, instead of in the preset itself.
- Fixed: The solver can no longer consider collecting a location a requirement to collecting itself. This is a regression from 4.3.0.

### Discord Bot

- Added: `/website` command that gives instructions to where Randovania's website is.
- Changed: `/randovania-faq` is now just `/faq`.
- Changed: `/database-inspect` is now just `/database`.

### Cave Story

- Nothing.

### Metroid Dread

- Fixed: The target DNA count is no longer limited to 6 when modifying an existing preset, or changing tabs.
- Fixed: Exporting multiple games at once is not properly prevented with an error message. It was never possible and fail in unclear ways.

#### Logic Database

- Added: Event in Underlava Puzzle Room 2 for breaking the speed blocks so that going between the two parts can be accounted for
- Added: Event for the trigger that reopens the door to Central Unit Access, allowing it logical to go back through
- Added: Other various methods of going through rooms
- Added: New Diffusion Abuse trick for pushing Wide Beam blocks and activating the lava buttons in Cataris.
- Added: Cross Bomb Skip (Advanced) for Dairon's Cross Bomb Puzzle Room item
- Added: Power Bombs method for the Speed Booster Conservation for Dairon's Cross Bomb Puzzle Room item
- Changed: Separated the First Tunnel Blob event into two to account for Diffusion/Wave not needing to be in the tunnel
- Changed: Deleted some unnecessary tile nodes
- Changed: Various instances of Wall Jump (Beginner) to trivial
- Changed: Some Grapple options to include Grapple Movement
- Changed: Some Movement tricks to Climb Sloped Tunnels
- Changed: Some Movement tricks to Skip Cross Bomb
- Changed: Rotating the spinner in Ghavoran - Flipper Room now requires either pulling the grapple block in Right Entrance, or activating the Freezer in Dairon.
- Changed: Allow pickup in Ghavoran Elun Transport Access by charging speed via navigation room
- Changed: Help solver by adding Morph Ball requirment on connections to event to flip the spinner in Ghavoran Flipper Room
- Changed: Shooting occluded objects requires at least Intermediate Knowledge
- Fixed: Accounted for whether the player could have Varia or not when trudging through lava
- Fixed: Accounted for the upper parts of Thermal Device Room North being heated without pressing the lava button
- Fixed: Ghavoran Orange backdoor properly connects to Above Pulse Radar
- Fixed: Purple EMMI Arena properly accounting for Gravity Suit to climb the tower.
- Fixed: Ferenia - Space Jump Room Access properly requires a way of destroying the blocks to get to the lower door.
- Changed: Collecting the item in Burenia - Underneath Drogyga before flooding the room by defeating Drogyga now requires Highly Dangerous Logic to be enabled.

### Metroid Prime

- Fixed: Shuffle Item Position is now properly randomized, along with other things shuffled patcher-side.
- Added: You may now force all Save Station doors to be blue, improving QOL for both random start and door lock rando.

### Metroid Prime 2: Echoes

- Fixed: Exporting multiple games at once is not properly prevented with an error message. It was never possible and fail in unclear ways.
- Added: The winners of the Cross-Game Cup have been added to A-Kul's scan.

## [5.0.2] - 2022-09-19

### Metroid Dread

- Fixed: Exporting Metroid Dread games on the Linux builds no longer causes an error.
- Added: FAQ entry about Speed Booster/Phantom Cloak/Storm Missile not working.
- Added: FAQ entry about Golzuna and Experiment Z-57 spawn conditions.
- Added: FAQ entry about the Wide Beam door in Dairon - Teleport to Cataris.

## [5.0.1] - 2022-09-12

- Fixed: The README and front page now lists Metroid Dread as a supported game.

### Metroid Dread

- Fixed: The differences tab no longer mentions Kraid and Corpius checkpoints being removed, as that's not a thing.
- Fixed: Missing credits in Randovania itself for SkyTheLucario's new map icons.

## [5.0.0] - 2022-09-10

- **Major** - Added: Metroid Dread has been added with full single-player support.
- **Major** - Added: An installer is now provided for Windows. With it rdvgame files are associated to open with Randovania, for ease of use. A shortcut for opening just the auto tracker is also provided.
- **Major** - Changed: The UI has been significantly revamped, with each game having their own section and an easy to use selector.
- Changed: The multi-pickup placement, using the new weighting, is now the default mode. The old behavior has been removed.
- Changed: Error messages when a permalink is incompatible have been improved with more details.
- Changed: The Customize Preset dialog now creates each tab as you click then. This means the dialog is now faster to first open, but there's a short delay when opening certain tabs.
- Changed: Progressive items now have their proper count as the simplified shuffled option.
- Fixed: Hints can now once again be placed during generation.
- Fixed: Exceptions when exporting a game now use the improved error dialog.
- Fixed: Gracefully handle unsupported old versions of the preferences file.
- Fixed: Excluding all copies of a progressive item, or the non-progressive equivalent, no longer hides them from the editor.
- Fixed: Changing the selected backend while it's being used should no longer cause issues.
- Fixed: Unexpected exceptions during generation now properly display an error message.
- Fixed: Trick usage in preset summary now ignores tricks that are hidden from the UI.
- Fixed: /database-inspect command no longer shows EventPickup nodes.
- Fixed: Data Editor is now correctly named Data Editor instead of Data Visualizer.

### Cave Story

- The hints fix affects Cave Story.

### Metroid Prime

- **Major** - Added: Enemy Attribute Rando. Enemy stat values such as speed and scale can be randomized within a range you specify.

### Metroid Prime 2: Echoes

- The hints fix affects Metroid Prime 2: Echoes.

## [4.5.1] - 2022-08-03

- Fixed: The History and Audit Log are now properly updated when joining a game session.
- Fixed: Your connection state is properly updated when joining a game session.

## [4.5.0] - 2022-08-01

- Added: Preferences are now saved separately for each version. This means newer Randovania versions don't break the preferences of older versions.
- Added: Exporting presets now fills in default file name.
- Added: Logging messages when receiving events from the server.
- Changed: Internal changes to server for hopefully less expired sessions.
- Fixed: The discord bot no longer includes the lock nodes.

### Cave Story

- Nothing.

#### Patcher Changes

- Nothing.

#### Logic Database

- Nothing.

### Metroid Prime

- **Major** - Added: Door lock rando. Door locks can now be randomized, with many options to fine-tune your experience. This feature is incompatible with multiworld.
- **Major** - Added: Option to show icons on the map for each uncollected item in the game under "Customize Cosmetic Options..."

#### Patcher Changes

- Fixed: Exporting with `QoL Cosmetic` disabled
- Fixed: Zoid's deadname appearing in credits
- Changed: Patches now consume fewer layers on average

#### Logic Database

- Fixed: Phazon Mining Tunnel now accounts only for Bombs when coming from Fungal Hall B
- Fixed: The Central Dynamo drone event is now accounted for to go through Dynamo Access
- Added: Beginner Wall Boost to lock onto the spider track in Metroid Quarantine A
- Added: Advancing through rooms containing Trooper Pirates now requires either the proper beam(s), basic defensive capabilities (varies slightly by room), or Combat (Intermediate) where appropriate
- Added: Advancing through rooms containing Scatter Bombus now requires Morph Ball, Wave Beam, Movement tricks, or basic defensive capabilities

### Metroid Prime 2: Echoes

- Nothing.

#### Patcher Changes

- Nothing.

#### Logic Database

- Nothing.

## [4.4.2] - 2022-06-05

- Fixed: Generating multiworld games where one Prime 1 player has item in every room while another Prime 1 player doesn't now works properly.
- Fixed: It's no longer possible to configure more than 99 shuffled copies of a major item, as that causes errors.
- Fixed: Using a trick to break a door lock is now properly displayed in the UI.
- Fixed: The description for expansions now mention they can be logical with multi-pickup placement.
- Fixed: The change log tab no longer causes the window to have absurd sizes on macOS.
- Removed: The broken option for enabling required mains for Metroid Prime 1. It was non-functional and incorrectly displayed.

## [4.4.1] - 2022-06-04

- **Major** - Added: When using multi-pickup placement, expansions are now considered for logic.
- Added: New experimental option for a different algorithm for how the generator weights locations for multi-pickup placement.
- Added: "Generate Game" tab now remembers which games and presets were expanded or collapsed.
- Added: The Game Session Window now has a counter for how many pickups it's currently trying to send to the server.
- Changed: Considerable more effort is made to keep hints relevant if there isn't enough things to be hinted in a game.
- Changed: Reduced the lag you get the first time you open the Games tab.
- Changed: Optimized the game generation. As example, Echoes' Starter Preset is 45% faster.
- Changed: Optimized the game validation. As example, Echoes' Starter Preset is 91% faster.
- Changed: The algorithm for how locations lose value over generation has changed. This should have bigger impact in big multiworlds.
- Changed: It's now possible to login again directly in the Game Session Window.
- Removed: The server and discord bot are entirely removed from the distributed executables, reducing its size.
- Removed: Metroid Dread is no longer available in releases, as it was never intended to be considered stable.
- Removed: All auto trackers based on pixel art style were removed by request of their artist.
- Fixed: The "Spoiler: Pickups" tab no longer shows locations that aren't present in the given preset.
- Fixed: The Game Session Window now better handles getting disconnected from the server.

### Cave Story

- Fixed: Hint Locations tab in Help no longer has an empty column named "2".

#### Patcher Changes

- Nothing.

#### Logic Database

- Nothing.

### Metroid Prime

- Added: "Cosmetic" option to force Fusion Suit
- Changed: Converting models from Echoes now always needs to be provided with an ISO.

#### Patcher Changes

- **Major** - Added: Models for Echoes' translators and split beam ammo are now also converted to Prime.
- Fixed: Spawning in Elite Quarters after killing OP no longer spawns the player OoB
- Fixed: Ridley boss random size on PAL/NTSC-J and Trilogy
- Fixed: Many rooms which, when submerged, the water box would be misaligned with the bounding box
- Fixed: Certain rooms where item position randomizer biased towards one side or OoB entirely
- Added: Results screen now shows Randovania version and seed hash

#### Logic Database

- Fixed: Gravityless SJ strat for Cargo Freight Lift to Deck Gamma is no longer dangerous
- Fixed: Main Plaza NSJ Grapple Ledge dash now correctly uses the Wasp damage boost method
- Fixed: Hall of the Elders Boost IUJ typos- BSJ is now IUJ and Combat is now Combat/Scan Dash
- Added: Thardus is now logical if you only have Thermal Visor with the Invisible Objects trick set to Intermediate
- Added: Flaghra now accounts for defeating it both before and after triggering the fight
- Added: Method to reach Main Quarry's crane platform with just Grapple Beam and Beginner Movement
- Added: Method to reach Main Quarry's crane platform with Expert Wall Boosts and Slope Jumps
- Added: Method of getting Crossway with only Boost Ball and Xxpert Movement
- Added: Method of climbing Connection Elevator to Deck Beta gravityless NSJ with Advanced Bomb Jump and Expert Slope Jump
- Added: NSJ/bombless strat of getting Gathering Hall's item with a Hypermode dash
- Added: Method of getting Crossway item with Advanced Bomb Jump and Expert BSJ, Scan Dash, and Standable Terrain
- Added: Method of climbing Reflecting Pool using the Stone Toad's wacky physics as Advanced Movement
- Added: Gravityless NSJ method of leaving Gravity Chamber with Advanced Wall Boost and Expert Slope Jumps and Underwater Movement
- Changed: Increased Elite Quarters BSJ to Advanced
- Changed: Increase lower Great Tree Hall Wall Boost to Hypermode
- Changed: Chozo Ruins Save Station 3 boostless/bombless strat to go through the tunnel has had its difficulty decreased to Advanced Movement and Intermediate Standable Terrain
- Changed: Hive Totem NSJ Slope Jump now uses Beginner Underwater Movement
- Changed: Monitor Station dash to Warrior Shrine is now Beginner with SJ

### Metroid Prime 2: Echoes

- Nothing.

#### Patcher Changes

- Nothing.

#### Logic Database

- Nothing.

## [4.4.0] - Not released

This release was skipped.

## [4.3.2] - 2022-05-13

### Metroid Prime

- Fixed: Lightshow during Chapel IS after Chapel item has been obtained and room has been reloaded

### Metroid Prime 2: Echoes

- Fixed: Significantly reduced lag spikes when loading a room containing Prime1 models.

## [4.3.1] - 2022-05-08

- Added: Phazon Suit hints are now included in the preset description.
- Fixed: Exporting Prime 1 games that have no Phazon Suit no longer fails if it's configured to have a hint.

## [4.3.0] - 2022-05-01

- Added: Destroying door locks is now properly tracked. In Echoes, this means removing a door lock from the back allows for logical access to where you were.
- Added: In Data Visualizer, it's now possible to set tricks to a certain level and simplify all visible connections based on that.
- Fixed: Maximum values for certain preset fields, such as Energy Tank capacity and Superheated Room Probability, can now properly be used.
- Fixed: A race condition with Randovania connected to Nintendont, where Randovania could incorrectly assume the game was idle if memory was read while it was executing the last sent task.
- Fixed: The map tracker now properly handles when multiple nodes gives the same resource/event.
- Changed: Online game list by default only shows 100 sessions, for performance reasons. Press "Refresh" to get all.

### Cave Story

- Nothing.

#### Patcher Changes

- Nothing.

#### Logic Database

- Nothing.

### Metroid Prime

- Added: Option to specify hint for Phazon Suit in Impact Crater (default=Show only area name)
- Added: April Fools Preset
- Added: Map images are now generated and written in the same folder as output ISO when generating room rando seeds and exporting them with spoilers enabled.
- Fixed: Random Superheated, Random Submerged and Dangerous Gravity Suit logic now trigger dialog warning in Multiword sessions
- Fixed: Adjusted min/max boss sizes to prevent softlocks
- Fixed: Default setting for screen Y offset now works
- Changed: The "Items in Every Room" Chaos Option now uses items from the Randovania pool (shows n/293 items when enabled). This means multiworld items can now appear at extra locations, and item text is now consistent with the rest of item placement.
- Changed: Two-way room rando now ensures that all rooms are part of the same network

#### Patcher Changes

- Fixed: Specifying custom heat-damage-per-second now properly affects non-vanilla superheated rooms
- Fixed: Some akward cutscene timing when playing skipped cutscenes in realtime
- Added: Random boss sizes now affects Flaahgra, Plated Beetle and Cloaked Drone
- Changed: Random boss sizes now affects bosses in cutscenes, additionally Omega Pirate's armor plates now scale properly
- Changed: When creating a new save file, the default selection is now "Normal" to help prevent accidentally starting the game on Hard mode
- Changed: Artifacts which do have no need to be collected are removed from the logbook

##### Room Rando
- Added: Include Square Frigate doors and morph ball tunnels during randomization
- Fixed: Crash when opening the map near certain rooms
- Fixed: Crashes due to two large rooms being connected.
- Fixed: Crash when rolling through some doors in morph ball
- Fixed: Central Dynamo reposition soft-lock
- Fixed: Inability to scan vertical doors
- Fixed: Incompatability with "No Doors" + "Room Rando"
- Changed: The door immediately behind the player is unlocked when teleporting to a new room. This gives the player one chance to backtrack before commiting to the warp.

#### Logic Database

- Nothing.

### Metroid Prime 2: Echoes

- Added: Preset descriptions now list custom beam ammo configuration.
- Changed: Optimized how long it takes to export a game that uses Prime 1 models.

#### Patcher Changes

- Nothing.

#### Logic Database

- Nothing.

## [4.2.1] - 2022-04-01

- Fixed: Popup for new changes fixed.

## [4.2.0] - 2022-04-01

- Added: Experimental option to force first progression to be local.
- Added: New pixel icons for the auto tracker.
- Changed: Standard tracker layouts for Prime, Echoes and Corruption now include a few more items.
- Changed: Auto tracker game icons for Echoes beams now use the HUD icons instead of the pickup models.
- Changed: Update to Qt 6.
- Changed: The import preset menu in game sessions now has the presets of a game sorted by name, with the default presets on top.
- Fixed: Randovania no longer hangs on start if there's a loop in the hierarchy of presets.
- Fixed: Generation no longer fails when one player has no pickups assigned during logic.

### Cave Story

- Nothing.

#### Patcher Changes

- Nothing.

#### Logic Database

- Nothing.

### Metroid Prime

- **Major** - Added: In multiworld, pickups from an Echoes player now uses the correct model from Echoes.
- **Major** - Added: **April Fool's Day Special!** New game modification category "Chaos Options" in "Other" tab. Chaos options are patcher-side only, and thus are not accounted for by the seed generator logic.
    - Enable Large Samus
    - Random Boss Sizes
    - Remove Doors
    - Random Superheated Rooms
    - Random Submerged Rooms
    - One-way Room Rando
- Added: Deterministic Maze RNG option for fairer racing
- Fixed: Echoes Combat Visor placed in a Prime player's world now uses the new Combat Visor model.
- Fixed: Deterministic Incinerator Drone RNG setting staying on even when checkbox was unchecked.

#### Patcher Changes

- Fixed: Soft-lock in Artifact Temple with Major Cutscene skips (players could leave during ghost cutscene and abort the layer change)
- Fixed: Items Anywhere could delete Artifact hints in rare cases
- Changed: Updated [Quality of Life documentation](https://github.com/toasterparty/randomprime/blob/randovania/doc/quality_of_life.md)
- Changed: Nerfed "Items in Every Room" (Extra items more likely to be missiles)

#### Logic Database

- Nothing.

### Metroid Prime 2: Echoes

- **Major** - Added: In multiworld, pickups from a Prime player now uses the correct model from Prime.

#### Patcher Changes

- Nothing.

#### Logic Database

- Nothing.

## [4.1.1] - 2022-03-12

- Added: The game details window now displays the Randovania version the game was generated with.
- Added: You can now import a game layout/spoiler file in multiworld sessions.
- Changed: A popup shows up while waiting for the game session list.
- Fixed: The error message when the client is incompatible is now properly displayed.
- Fixed: Player inventory is now properly sent to the server in multiworld sessions.


### Metroid Prime

#### Patcher Changes

- Fixed: Scan visor and X-Ray not displaying properly after taking an elevator when combat visor is shuffled.
- Fixed: Some users receiving OS error when exporting ISO with non-vanilla suit colors.


## [4.1.0] - 2022-03-01

- Added: /randovania-faq command was added to the Discord bot, which sends FAQ messages.
- Added: Randovania now checks if the entire database is strongly connected, allowing for manual exceptions.
- Added: You can now configure the priority given to each major item. Higher values are more likely show up earlier in the progression chain.
- Added: Generation failures now have a lot more details on what was missing for progression, facilitating finding issues with your preset.
- Added: The item pool screen now explicitly tells you expansions are not used for logic.
- Added: Implemented support for changing the title for a game session.
- Added: A button for duplicating a session, including the generated game and all rows.
- Added: Multiworld sessions can now be generated without spoilers.
- Added: Preset descriptions now include if some item has a different number of copies shuffled.
- Changed: Multiworld damage logic incompatibility warning now displays every time.
- Changed: On generation failure, a count of how many nodes are accessible is now displayed.
- Changed: Data Editor now lets you save non-experimental databases with integrity errors.
- Changed: Most command line arguments have been renamed.
- Changed: Simplified the item pool tab, with the usual case now having only a single line per item.
- Changed: Improved the text for quantities for ammo in the item pool tab.
- Changed: Experimental games are only shown in the menu if the option for experimental games is enabled.
- Changed: Only session admins are allowed to copy the permalink of a session.
- Changed: Modified how ConfigurableNodes (In Echoes, the Translator Gates) are handled in logic. This should have no visual differences, other than speeding up generation.
- Changed: Great internal changes were done to how hints are applied to the game. This should have no visible impact.
- Changed: The UI for 1HP Mode now only shows up for Echoes.
- Fixed: Map Tracker now properly handles multiple copies of pickups in all cases.
- Removed: The Database Editor can only be open when running from source. In releases, use `Open -> (Game) -> Data Visualizer` instead.
- Removed: All auto trackers based on pixel art style were removed over concerns about asset licensing.

### Cave Story

- Nothing.

#### Patcher Changes

- Nothing.

#### Logic Database

- Nothing.

### Metroid Prime 1

- Added: Option to use deterministic Incinerator Drone RNG for fairer racing
- Added: Spring Ball. Enable in preset configuration. Must have bombs in inventory to work.

#### Patcher Changes

- Added: QoL Game Breaking - Reserach Lab Aether Pirate now guaranteed to jump through glass when doing room backwards
- Fixed: Players could unmorph in Magmoor Workstation where they should not be able to
- Fixed: Abuse of QoL Game Breaking in Central Dynamo to skip the maze/drone
- Fixed: Exclude Phazon Elite Item from QoL Pickup Scans
- Fixed: Wavesun when playing with shuffled item positions
- Fixed: Main Plaza etank ledge door shield was slightly misaligned
- Fixed: Cannon remaining holstered after grapple when shuffling combat visor
- Fixed: Cannon remaining holstered after a specific type of R-Jump when shuffling combat visor
- Fixed: Unmorphing now returns you to your previous visor instead of default visor when shuffling combat visor for quality of life purposes

#### Logic Database

- Changed: Reduce difficulty of Monitor Station -> Warrior Shrine NSJ/No Bombs to intermediate dash and standable terrain (from advanced dash and expert standable) and included a video.

### Metroid Prime 2: Echoes

- When checking details for a game, the hint spoiler tab now includes the correct text for Dark Temple keys hints.

#### Patcher Changes

- Nothing.

#### Logic Database

- Added: Using Screw Attack as a trickless means to obtain Grand Windchamber item after seeker puzzles

## [4.0.1] - 2022-01-30

- Changed: The UI for 1HP Mode now only shows up for Echoes.
- Fixed: Support for non-NTSC Metroid Prime 1 ISOs restored.

## [4.0.0] - 2022-01-30

- **Major** - Added: Cave Story has been added with full single-player support.
- **Major** - Added: Data Visualizer/Editor now contains a visual representation of the nodes in the area.
This feature comes with plenty of quality of life functionality for editing the database.
- Added: A new tab has been added to the preset editor, Generation Settings, consolidating various settings such as minimal logic, multi-pickup placement, dangerous actions, etc.
- Added: The Logic Database can now have descriptions for nodes.
- Added: Game Details window can now spoil the item order, elevators, translator gates and hints.
- Added: Data Editor can now edit area names.
- Added: Data Editor can now view and edit resources.
- Added: Items now have tooltips in the Auto-Tracker.
- Added: One joke hint.
- Added: Descriptions for Minimal Logic for each game, with a better definition of what Minimal Logic is.
- Added: Randovania is now able to identify for what version of Randovania a given permalink is, if they're similar enough versions.
- Added: Permalinks now contain the seed hash, so Randovania can detect if there's a hash mismatch when importing.
- Changed: In the Game Session Window, the observers tab is now visible by default.
- Changed: The rdvgame file is now considerably more technical in order to require less game-specific code.
- Changed: Editing connections in the Data Editor now has an easier to use selector for non-item resources.
- Fixed: Data Visualizer no longer hides the comment for a single-element Or/And entry.
- Fixed: Data Editor now properly handles areas without nodes.
- Removed: It's no longer possible to delete a game session.
- Removed: It's no longer possible to leave the session when closing the window.

### Metroid Prime

- Added: Start in any (uncrashed) Frigate room
- Added: 1-way cycles and 1-way anywhere elevators can lead to (uncrashed) Frigate rooms
- Added: Essence Death and Frigate Escape Cutscene teleporter destinations can now be shuffled
- Added: Artifact hints can now be configured to show area and room name, just area name, or nothing at all
- Added: Cosmetic Option - Select HUD Color
- Added: Cosmetic Option - Rotate hue of all 4 suit textures and ball glow color
- Added: Cosmetic Option - Set default in-game options like Echoes
- Added: Experimental Option - Shuffle the coordinates of items within their respective rooms. Seeds may not be completable.
- Added: Experimental Option - Add random (non-logical) items to rooms which do not usually have items.
- Added: Shuffle Power Beam
- Added: Shuffle Combat Visor
- Added: New default preset: "Moderate Challenge".
- Changed: Minimal Logic no longer checks for Plasma Beam.
- Changed: Removed "Fewest Changes" preset.
- Changed: Updated "Starter Preset" to better match community preferences.

#### Known Issues:

- Nothing.

#### Patcher Changes

- Added: Support for NTSC-U 0-01, NTSC-J and NTSC-K (Gamecube)
- Added: List of tournament winners on lore scan in Artifact Temple
- Added: QoL Game Breaking now fixes several crashes on Frigate Orpheon
- Added: QoL Game Breaking now fixes the soft-lock in hive totem by making the blocks drop sooner
- Added: Option to disable item loss in Frigate (Enabled by default)
- Added: QoL Pickup Scans - Weeds by item in Landing Site now don't have scan point
- Added: Combat/Scan/Thermal/X-Ray all have unique custom models
- Fixed: Safeguard against blowing past layer limits.
- Fixed: On Major custscene skip, Elite Quarters now stays locked until the player picks up the item. The hudmemo is now tied to the item rather than the death animation.
- Fixed: Ruined fountain not always showing the right scan.
- Fixed: Phazon Suit Small Samus Morph Ball Glow
- Fixed: Vent shaft item not being scannable on QoL Pickup Scans
- Fixed: Automatic crash screen
- Fixed: Wavesun not collecting item/unlocking door
- Fixed: Locked door on Storage Depot B (NTSC 0-02)
- Fixed: Bug in Elite Quarters where game would crash during OP death cutscene if the player changed suit during the fight
- Changed: The vines in arboretum which cover the scan panel remain in the room on the ghost layer to help aid newer players.
- Changed: Exo and Essence stay dead permanently if traversing Impact Crater multiple times
- Changed: Increased Maximum Missile/Etank/Capacity for seeds with more expansion count than is available in vanilla

#### Logic Database

- Fixed: Magma Pool - Added missing suit or heated runs trick requirement for non-grapple methods of crossing the room
- Fixed: HAT - Updated spawn node
- Fixed: Quarantine Cave - Properly model when the fight is required and when it is not
- Fixed: Bug where Biohazard Containment didn't check Power Conduit Requirements if Super Missiles were available
- Fixed: Typo in Frozen Pike - Hunter Cave Access requires Slope Jump (Advanced), not Single-Room OoB (Advanced)
- Added: New Event - Gravity Chamber Item (Lower)
- Added: New Trick Category - Infinite Speed
- Added: Magma Pool - Added standable terrain method to cross the room with a video example
- Added: Main Plaza - Hypermode Dash to get Grapple Ledge
- Added: Elite Quarters - BSJ to skip scan visor
- Added: Reactor Core - NSJ Gravityless Bomb Jumps
- Added: Cargo Freight Lift - NSJ Gravityless Boost or Bombs climbs
- Added: Flick BSJ in watery hall OoB
- Added: NSJ Bombless Lower GTH Climb (Wallboost)
- Added: NSJ Bombless Quarantine Cave Elevator Spider Skip
- Added: NSJ Bombless Gravity Chamber Escape (Gravity Wallboost)
- Added: NSJ Bombless Lower Phen's Edge
- Added: NSJ Bombless Frozen Pike (Mid-Section)
- Added: NSJ Bombless Life Grove (Wallboost)
- Added: NSJ Bombless HOTE Climb (Boost IUJs)
- Added: NSJ Bombless Elite Control Access (Wallboost)
- Added: Elite Control Access Item (Damage Boost)
- Added: Central Dynamo Item w/ Infinite Speed
- Added: Bomb jump to skip grapple in Biotech Research Area 2
- Added: Great Tree Hall - Jump Off Enemies Bomb Jump (Advanced) to reach GTC NSJ
- Added: Wallboost FCS Climb
- Added: Logic for Traversing Twin Fires Tunnel to Workstation NSJ Gravity
- Added: Logic for Traversing Twin Fires Tunnel to Workstation NSJ Bombless
- Added: Logic for Traversing Twin Fires Tunnel to Workstation Missileless Grappless
- Added: Gravityless Grappless Morphless method for crossing FCS
- Added: Waste Disposal Wallboosts
- Added: Climb Connection Elevator to Deck Beta Gravityless
- Added: Combat Requirements for Essence fight
- Added: 2 Additional NSJ methods for reaching FCS item
- Added: Lava Lake Item NSJ Combat Dash
- Added: Triclops Pit Item SJ Beginner Standable
- Added: 3 new ways to climb Tower of Light (L-Jump, R-Jump, Slope Jump)
- Added: Underwater Movement (Beginner) to get to Tower Chamber with Space Jump
- Added: Underwater Movement (Intermediate) for NSJ Tower Chamber
- Added: Frigate Crash Site climb with Space Jump and L-Jump (Intermediate) and Standable Terrain (Beginner)
- Added: More logical paths for Ice Ruins West NSJ
- Added: Ice Ruins West Middle-Left Rooftop to Item Combat/Scan Dash
- Added: Beginner L-Jump to reach Main Quarry Save Station
- Added: Main Quarry Crane Platform to Waste Disposal NSJ Advanced Combat Dash
- Added: Main Quarry Crane Platform to Item Intermediate Scan Dash
- Added: Expert Gravity Wallboost to get to Tower Chamber
- Added: Beginner Gravity Wallboost to get to Watery Hall
- Added: Expert Trick for NSJ+Boost Crossway
- Added: Movement (Intermediate) to skip Spider Ball in Crossway
- Added: L-Jump to skip SJ on 3rd tier of ore processing puzzle
- Added: NSJ Ore Processing with Spider+Bombs (Expert)
- Added: Bombless Ore Processing Puzzle with Wallboost(Advanced)
- Added: Phendrana Canyon Hypermode Boost
- Added: NSJ Combat Dash (Expert) to Temple Entryway from lower part of room
- Added: Various tricks in Uncrashed Frigate
- Added: Ore Processing Door To Elevator Access A to Storage Depot B Standable L-Jump with Power Bombs
- Added: Combat logic for Dynamo Access and Elite Control Elite Pirate fights
- Added: Intermediate/Advanced Standables to enter/escape Elite Control after/without triggering Elite Pirate
- Added: Logic now can expect players to play in just scan visor, using bombs to open doors
- Added: Knowledge/Combat (Intermediate) trick to skip needing Power Beam for Exo fight
- Changed: Renamed Misc Logic Option to "Allow Dangerous Gravity Suit Logic"
- Changed: Increased difficulty of Connection Elevator to Deck Beta DBJs to Advanced
- Changed: HAT Wallboosts can be done using Gravity at the same difficulty
- Changed: Removed under-used "Complex Movement" trick category
- Changed: All Gravityless Slope Jumps are now categorized as "Underwater Movement without Gravity", as opposed to just NSJ ones
- Changed: Knowledge (Beginner) to Traverse Magmoor Workstation without Varia
- Changed: Magma Pool - Gravity Suit lava dive difficulty was reduced to L-Jump (Intermediate) and Standable Terrain (Beginner)
- Changed: Hall of the Elders - Now properly model needing to kill the 1 ghost to leave the room. Chargeless 1 ghost fight combat difficulty reduced to beginner.
- Changed: Added requirement for X-Ray Visor or Invisible Platforms to Triclops Pit Item NSJ tricks
- Changed: Monitor Station climb to Warrior Shrine Bomb Jump difficulty changed from Advanced to Intermediate
- Changed: Monitor Station NSJ Combat Dash to Warrior Shrine lowered difficulty from Advanced to Intermediate
- Changed: Increase the difficulty of Tower of Light climb with combat dash from 'Beginner' to 'Intermediate' lowered Standable Terrain from 'Intermediate' to 'Beginner'
- Changed: Frigate Crash Site Climb Space Jump Slope Jump Standable Terrain difficulty was reduced to Standable Terrain (Beginner)
- Changed: Removed Slope Jump and Standable requirement from Ice Ruins West NSJ
- Changed: Main Quarry Save Station NSJ Movement difficulty from Beginner to Intermediate
- Changed: Main Quarry Crane Platform to Waste Disposal Standable/Slope Jumpe no longer requires L-Jump
- Changed: Main Quarry Crane Platform to Waste Disposal NSJ Scan Dash difficiulty from Advanced to Intermediate
- Changed: Ore Processing Storage Depot B to Waste Disposal NSJ Standable difficulty from Intermediate to Beginner
- Changed: Ore Processing Storage Depot B to Waste Disposal R-Jump to L-Jump
- Changed: Elite Research Spinners without Boost from Advanced to Intermediate
- Changed: Ore Processing Door To Elevator Access A to Storage Depot B Standable difficulty from Intermediate to Advanced
- Changed: Sun Tower Early Wild now requires Intermediate Knowledge on all methods
- Changed: Less damage required for Watery Hall with Gravity Suit

### Metroid Prime 2: Echoes

- Changed: Minimal Logic no longer checks for Light Suit or Agon Keys.

#### Patcher Changes

- Fixed: Exporting an ISO when Randovania is in a read-only path now works properly.
- Added: Ability to set a custom HUD color

#### Logic Database

- Changed: Shrine Access Seeker Door without Seekers is now Hypermode (from Expert).


## [3.2.2] - 2022-01-17

- Fixed: Presets for unknown games (for example, from a dev version of Randovania) are now properly ignored.

## [3.2.1] - 2021-10-23

- Fixed: The spin box for starting Energy Tanks no longer goes above 14.
- Fixed: Errors from the Prime 1 patcher are now properly displayed in error messages.
- Fixed: Converting presets from previous games should no longer cause invalid expansion ammo count.
- Fixed: Converting presets with multiple major items that give ammo no longer cause incorrect per-expansion ammo count.
- Fixed: Changing the default beam in Echoes no longer throws an error with invalid included ammo.
- Fixed: Sky Temple Keys on Guardians/Sub-Guardians are now properly counted for the item pool size.
- Fixed: Sky Temple Keys on Guardians/Sub-Guardians now appears on the preset description.
- Fixed: Safety check that there's enough available locations for all non-progression at the end of generation has been re-added.
- Changed: Improved error message for certain kinds of invalid permalinks.
- Changed: Presets with negative ammo count for expansions are invalid.

### Metroid Prime

#### Patcher Changes

- Fixed: PAL ISOs now correctly work again.

## [3.2.0] - 2021-10-16

- **Major** - Added: The Logic Database can now have comments in requirements.
- **Major** - Changed: Expansions contents are now configured directly, instead of being calculated from a target.
- Added: Files in the "Previously generated games" folder now includes the name of the games used.
- Added: Custom names for Prime 1 elevators
- Added: Support for Minimal Logic has been added for Metroid Prime and Metroid Prime 3.
- Added: New auto tracker layouts for Metroid Prime 2, with two lines and three lines.
- Changed: Force one specific certificate root when connecting to the server.
- Changed: Custom elevator names across both games now used throughout the entire UI
- Changed: Data Editor now raises an error if two Pickup Nodes share the same index.
- Changed: When changing Echoes Goals, the slider of the number of keys is now hidden when "Collect Keys" goal is not selected.
- Changed: Customizing the item pool causes permalinks to not get as long as before.
- Changed: The Qt theme was changed, as the previous one had serious issues on certain platforms and certain elements.
- Fixed: Items that include ammo are now configurable to provide up to the ammo's capacity.
- Fixed: Certain invalid permalinks are now properly recognized as invalid.
- Fixed: In connections editor, changing a requirement to "And/Or" no longer places ui elements in the wrong place.
- Removed: Metroid Prime 2: Echoes FAQ entry about the weird hint categories, as the issue has been fixed.
- Removed: Menu option to open STB's Echoes item tracker in a new window.

### Metroid Prime - Patcher Changes

- Added: New Nothing model.
- Added: Missile Expansions for yourself has a 1 in 1024 of being shiny.
- Fixed: Mine security station softlock so that defeating the purple pirates first doesn't fail to switch the room to the non-cutscene layer.
- Fixed: Qol scan for Ice Ruins West pickup.
- Fixed: Warp-to-start crash.
- Changed: Fewer forced popup alert for multiworld purpose, and popups now lasts 3s instead of 5s.

#### Cutscene Skips

- Added: Cutscene skip for arboretum gate (competitive+).
- Added: Mine Security Station now longer force switches to Combat Visor.
- Changed: Shorelines Tower cutscene skip is now Minor.
- Changed: Workstation cutscene is now Competitive.
- Changed: Wave panel cutscene in Main Quarry is now Competitive.
- Changed: Elevator leaving cutscenes back are now Major.

### Metroid Prime 2: Echoes - Patcher Changes

- Added: Cosmetic option to customize hud color.
- Fixed: Scanning hints now displays the correct, edited categories.

### Metroid Prime - Logic Database

- Added: Method of reaching pickup in Root Cave from Arbor Chamber with a Dash (Intermediate and above).
- Added: Knowledge (Beginner) trick to leave Central Dynamo without completing the maze or fighting the drone.
- Added: Additional Lower Mines NSJ logic.
- Added: Movement tricks for logical forced damage in Magmoor Caverns, Phazon Mines, and Impact Crater.
- Added: Tricks for climbing Research Lab Aether NSJ
- Added: Tricks for traversing Magmoor Workstation bombless NSJ
- Added: More detailed boss/combat logic
- Fixed: Shorelines tower item being accessible from Ruins Entryway and not Temple Entryway.
- Fixed: Backwards Lower Mines logic
- Fixed: Ice Ruins West NSJ logic now accounts for adult sheegoth layer
- Fixed: Added missing requirements for releasing the metroid in Research Lab Aether

### Metroid Prime 2: Echoes - Logic Database

- Added: Method of climbing halfpipe in Meeting Grounds with Space Jump, Screw Attack, and Standable Terrain (Beginner and above)
- Added: Method of killing Quad MBs using Bombs or Power Bombs and Combat (Beginner)
- Added: Method of killing Quad MBs using Screw Attack (Space Jump) and Knowledge (Beginner)
- Added: Requirement to either kill the Quad MBs or defeat Spider Guardian in order to collect the item in Hall of Combat Mastery in the intended way
- Fixed: A few broken Dark Forgotten Bridge paths have now been fixed.
- Changed: Simplified Meeting Grounds logic slightly, by removing the redundant Top of Halfpipe node
- Changed: Killing Quad MBs now uses a template, as it's a complex set of requirements repeated in three separate rooms

### Discord Bot (Caretaker Class Drone)

- Changed: Room images uses two-way arrows if a connection is two-way, instead of two arrows.

## [3.1.4] - 2021-09-19

- Changed: Force one specific certificate root when connecting to the server.
- Fixed: Checking for updated versions will no longer close Randovania when no internet connectivity is present.
- Fixed: The server will properly reject clients with mismatched versions.

## [3.1.3] - 2021-09-19

- Added: Dialog that shows all enabled tricks in a preset and a list of all rooms that have some combination of tricks that ends up active in that preset.
  - This dialog can be accessed by right-clicking a preset on the "Generate Game" tab, or by pressing the "..." menu in the "Game Details" window.
- Added: Multiworld Help entry regarding maximum number of players.
- Added: Metroid Prime FAQ entry regarding the forced popup alert.
- Changed: Long lines of requirements (Check for all artifacts in Artifact Temple) are now word wrapped.
- Changed: When changing Echoes Goals, the slider of the number of keys is now hidden when "Collect Keys" goal is not selected.
- Changed: In the description of Prime 1 presets, Quality of Life now comes before Game Changes.
- Changed: Clarify that only "Two-way, between areas" guarantees that all areas are accessible.
- Changed: Progress bar when generating a game now reports how many actions were taken, instead of how many items are left.
- Fixed: Nodes with no outbound connections now clearly display this in the visualizer, instead of an error.
- Fixed: Updated multiworld damage warning to mention Magmoor Caverns as well.

### Discord Bot (Caretaker Class Drone)

- Added: The bot now responds to permalinks, presets and rdvgame files sent via direct messages.
- Added: Response for permalinks now offers the permalink's presets for download.
- Changed: `/database-inspect` area responses now has a node selection.

## [3.1.2] - 2021-09-15

- Fixed: In game session, pressing the "Generate game" button no longer errors.

### Discord Bot (Caretaker Class Drone)

- Changed: The response to `.rdvgame` files now include the seed hash and permalink.
- Changed: `/database-inspect` response now includes an image of the requested room layout.

## [3.1.1] - 2021-09-12

- Added: When importing a preset in a game session, there's now an option to import directly from a file.
- Added: In game session, it's now possible to export a preset directly to a file.
- Added: In game session, there's now a "Generate game (no retries)" button. This option attempts generation only a single
time, before giving the error message of why it failed. It's useful for investigating bad presets.
- Changed: When multiworld generation fails, the error message is now clearer on which players haven't reached the end.
- Changed: Preset summaries have been split better into categories.
- Removed: The "Never" option for dangerous actions has been removed from the UI, as it currently doesn't work.

### Discord Bot (Caretaker Class Drone)

- Changed: `/database-inspect` response is now more readable and includes the name of who requested it.

## [3.1.0] - 2021-09-05

- **Major** - Added: Setting for requiring a number of actions/progression before artifacts are placed, to prevent early artifacts.
  - Default Prime 1 presets now default to 6 minimum progression for artifacts.
- **Major** - Added: Setting for controlling how dangerous checks are handled in logic.
- Added: Setting for toggling the pickup scan QOL adjustments.
- Added: The seed hash label in Game Sessions is now selectable.
- Added: One joke hint, requested in 2019.
- Added: Data Visualizer now only shows target nodes for selection that are non-impossible.
- Added: Data Visualizer now highlights nodes that have a path to the selected node.
- Added: Improved the error message when the patcher executable is somehow missing.
- Added: New entries to the Multiworld Help for collecting items and cross game.
- Fixed: Randovania no longer errors when the last selected preset is for a hidden game.
- Fixed: Quality of Life page link in Metroid Prime preset customization is now fixed.
- Fixed: The tracker now properly restores states for games other than Echoes.
- Fixed: Fixed a crash that sometimes occurs when deleting presets.
- Fixed: Generator now directly accounts for events weighting actions.
- Changed: Removed customization of Qt theme for decreasing whitespace.
- Changed: Upgrades in the tracker fills an entire column first, instead of filling rows first.
- Changed: Tracker now properly saves the preset used when persisting the state.

### Metroid Prime - Patcher Changes

- Added `Pickup Scans` option to toggle the patching of item locations so that they can always be scanned.
- Magmoor Workstation item scannable through the purple door (QoL Pickup Scan)
- Fixed shorelines tower item custom scan sometimes showing the incorrect text for certain models
- Certain pickups now always have the popup alert on collection during multiworlds.
- If there are multiple pickups for other players next to each other, these pickups are forced to have a popup alert, so Randovania can properly detect they were picked up.
- Fixed PCA crash patch not being applied when playing small samus.

#### Cutscene Skips
- Added `Competitive` cutscene skip option.
- Moved Shorelines Tower cutscene to major (it sometimes has a reposition that is sometimes useful in routing)
- Removed Main Quarry Combat Visor switch
- Speed up opening of gate in ice temple
- Speed up opening of gate in sun tower
- Fixed Thardus cutscene skip softlock

### Metroid Prime - Logic Database

- Added: Method of reaching Ruins Entryway from Plaza Walkway in Phendrana Shorelines with a Dash (Intermediate).
- Added: Easier NSJ trick to climb Ruined Courtyard using the water puzzle platforms.
- Added: Charge Beam requirements were added to the following rooms with combat trick alternatives:
    - (Beginner) Elite research - Phazon Elite
    - (Beginner) Research Entrance
    - (Intermediate) Hall of the Elders - Wave and Ice bomb slots
    - (Intermediate) Sunchamber - Ghosts fight
    - (Intermediate) Mine Security Station with >= 200 energy
    - (Advanced) Mine Security Station
- Fixed: Main Plaza door to Plaza Access is now properly a normal door, instead of a permanently locked door.
- Fixed: Sun tower now requires Knowledge (Intermediate) to collect the Sunchamber layer change event without falling down.
- Fixed: Removed broken/redudant trick for reaching Temple Entryway ledge using cutscene reposition
- Fixed: Trivial logic for Plaza Walkway to Ruins Walkway
- Fixed: Replaced Bomb Jump (Intermediate) with Dash (Beginner) trick to cross the gap to reach the Courtyard Access door in Ice Ruins West.
- Fixed: NSJ logic now accounts for stalactite in Ice Ruins West.
- Fixed: Crossing the gap by Specimen Storage door no longer sometimes requires L-Jump (Intermediate) instead of Beginner.
- Changed: Improved readability of Ruined Courtyard logic.
- Changed: Reorganized Sunchamber logic to improve usage by generator/solver.
- Changed: Picking up Sunchamber Ghosts item NSJ is now L-Jump (Beginner) instead of Intermediate.
- Changed: Crossing TFT to TF with Gravity+SJ now requires Movement (Beginner)
- Changed: FCS Item Scan Dash method is now Intermediate without SJ.
- Added: FCS Grapple strat - Movement (Beginner)

### Metroid Prime 2: Echoes - Patcher Changes

- Added: A-Kul's scan in Sky Temple Gateway now displays a list of previous tournament winners.
- Changed: Echoes now uses a different game ID when saving ISOs with menu mod enabled, preventing issues from incompatible save files.
- Changed: The elevator sound effect is never removed when elevators are vanilla, ignoring the preference.

### Metroid Prime 2: Echoes - Logic Database
- Added: Method of reaching the pickup in Reactor Core with Space Jump, Bombs, Spider Ball, and Standable Terrain (Intermediate and above).
- Fixed: Lore Scan in Meeting Grounds no longer believes that Boost is required to scan it.
- Fixed: Reactor Core has been cleaned up slightly.
- Fixed: Spawn point in Accursed Lake is now correctly set.

### Discord Bot (Caretaker Class Drone)

- Added: The `/database-inspect` command to send the logic of a room to the channel.
- Added: Messages with rdvgame files also get a reply with a summary of the preset.
- Changed: Responses with preset descriptions no longer pings the original message.

## [3.0.4] - 2021-08-10

- Added: Game Sessions now have an accessible audit log, which includes whenever a player accesses the spoiler log.
- Added: Metroid Prime 1 racetime.gg rooms are now viewable in the racetime.gg browser, with filters for each game
- Fixed: Importing a permalink from the racetime.gg browser while a race is currently in progress now selects the correct racetime.gg room

## [3.0.3] - 2021-08-08

- Fixed: "Open FAQ" in the main window now works correctly.
- Fixed: Pressing Yes to ignore invalid configuration now works correctly.
- Changed: Randovania now silently handles some invalid configuration states.
- Changed: Improved handling of corrupted repository for old preset versions.

## [3.0.2] - 2021-08-05

- Added: In-game crashes in Metroid Prime now automatically show the error screen.

- Changed: Game Sessions - The window now uses docks for the different parts, meaning you can resize, reorder and even split off.

- Changed: Use different colors for artifact hints in Metroid Prime, for better readability on both scan box and logbook.

- Fixed: Exporting a Metroid Prime ISO with Warp to Start enabled and starting at certain elevator rooms no longer fails.

## [3.0.1] - 2021-08-01

- Changed: Disabled the option to stop exporting a Prime 1 ISO to avoid crashes.

- Fixed: Server will now re-authenticate with Discord, preventing users from logging with the incorrect account.

- Fixed: Game Sessions - History entries with invalid locations no longer cause error messages.

## [3.0.0] - 2021-07-30

-   **Major** - Metroid Prime 1 is now fully supported, including multiworld and auto tracker!

-   **Major** - Presets are now presented in a tree view, with custom presets being nested under another one. They're also saved separately from Randovania data.

-   **Major** - The auto tracker now have support for different layouts, with their own assets and game support. New themes with icons similar to the game were also added, provided by MaskedKirby.

-   Added: Credits in Metroid Prime 2 now contains a list of where all non-expansions were placed, including possibly other player's for a multiworld. The credits now takes 75 seconds instead of 60 to accomodate this.

-   Added: Button to export the presets used in a game file.

-   Added: Add text description to unusual items in the Item Pool tab.

-   Added: New Help tab with information on how to read the Data Visualizer.

-   Added: In the Map Tracker, it's now possible to right-click a location to see a path from last action to it.

-   Added: A menu option to open the logs folder.

-   Added: The timeout limit is now progressively more forgiving, the more timeouts that happen.

-   Added: Button to set all gates to "Random with Unlocked' for Prime 2.

-   Changed: The items in the starting items popup is now sorted.

-   Changed: Customizing Dark Aether damage is now considered by logic.

-   Changed: Pickup visibility method is now configured in the Item Pool tab.

-   Changed: Multiworld connection is slightly more conservative when giving items.

-   Changed: Updated the Multiworld Nintendont for hopefully more stability.

-   Changed: The session history in multiworld now has different columns for the players involved, pickup and where the pickup was. It's also possible to sort the table by any of these fields.

-   Changed: The ISO prompt dialog now remembers your last used vanilla ISO, for when you delete the internal copy. When opening the file pickers, these start now with the paths from the input fields.

-   Changed: Many Spin/Combo boxes no longer react to the mouse wheel when not focused.

-   Fixed: Closing the dangerous settings warning via the X button is now properly recognized as "don't continue".

-   Fixed: Hint Item Names no longer breaks if you swap games while the table is sorted.

-   Fixed: Hint Item Names now properly list Artifacts and Energy Cells.

-   Fixed: Map Tracker now properly handles unassigned elevators.

-   Fixed: Trick names in the preset are always sorted.

### Metroid Prime 2 - Logic Database Changes

-   **Major** - "Suitless Ingclaw/Ingstorm" trick added to cover traversing rooms with either Ingclaw Vapor or Ingstorm.

#### Added

-   Method of getting over the gate in Mining Station A in reverse with Space Jump and Screw Attack (Expert and above).

-   Method of bypassing the breakable glass in Sand Processing from Main Reactor with Space Jump and Screw Attack (Expert and above).

-   Method of climbing to the top level of Main Gyro Chamber with Space Jump, Screw Attack, and Bombs, and no Scan Visor (Advanced and above).

-   Method of climbing the Sand Processing bomb slot with a Slope Jump for Bombless Bomb Slots (Advanced and above).

-   Method of leaving Dark Agon Temple by opening the gate from OoB with Single Room OoB, Slope Jump, Standable Terrain, Bomb Space Jump, Space Jump, and the Agon Keys (Expert and above).

-   Great Bridge:
    - Method of reaching Abandoned Worksite door with Space Jump and Extended Dash (Advanced and above).
    - Method of reaching Abandoned Worksite and Torvus Map Station doors from Temple Access Dark door with Boost Ball and Boost Jump (Advanced and above).
    - Method of reaching the pickup with Screw Attack and Single Room Out of Bounds (Expert and above).

-   Method of Crossing Grand Windchamber (both ways) Without Space Jump using Extended Dash (Hypermode).

-   Method of reaching the pickup in Watch Station:
    - With Space Jump, Screw Attack, and Single Room OoB (Expert and above).
    - With only Space Jump and Single Room OoB (Hypermode)

-   Alpha Blogg now has proper requirements for multiple difficulties.

-   Method of Bomb Slots without Bombs in Sanctuary Fortress/Ing Hive - Controller Access/Hive Controller Access without Space Jump (Expert and above).

-   Methods of crossing Torvus Bog - Fortress Transport Access with Gravity Boost or Bombs (No Tricks/Advanced and above).

-   Method of traversing Vault without Space Jump or Screw Attack using Extended Dashes (Advanced and above).

-   Method of reaching Windchamber Gateway item with only Scan Visor using Extended Dashes (Expert and above).

-   Method of reaching Kinetic Orb Cannon in Gathering Hall using Extended Dashes (Expert and above).

-   Method of reaching the pickup in Accursed Lake with a dash (Advanced and above).

-   Method of reaching Temple Security Access from the portal in Aerial Training Site with an Extended Dash (Hypermode).

-   Method of reaching the pickup in Mining Plaza with an Extended Dash (Hypermode).

-   Method of completing the Main Gyro Puzzle with only Space Jump and Screw Attack (Advanced and above).

#### Changed

-   Reaching the pickup in Temple Transport B with a Wall Boost is now Hypermode (from Expert).

-   Reaching the pickup in Path of Roots with only Bombs is now Expert (from Hypermode).

-   Reaching the portal in Hydrodynamo Shaft with Air Underwater and Screw Attack is now Hypermode (from Expert).

-   Reaching the pickup in Dark Torvus Arena with a Roll Jump is now Hypermode (from Expert).

-   Trial Grounds, reaching the door:
    - From the portal with Space Jump and a Slope Jump is now Beginner (from Intermediate).
    - From the left safe zone with a Dash is now Intermediate (from Expert) and without anything is now Advanced (from Expert).

-   Opening the Seeker Lock without Seekers in Mine Shaft is now Advanced (From Expert)

-   Opening the Seeker Lock without Seekers in Plain of Dark Worship is now Expert (From Hypermode).

-   Reaching the Windchamber Gateway Door from Windchamber Tunnel with a Boost Jump is now Hypermode (From Expert).

-   Reaching the pickup in Medidation Vista with a Boost Jump is now Expert (From Advanced).

-   Quadraxis and Boost Guardian now have proper health and item requirements with tricks disabled.

-   Activating Controller Access rooms Bomb Slots without Bombs is now Advanced (from Expert).

-   Reaching the Abandoned Worksite/Brooding Ground door from the bridge in Dark/Forgotten Bridge with an Extended Dash is now Hypermode (from Expert).

-   The initial Terminal Fall Abuses in Vault from the scan portal are separate from the final and are now Advanced (from Expert).

-   Catacombs NSJ dash to Transit Tunnel South has been modified to account for Scan Visor, with the original difficulty being raised to Advanced (from Intermediate).

-   Undertemple Shaft NSJ dash from bottom to top of cannon is now Intermediate (from Advanced).

-   Morph Ball is no longer required to reach the portal from the Echo Gate in Profane Path Scan Dash method.

-   Various Standable Terrain tricks (Dark Agon - Portal Site, Temple Grounds - Sacred Path) have been lowered to Beginner/Intermediate (from Advanced). This is to
    attempt to fix an old database limitation from before tricks had their own difficulty levels.

-   The dashes in Gathering Hall from Transit Tunnel South/West to the Kinetic Orb Cannon are now Intermediate (from Advanced).

-   The Bomb Space Jump NSJ to reach Abandoned Worksite in Great Bridge is now Expert (from Hypermode).

-   The dash to reach the portal in Aerial Training Site from Central Hive Transport West is now Hypermode (from Expert).

-   The dash to leave Hive Temple after Quadraxis via Security Station is now Hypermode (from Expert).

-   The dashes in Command Center (top level) and Accursed Lake without Space Jump are now Beginner (from Intermediate).

-   The dash in Mining Station A to reach Temple Access without Space Jump or Missiles is now Advanced (from Intermediate).

-   The dashes in Trial Grounds to Dark Transit Station without Space Jump are now Advanced (from Intermediate).

-   The dashes in Undertemple Shaft to reach Sacrificial Chamber Tunnel (and back) are now Advanced (from Intermediate).

-   The dash in Hall of Combat Mastery to reach the upper area after the glass is now Advanced (from Intermediate).

-   Bomb Guardian now has proper logic when shuffling Power Beam.

## [2.6.1] - 2021-05-05

-   Changed: Invalid values for the Multiworld magic item are ignored when detecting if the game is properly connected.

-   Fixed: "One-way anywhere" no longer shows up twice in preset warnings for multiworld

-   Fixed: Changing starting location to Ship or Save Stations now works again.

-   Fixed: Torvus Gate elevator is now properly hidden instead of Dark Torvus Ammo Station.

## [2.6.0] - 2021-05-02

-   **Major** - Added: New elevator randomization settings:
    * New mode: *One-way, elevator room with replacement*. One way elevator, but loops aren't guaranteed.
    * Select which elevators can be randomized.
    * Select possible destinations for *One-way, anywhere*.
    * Randomize Sky Temple Gateway, Sky Temple Energy Controller, Aerie Transport Station and Aerie elevators. *Warning*: These rooms have some details you must consider. Please read the elevators tab for more information.

-   **Major** - Added: The Energy Controllers in Agon Wastes, Torvus Bog and Sanctuary Fortress are always visible in the map, regardless if map is revealed by default. All regions are also always available for selection. This allows the light beam warps after U-Mos 2 to always be used.

-   **Major** - Added: An user preference (in *Customize in-game settings*) for the map to display names of unvisited rooms.
    When randomizing elevators, the elevator rooms are excluded to prevent spoiling their destinations. An option were added to disallow displaying names entirely, since otherwise you can use a Map Station to find the names.

-   Added: An option to disable the elevator sound effect, preventing it from playing endlessly in certain cases.

-   Added: When a crash happens, the game now displays an error screen instead of just stopping.

-   Added: The *Hint Item Names* tab now supports switching between all 3 Prime games.

-   Added: An option to use an experimental new pickup placement logic, able to place multiple pickups at once.

-   Added: Two additional joke hints. (Thanks CZeke and Geoffistopheles)

-   Added: It's now possible to add Infinite Beam Ammo, Infinite Missiles and Double Damage to the item pool.

-   Added: Player names are now colored yellow in hints.

-   Changed: Elevator names in the tracker uses their customized names, not the vanilla ones.

-   Changed: Optimized Randovania startup time and extensive logging of what's being done during it.

-   Changed: Improve scan text for expansions.

-   Changed: Some hints in multiworld games now also include the player names.

-   Changed: Missiles, Power Bombs and Ship Missiles are now only in logic after their respective main launcher, even if it's not required in game.

-   Changed: You can add up to 99 of any expansion to the pool, up from 64.

-   Fixed: The *Logic damage strictness* multipliers are no longer applied twice.

-   Fixed: *Up to* relative hints are no longer converted into *exactly* if the actual distance matches the displayed number.

-   Fixed: Dark Torvus Bog - Portal Chamber is no longer silently ignored as a starting location.

-   Fixed: Charging your beam to shoot when out of ammo now works even when customizing the ammo type required.

-   Fixed: Having the maximum number allowed of an expansion in a preset no longer causes permalink errors.

-   Fixed: Fixed the game defaulting to Combat Visor after an elevator.

-   Fixed: Multiworld spoiler logs now use 1-indexed player names for locations.

-   Removed: Using Dark Visor as the starting visor is no longer supported. (Game crashes on unmorph for unknown reasons)

### Logic Database Changes

-   Added: Method of reaching the pickup in Hive Gyro Chamber with Space Jump, Boost Ball, and a Boost Jump (Expert and above).

-   Added: Method of climbing Torvus Grove with Space Jump, Screw Attack, and Standable Terrain (Advanced and above).

-   Added: Method of reaching cannon in Great Bridge with Boost Ball and a Boost Jump (Expert and above).

-   Added: Method of reaching the main part of Hall of Combat Mastery with a Scan Dash and after blowing up the glass (Intermediate and above).

-   Added: Method of activating the portal in Portal Terminal with Screw Attack, Slope Jump, and No Bombs or Space Jump (Expert and above).

-   Added: Method of climbing Sacred Bridge with Bombs and a Bomb Space Jump (Advanced and above).

-   Changed: Logic paths that require Screw Attack without Space Jump now make sure to not have Space Jump to be valid.

-   Fixed: Spawn point of Aerie Transport Station is now the door, making DS2 required to take the elevator there.

## [2.5.2] - 2021-02-28

-   Added: The number of items in the pool is now included in the summary.

-   Fixed: Shuffling Combat Visor with item acquisition popups enabled no longer errors.

## [2.5.1] - 2021-02-26

-   Added: Drag and dropping rdvgame and rdvpreset files into the main Randovania window now imports that game file and preset, respectively.

-   Added: Discord bot now posts summary whenever a preset is attached to a message.

## [2.5.0] - 2021-02-19

-   Changed: Preset summary now only include differences from vanilla game.

-   Changed: The relative hint using an item category has been replaced with a relative hint using an area, with up to distance.

### Logic Database Changes

#### Added

-   Method of climbing Sanctuary Temple from the bottom with Bombs and Spider Ball (Intermediate and above).

-   Method of climbing Sanctuary Temple from the bottom with Screw Attack and Single Room Out of Bounds (Expert and above).

-   Method of reaching Worker's Path from the top level in Sanctuary Temple with Scan Visor and an Extended Dash (Expert and above).

-   Method of reaching Windchamber Gateway from Windchamber Tunnel in Grand Windchamber with a Boost Jump (Expert and above).

-   Method of reaching Temple Access in Mining Station A with a Boost Jump (Advanced and above).

-   Method of reaching pickup in Temple Access (Sanctuary) with Space Jump, Screw Attack, and Standable Terrain (Intermediate and above).

-   Method of climbing Temple Access (Sanctuary) with Space Jump, standing on a Rezbit, and dashing off the other Rezbit (Expert and above).

#### Changed

-   Increased weight for Energy Tanks to be selected as progression.

-   Reaching the pickup in Path of Roots from Torvus Lagoon with Gravity Boost, Space Jump, and a Slope Jump is now Intermediate (from Beginner).

-   Reaching the pickup in Grand Windchamber with Space Jump, Screw Attack, Slope Jump, Standable Terrain is now Advanced (from Intermediate).

-   Bomb Jumping over the 2nd light block heading to Hall of Eyes is now Intermediate (from Beginner).

-   Energy Tank requirements for Chykka have been lowered.

#### Fixed

-   Reliquary Grounds now has proper requirements for reaching Ing Reliquary with Light Suit.


## [2.4.2] - 2021-02-08

-   Fixed: Randovania no longer crashes if the connected Dolphin stops emulation.

## [2.4.1] - 2021-02-06

-   Added: Detect if the internal game copy was modified by a future version of Randovania, prompting for the user to press "Delete internal copy".

-   Changed: An error popup now shows up when exporting an ISO fails.

-   Removed: "Automatically track inventory" toggle, as the functionality was already removed.

-   Fixed: Randovania now considers any inventory item with amount above capacity, or capacity above the strict maximum as the game not being connected.

-   Fixed: Error message when the server rejects your client version not being displayed.

-   Fixed: Setting beam ammo expansions to 0 pickups no longer hides the boxes.

## [2.4.0] - 2021-02-01

-   **Major** - Added: The visor and beam you start the game equipped with is now configurable.

-   **Major** - Changed: In multiworld, items are now delivered at the same time as the message. It should also no longer fail to send with Nintendont.

-   Added: Additional joke hints were added.

-   Added: Method to climb to the portal Base Access with just Screw Attack (Intermediate and above).

-   Added: Method to reach the pickup in Grand Windchamber with Space Jump, Screw Attack, and a Slope Jump (Intermediate and above).

-   Added: Method to traverse Ventilation Area B from Bionenergy Production without Bombs by Screw Attacking into the tunnel and destorying the barriers with Missiles (Advanced and above).

-   Added: Method to reach the pickup in Path of Roots from Torvus Lagoon without Morph Ball (Beginner and above).

-   Added: Method to enter the tunnel in Underground Tunnel to Torvus Temple from Torvus Grove with an Instant Morph (Advanced and above).

-   Added: Method to reach the halfpipe pickup in Dark Torvus Arena with Space Jump and a Roll Jump (Expert and above).

-   Added: Method to climb to the upper level in Biostorage Station with Bomb Space Jump (Advanced and above).

-   Added: Method to reach the pickup in Grand Windchamber with a Space Jump, Bomb Space Jump, and a Scan Dash (Expert and above).

-   Added: Method to climb Mining Station B with Space Jump and a Slope Jump (Expert and above).

-   Added: Method to reach the portal in Mining Station B with Space Jump, Scan Visor, and Dashing for Single Room OoB (Expert and above).

-   Added: Method to cross Bitter Well to Phazon Site with Wall Boosts (Hypermode).

-   Added: Method to reach the bomb slot in Training Chamber with Gravity Boost and Air Underwater (Advanced and above).

-   Added: Method to open activate the Bomb Slot in Training Chamber with Darkburst or Sonic Boom (Hypermode).

-   Changed: Auto tracker internally uses a configuration file for the item positions.

-   Changed: The item pool tab when customizing presets now can edit major items directly.

-   Changed: Defeating Quadraxis with Power Bombs is now Advanced (from Beginner).

-   Changed: Bypassing the statue in Training Chamber from the back with Screw Attack and a Bomb Space Jump is now Expert (from Advanced).

-   Changed: Escaping Hive Temple without Spider Ball is now Expert (from Hypermode).

-   Changed: Bomb Space Jump in Great Bridge/Venomous Pond to reach Abandonded Worksite/Brooding Ground is now Expert (from Hypermode).

-   Changed: Using Seeker Missiles now requires either Combat Visor or Dark Visor.

-   Changed: Bomb Slots without Bombs in Sand Processing, Main Gyro Chamber, and Vault are now Advanced (from Expert).

## [2.3.0] - 2021-01-08

-   Added: Method to enter tunnels in Transit Tunnel East/Undertransit One from Catacombs/Dungeon to Training Chamber/Sacrificial Chamber with an Instant Morph (Intermediate and above).

-   Added: Method to reach the pickup on the Screw Attack wall in Aerial Training Site with a Roll Jump (Expert and above).

-   Added: Method to reach the pickup in Abandoned Worksite from the tunnel with a Boost Jump (Advanced and above).

-   Added: Method to bypass the statue in Training Chamber from the back with Screw Attack and a Bomb Space Jump (Advanced and above).

-   Added: Methods to reach the pickup in Mining Station B with Space Jump, Screw Attack, and Standable Terrain or after the puzzle with a Bomb Jump (Advanced and above).

-   Changed: In multiworld, keybearer hints now tells the player and broad category instead of just player.

-   Changed: Dark Alpha Splinter no longer strictly requires Power Beam.

-   Changed: Crossing Main Gyro Chamber with Screw Attack before stopping the gyro is now Hypermode (from Expert).

-   Changed: Phazon Grounds and Transport to Agon Wastes (Torvus) Seeker Locks without Seekers are now Expert (from Hypermode).

-   Fixed: Properly handle invalid ammo configurations in preset editor.

-   Fixed: Randovania no longer instantly crashes on macOS.

-   Fixed: Logic properly considers the Transport A gate being gone after entering from that side in Random Elevators.

## [2.2.0] - 2020-12-20

-   Added: 1 HP Mode, where all Energy Tanks and Save Stations leave you at 1 HP instead of fully healing.

-   Added: Added a detailed report of the generator's state when a game fails to generate.

-   Fixed: Generator will no longer ignore players that have no locations left. This would likely cause multiworld generation to fail more often.

-   Fixed: Error messages are properly shown if a game fails to generate.

-   Fixed: Alerts are now properly saved as displayed.

-   Fixed: Errors in the default preset no longer prevent Randovania from starting.

-   Changed: Optimized game generation, it now takes roughly 2/3 of the time.

-   Changed: Optimized game validation, it now also takes roughly 2/3 of the time.

-   Changed: Relative hints no longer cross portals.

-   Changed: In multiworld, keybearer hints now instead tells the player the item is for, instead of a category.

-   Changed: Decreased the chance of Power Bombs being late in a game.

-   Changed: Account name are updated every time you login via Discord.

-   Changed: Warning about dangerous presets in Multiworld sessions now include the player name.

-   Changed: Roll Jump in Meditation Vista to reach the pickup is now Hypermode (from Expert).

## [2.1.2] - 2020-12-05

-   Added: The Item Pool size now displays a warning if it's above the maximum.

-   Changed: The minimum random starting items is now considered for checking the pool size.

-   Fixed: Being kicked from an online session would leave the window stuck there forever.

-   Fixed: Bulk selecting areas for starting location no longer includes areas that aren't valid starting locations.

## [2.1.1] - 2020-12-02

-   Added: A prompt is now shown asking the user to install the Visual C++ Redistributable if loading the Dolphin backend fails.

-   Fixed: Changing ammo configuration breaks everything.

-   Fixed: Patching ISOs should work again.

-   Fixed: Clean installations can select presets again.

## [2.1.0] - 2020-12-02

-   Changed: Multiworld session history now auto-scrolls to the bottom

-   Changed: The lowest level for a trick is now called "Disabled" instead of "No Tricks".

-   Changed: Minimum Varia Suit Dark Aether is now 0.1, as 0 crashes the game.

-   Changed: Permalinks are now entirely different for different games.

-   Changed: Preset summary now specifies if hidden model uses ETM or random item.

-   Added: A very basic visualization of the map to the tracker.

-   Added: Trick Details can now be used with all 3 games.

-   Fixed: Changing a trick level to No Tricks no longer cause inconsistent behavior with the permalinks.

-   Removed: Intermediate path for reaching item in Main Reactor from Security Station B door without Screw Attack since it was broken and impossible.

-   Changed: Renamed "Before Pickup" to "Next to Pickup" in various locations for more clarity


## [2.0.2] - 2020-11-21

-   Added: Starting locations tab has checkboxes to easily select all locations in an area

-   Added: The map tracker now supports random elevators, translator gates and starting location.

-   Changed: The pickup spoiler in game details is now sorted.

-   Fixed: Multiworld sessions should no longer occasionally duplicate messages.

-   Fixed: Custom safe zone healing should now work in multiworld sessions.

-   Fixed: Occasional error with switching an observer into a player.

## [2.0.1] - Skipped

## [2.0.0] - 2020-11-15

This version is dedicated to SpaghettiToastBook, a great member of our community who sadly lost her life this year.

Her contributions to Randovania were invaluable and she'll be missed.

---

-   **Major** - New game mode: Multiworld. In this co-op multiplayer mode, there's one different world for each player which is filled with items for specific players.

-   **Major** - Tricks are more organized and can be customized more precisely to a player's desire.

### General

-   Removed: Presets no longer have a global trick level. Each trick is now configured separately.

-   Added: Options for configuring usage of new tricks:
    - Bomb Jump (renamed from Difficult Bomb Jump)
    - Bomb Slot without Bombs
    - Boost Jump
    - Combat
    - Difficult Movement
    - Extended Dash
    - Knowledge
    - Open Gates from Behind
    - Respawn Abuse
    - Screw Attack into Tunnels
    - Seeker Locks without Seekers
    - Single Room Out of Bounds
    - Standable Terrain

-   Changed: The following trick level difficulties were renamed:
    - Trivial -> Beginner
    - Easy -> Intermediate
    - Normal -> Advanced
    - Hard -> Expert
    - Minimal Checking -> Minimal Logic

-   Changed: Replaced Beginner Friendly with Starter Preset, which is now the default preset.

-   Fixed: Energy Tanks can now properly be used as progression.

### Hints

-   Added: Relative hints, where an item is described as being some rooms away from another item or room.

-   Added: Guaranteed hints which tells in which areas (Agon Wastes, Ing Hive, etc) contains the keys for each of your dark temples.
    These hints are placed purely randomly, similarly to the guaranteed Temple Bosses hints.

-   Added: Free hint spots after generation now prefer items from late in progression instead of pure random.

-   Removed: Hints with green item names/joke item names have been removed.

-   Removed: Temple Keys are no longer hinted by progression-based Luminoth lore hints.

-   Changed: All games now have precisely 2 joke hints, which no longer randomly replace a progression hint.

-   Changed: Hints from keybearer corpses now uses a broader category, which leaves unclear if it's an expansion or not.

### GUI

-   Added: An automatic item tracker based on a Dolphin running on the same computer or a special Nintendont build on the same Wifi.

-   Added: A dark theme has been added. It can be toggled in the Advanced menu.

-   Added: Requirements in the logic database can now use templates of requirements, allowing for easy re-use.

-   Added: Data Editor can now edit all fields of a node, from type, name and all type specific fields.

-   Added: Data Visualizer and Editor now can operate in the included database for Prime 1 and 3.

-   Added: The Data Editor now displays a warning if you're closing with unsaved changes.

-   Added: Randovania can generate a game by importing permalinks directly from a race on racetime.gg.

-   Added: Some tricks now have a description on the Trick Details popup.

-   Fixed: Some complex combination of requirements with different depths now are displayed correctly.

-   Fixed: The Data Visualizer no longer opens behind the Customize Preset window when using the Trick Details popup.

-   Changed: After generating a game, the details shows up in a new window instead of in a new tab.

-   Changed: In game details, the permalink is now placed inside a line edit, so the window doesn't stretch with long permalinks.

-   Changed: All cosmetic game changes are now configured in the same dialog as the in-game options.

### Quality of Life

-   Added: A button in the Open menu now opens the folder where previously generated games are placed.

-   Added: Charge Beam and Scan Visor now use their respective models in game instead of Energy Transfer Module.

-   Added: The rate of healing for Safe Zones is now configurable.

-   Fixed: Removed Aerie Access and Credits from possible starting locations.

-   Changed: The Mission Final screen now includes the seed hash instead of Permalink, as many permalinks are bigger than the screen.

-   Changed: The elevator scan now includes the world of the connected area.

### Internals/Developer

-   Added: Energy Tanks have doubled weight for the generator.

-   Added: It's now possible to set the default spawn point of an area.

-   Fixed: Fixed solver when an event only connects to a pickup, but that pickup has connections from other nodes.

-   Fixed: The Data Editor no longer errors when saving after creating a new node.

-   Fixed: Certain combinations of item requirements with damage requirements weren't being processed correctly.

-   Fixed: Duplicated requirements are now properly removed when simplifying requirements.

-   Fixed: Exclude from Room Randomizer is now properly set, restoring many logic paths.

-   Changed: Better error messages when there are references to unknown resources in the database.

-   Changed: The `database` command is no longer a subcommand of `echoes`. It also has the `--game` argument to choose which database to use.

-   Changed: The `_locations_internal` field is no longer needed for .rdvgame files.

### Logic Database changes

#### Added

-   General:
    - Methods to open all Seeker Missile Doors with Screw Attack (Advanced and above).
    - Method to activate most Bomb Slots without Bombs (Advanced and above).
    - Dark/Light/Annihilator doors and Dark/Light portals require either ammo or Charge Beam.

-   Sanctum, method to fight Emperor Ing without Spider Ball (Hypermode).

-   Transport A Access, method of reaching Temple Transport A door with a Wall Boost (Advanced and above).

-   Abandoned Base, method of reaching portal with Space Jump and Screw Attack (Intermediate and above).

-   Accursed Lake, method of collecting the item and leaving with Morph Ball, Light Suit, Gravity Boost, and Reverse Air Underwater (Advanced and above).

-   Hall of Honored Dead, method of leaving through the Morph tunnel without Space Jump (Expert and above).

-   Industrial Site, method of opening the gate to Hive Access Tunnel from behind with just Charge Beam (Intermediate and above).

-   Ing Windchamber, method of completing the puzzle with Power Bombs instead of Bombs (Beginner and above).

-   Landing Site, method of reaching Service Access door:
    - With Bombs and Screw Attack (Intermediate and above).
    - With Space Jump and Bomb Space Jump (Intermediate and above).

-   Meeting Grounds, method of reaching the tunnel with Space Jump and a Bomb Space Jump (Intermediate and above).

-   Temple Assembly Site:
    - Methods of reaching Dynamo Chamber door with a Bomb Jump (Beginner and above), a Dash (Intermediate and above), or a Roll Jump (Advanced and above).
    - Methods of reaching the portal without moving the light block with Single Room Out of Bounds and either Screw Attack or Space Jump (Expert and above).
    - Method of leaving from the portal with Single Room Out of Bounds and Screw Attack (Expert and above).

-   Windchamber Gateway:
    - Method of reaching the item with a Boost Jump (Advanced and above) and returning with an Extended Dash (Expert and above).
    - Method of reaching Path of Eyes door from Grand Windchamber door with an Extended Dash (Advanced and above).

-   Bioenergy Production, method to reach Storage C door or item from top level with Extended Dash (Expert and above).

-   Central Station Access/Warrior's Walk, method of climbing the ledge with an Instant Unmorph Jump (Hypermode).

-   Crossroads, method to reach the item from the half pipe with just Screw Attack (Advanced and above).

-   Dark Transit Station, method to reach the ledge from Duelling Range with a Bomb Jump (Beginner and above).

-   Portal Access, method of crossing to Judgement Pit using Screw Attack without Z-Axis (Beginner and above).

-   Doomed Entry, method to climb room with Space Jump and Screw Attack (Beginner and above).

-   Feeding Pit:
    - Method of reaching Ing Cache 1 door with Space Jump and Screw Attack (No Tricks and above).
    - Method of climbing to Watering Hole door without any items (Expert and above).
    - Method of escaping the pool using Light Suit and a Bomb Space Jump no Space Jump or Gravity Boost (Hypermode)

-   Main Reactor, method of reaching Dark Samus 1 fight from Ventilation Area A door with Space Jump, Bombs, and a Bomb Space Jump (Intermediate and above).

-   Mining Station B:
    - Method to climb to the Seeker door without Morph Ball and with Space Jump (Beginner and above).
    - Method to reach the portal without breaking the rock with Single Room Out of Bounds and Screw Attack (Expert and above).

-   Sandcanyon, method to reach the item with Space Jump and Single Room Out of Bounds (Expert and above).

-   Transport Center/Crossroads, method to climb the halfpipe with Space Jump (Advanced and above).

-   Abandoned Worksite:
    - Method of reaching the item with a Bomb Space Jump without Space Jump (Advanced and above).
    - Method of reaching the tunnel from Forgotten Bridge with a Slope Jump (Intermediate and above).

-   Catacombs:
    - Method to reach the Bomb Slot with Air Underwater and Screw Attack (Advanced and above).
    - Method to reach Transit Tunnel East with a Combat/Scan Dash (Advanced and above).
    - Method to reach the portal with Screw Attack (Intermediate and above).
    - Method to reach Transit Tunnel East/South with Morph Ball, Gravity Boost, and Reverse Air Underwater (Advanced and above).
    - Method to reach Transit Tunnel South with Jump Off Enemy (Advanced and above).

-   Dark Arena Tunnel, method of reaching either door with Screw Attack and Single Room Out of Bounds (Advanced and above).

-   Dark Forgotten Bridge:
    - Method to perform the gate clip to Dark Falls/Dark Arena Tunnel with a Ledge Clip Jump (Hypermode).
    - Method to reach Bridge Center from Putrid Alcove door with only Scan Visor (Advanced and above).
    - Method to reach Brooding Ground door from the bridge before rotating and with an Extended Dash (Expert and above).

-   Forgotten Bridge:
    - Method to reach Abandoned Worksite door from the bridge before rotating and with an Extended Dash (Expert and above).
    - Method to reach Bridge Center with Morph Ball, Gravity Boost, and Reverse Air Underwater (Advanced and above).

-   Gathering Hall:
    - Method to reach the Kinetic Orb Cannon with Gravity Boost and Bombs (Expert and above) or Gravity Boost and Space Jump (Beginner and above).
    - Method to reach Transit Tunnel South from Transit Tunnel West with Morph Ball, Gravity Boost, and Reverse Air Underwater (Advanced and above).
    - Method to reach the Spider Ball tracks with Morph Ball, Gravity Boost, and Reverse Air Underwater (Advanced and above).
    - Methods to escape the halfpipe after draining the water with Space Jump and Bomb Space Jump or Space Jump and Screw Attack (Advanced and above).

-   Great Bridge, method of reaching the lower Temple Access door from Path of Roots door with Screw Attack and Slope Jump (Intermediate and above).

-   Main Hydrochamber/Hydrodynamo Station, methods to climb rooms without Gravity Boost and with Air Underwater (Advanced and above), Space Jump, and Screw Attack (Hypermode).

-   Meditation Vista, methods of reaching the item with a Boost Jump (Advanced and above), Roll Jump (Expert and above), or Extended Dash (Hypermode).

-   Path of Roots, method of reaching the item using:
    - Morph Ball, Bombs and Space Jump (Advanced and above).
    - Morph Ball, Gravity Boost, and Reverse Air Underwater (Advanced and above).
    - Morph Ball, Bombs, and Standable Terrain (Hypermode).

-   Plaza Access, method of reaching the doors and the item with Screw Attack and Single Room Out of Bounds (Advanced and above).

-   Portal Chamber (Light World), method of reaching the portal from Torvus Lagoon door with Screw Attack and Single Room Out of Bounds (Advanced and above).

-   Putrid Alcove, method of getting the item and leaving without any items (Expert and above).

-   Sacrificial Chamber, method of crossing gap to Sacrificial Chamber Tunnel with Extended Dash (Expert and above).

-   Torvus Grove, method of climbing the room without Boost Ball (Expert and above).

-   Torvus Plaza:
    - Method of getting the item without Boost Ball and/or Spider Ball (Advanced and above).
    - Method of leaving the room with Space Jump and Bombs (Advanced and above).

-   Torvus Temple, method of reaching the pirate fight from the lower level with Screw Attack and Single Room Out of Bounds (Advanced and above).

-   Training Chamber:
    - Method to exit the spinner with Power Bombs instead of Bombs (Beginner and above).
    - Method to climb to the top of the statue with Gravity Boost and Bombs (Intermediate and above).
    - Method to climb to the top of the statue with Space Jump, Scan Dash, and Underwater Dash (Advanced and above).
    - Method to climb to the top of the statue with Space Jump and Extended Dash (Expert and Above).

-   Underground Tunnel, method to access Torvus Temple from Torvus Grove with Screw Attack (Expert and above).

-   Undertemple, method to have PB Guardian break PB door using bombs (Advanced and above).

-   Undertemple Access, method of reaching the item using Screw Attack and Jump Off Enemy (Hypermode).

-   Venomous Pond, method to reach the key from the Save Station with Screw Attack and Standable Terrain (Beginner and above).

-   Aerial Training Site, methods to cross the room from various nodes with Dashes, Roll Jumps, and Extended Dashes (Intermediate/Expert and above).

-   Aerie, method of collecting the item:
    - Without entering the Dark World (Expert and above).
    - With only Screw Attack (Beginner and above).

-   Dynamo Access, method to cross over the Spider Track with Space Jump and Standable Terrain (Beginner and above).

-   Dynamo Works:
    - Method of collecting the item with a Roll Jump and Instant Morph (Expert and above).
    - Method of reaching the upper door with a Bomb Space Jump (Beginnner and above).

-   Grand Abyss, methods of crossing the gap with Boost Jump (Advanced and above) or Extended Dash (Expert and above).

-   Hall of Combat Mastery:
    - Method of collecting the item with a Wall Boost (Expert and above).
    - Methods of reaching the item, and skipping the Spider Track to and from Central Area Transport East with Screw Attack (Intermediate and above).

-   Hive Entrance, method of reaching the Flying Ing Cache with Screw Attack and Single Room Out of Bounds (Hypermode).

-   Hive Dynamo Works:
    - Method of collecting the Flying Ing Cache item and leaving with Space Jump and Scan Visor (Advanced and above).
    - Method of reaching the Flying Ing Cache from portal side and vice versa with Screw Attack and Single Room Out of Bounds (Expert and above).

-   Hive Summit, method of reaching the portal:
    - With Space Jump and Standable Terrain (Intermediate and above).
    - With Space Jump, Boost Ball, Boost Jump, and Out of Bounds (Expert and above).

-   Hive Temple:
    - Method of fighting Quadraxis with Power Bombs instead of Bombs (Beginner and above).
    - Methods of leaving the room without Spider Ball after Quadraxis with Boost Ball or Space Jump (Hypermode).

-   Judgment Drop, method of reaching the portal with Space Jump and Single Room Out of Bounds (Expert and above).

-   Main Research, method of fighting Caretaker Drone without Bombs (Expert and above).

-   Reactor Core, method of reaching the item with only Space Jump (Expert and above).

-   Sanctuary Entrance, method to reach the cannon to the item with only Morph Ball, Spider Ball, and Power Bombs (Advanced and above).

-   Vault Attack Portal, method to cross either direction with just Screw Attack (Expert and above).

-   Watch Station, method of accessing the Spider Ball track to Watch Station Access door and Sentinel's Path door and back with an Instant Morph (Intermediate and above).

-   Watch Station Access, methods to cross the pit in either direction using:
    - Boost Ball and Boost Jump (Advanced and above).
    - Space Jump, Scan Visor, and Scan Dash (Advanced and above).

-   Workers Path, method of crossing the room from Sanctuary Temple with a Boost Jump (Advanced and above).

#### Fixed

-   Scan Visor Requirements:
    - Dash Requirements in many rooms
    - Grand Abyss Bridge terminal
    - Sand Processing item
    - Staging Area terminal
    - Torvus Lagoon terminal
    - Trooper Security Station Event coming from Communication Area
    - Various Dash Requirements

-   Dark Aether Damage Requirements have been added to every room in the Dark World.

-   Morph Ball requirements added to Morph Ball Doors and various rooms.

-   Invisible Objects and Dark Visor Requirements:
    - Screw Attack without Space Jump in Unseen Way (Intermediate and above)
    - Screw Attack without Space Jump in Phazon Grounds (Advanced and above)

-   Entrance to Agon Map Station now requires Bombs, Power Bombs, or Boost Ball if coming from either direction, or Screw Attack and Space Jump as well if coming from Mining Plaza.

-   Added Charge Beam and Beam Ammo Requirements to Profane Path and Sentinel's Path.

-   Sand Processing:
    - Now requires items to climb the room before draining the sand: Space Jump, with a Bomb Jump (Beginner and above) or with Screw Attack (Intermediate and above)
    - Screw Attacking into the tunnel is now Expert (from Hypermode).

-   Portal Site:
    - Now does not require the gate open to enter from Portal Access.
    - Now does not require the gate closed to enter from Crossroads.

-   Service Access now properly includes Wall Boost to Meeting Grounds from Landing Site on Advanced.

#### Changed

-   Many nodes with missing requirements have been updated/cleaned up.

-   Simplified nodes in many rooms for ease of logic navigation.

-   Various tricks have been changed to more accurately represent the required method.

-   Abandoned Base, Bomb Jump to transport is now Advanced (from Intermediate).

-   Accursed Lake, Dash to Safe Zone from Flying Ing Cache is now Intermediate (from Beginner).

-   Communication Area:
    - Standable Terrain to reach the item is now Beginner (from Intermediate).
    - Screw Attack without Space Jump to reach Storage Cavern A is now Beginner (from Intermediate).
    - Double Bomb Jump up Standable Terrain is now Intermediate (from Advanced).

-   GFMC Compound, Extended Dash to reach the item on the Ship without Space Jump is now Expert (from Hypermode).

-   Grand Windchamber, reaching the pickup with Terminal Fall Abuse after solving the Ing Windchamber puzzle is now Beginner (from Intermediate).

-   Path of Eyes, Bomb Jumps to get over Light blocks are now Beginner (from Intermediate).

-   Service Access, crossing upper tunnel without Boost Ball is now Advanced (from Intermediate).

-   Temple Assembly Site, method to reach the item with Screw Attack is now Beginner (from Intermediate).

-   Agon Temple, Slope Jumps to skip the fight barriers are now Beginner (from Advanced).

-   Battleground, climbing to top safe zone via Standable Terrain is now Beginner (from Intermediate).

-   Central Mining Station, Scan Dash to upper level from Central Station Access is now Expert (from Advanced).

-   Command Center Access, exiting tunnel without Space Jump is now Beginner (from Intermediate).

-   Doomed Entry, Slope Jump to reach the upper level from the portal is now Beginner (from Intermediate).

-   Double Path, crossing lower path without Space Jump is now Beginner (from Intermediate).

-   Feeding Pit, method to climb to Watering Hole with just Screw Attack is now Beginner (from Intermediate).

-   Mining Plaza, climbing the room with Screw Attack is now Beginner (from Intermediate).

-   Mining Station A, reaching Front of Lore Scan from Room Center with a Bomb Jump is now Intermediate (from Advanced).

-   Mining Station B:
    - Reaching Transit Station door from room center with Screw Attack after opening the portal is now Intermediate (from Hypermode).
    - Reaching the bomb slot to open the portal with Standable Terrain and Screw Attack is now Intermediate (from Advanced).
    - Reaching the bomb slot to open the portal with Slope Jump and Space Jump is now Advanced (from Expert).

-   Portal Access, returning from Judgment Pit without Space Jump is now Beginner (from Intermediate).

-   Trial Grounds, Standable Terrain to reach the door from the portal is now Beginner (from Intermediate).

-   Catacombs, reaching the portal with Morph Ball and Reverse Air Underwater is now Advanced (from Expert).

-   Crypt, Bomb Jump to Laser Platfrom from bottom Safe Zone is now Beginner (from Intermediate).

-   Forgotten Bridge, reaching Bridge Center with Bombs and Screw Attack is now Intermediate (from Advanced).

-   Gathering Hall:
    - Reaching Transit Tunnel South/West Doors from top door with Morph Ball and Roll Jump is now Expert (from Advanced).
    - Reaching Transit Tunnel East with Spider Ball and Boost Ball is now Beginner (from Intermediate).

-   Great Bridge:
    - Slope Jumps to reach Map Station from Bottom Level and from Map Station to Upper Level are now Beginner and Intermediate (from Intermediate and Advanced, respectively).
    - Bomb Space Jump with Space Jump to reach the Translator Gate is now Advanced (from Expert).

-   Poisoned Bog, reaching Portal Chamber door with just Screw Attack is now Advanced (from Intermediate).

-   Torvus Lagoon, reaching Portal Chamber from Temple Transport Access is now Intermediate (from Advanced).

-   Training Chamber, Standable Terrain to reach Fortress Transport Access from Top of Statue and back is now Beginner (from Intermediate).

-   Venomous Pond, reaching the key from the Save Station with Screw Attack is now Beginner (from Intermediate).

-   Aerial Training Site, Screw Attack at Z-Axis from Central Hive Area West door to the portal or Temple Security Access door is now Intermediate (from Advanced).

-   Dynamo Access, crossing over the Spider Track with a Slope Jump is now Beginner (from Intermediate).

-   Hall of Combat Mastery, Instant Morph tricks to the item and Central Area Transport East and back are now Advanced (from Intermediate).

-   Hive Dynamo Access, opening Echo Gate from behind is now Beginner (from Intermediate).

-   Hive Dynamo Works:
    - Reaching the Seeker Lock Safe Zone from Hive Dynamo Access door with Terminal Fall Abuse is now Beginner (from Intermediate).
    - Reaching the Flying Ing Cache from the tunnel with Screw Attack is now Beginner (from Intermediate).
    - Reaching the Flying Ing Cache from the tunnel and back with Standable Terrain is now Intermediate (from Advanced).
    - Opening the Seeker Lock from behind is now Beginner (from Intermediate).

-   Hive Summit, Standable Terrain to reach portal inside glass area is now Beginner (from Intermediate).

-   Hive/Temple Access, reaching the upper door with Screw Attack at Z-Axis is now Beginenr (from Intermediate).

-   Transit Station, reaching the top portal with Screw Attack is now Beginner (from Intermediate).

-   Vault:
    - Terminal Fall abuse to reach Grand Abyss door from bridge portal with Space Jump is now Beginner (from Intermediate).
    - Reaching the Bomb Slot with Screw Attack from the bridge portal is now Beginner (from Intermediate).

-   Watch Station, Screw Attack at Z-Axis from Watch Station door to Sentinel's Path door is now Beginner (from Intermediate).

-   Watch Station Access, reaching the Watch Station door from the pickup with just Screw Attack is now Beginner (from Intermediate).

## [1.2.2] - 2020-06-06

-   Changed: Re-organized the tabs in the preset customization window

-   Changed: The reset map tracker menu action is now visible on non-windows platforms.

-   Fixed: Exporting ISOs with Menu Mod should now work on macOS.

## [1.2.1] - 2020-05-30

-   Added: Randovania releases now includes a packages for macOS.

## [1.2.0] - 2020-05-25

-   *Major* - Added: The text of the scan that unlocks an elevator now includes the
    elevators destination.

-   *Major* - Added: Translator gates can be configured as Unlocked: the hologram will be invisible and can be scanned
    without any translator.

-   *Major* - Added: The default in-game options can now be configured from Randovania.

-   *Major* - Added: How much ammo each beam uses to shoot uncharged, charged and charge combos is now configurable,
    along with the ammo it uses.

-   *Major* - Changed: The database now uses a new format which allows for any combination of "Or"/"And" statements.
    The Data Visualizer and Editor were both updated to take advantage of this.

-   Added: An option to connect Sky Temple Gateway directly to the credits, skipping the final bosses.

-   Added: How much energy you get for each Energy Tank is now configurable.

-   Added: The in-game Hint System has been removed. The option for it remains, but does nothing.

-   Changed: The spoiler log now lists the order in which items where placed, with their location and hints,
    instead of a detailed playthrough for completion.

-   Changed: The logbook entries that contains hints are now named after the room they're in, with the categories
    being about which kind of hint they are.
    KNOWN ISSUE: While scanning something, the categories that show up are incorrect.

-   Added: Open -> Trick Details menu entry, similar to what's available in the
    Trick Level tab when customizing a preset.

-   Added: Play -> Import game file, to load spoiler logs.

-   Added: The "Heals?" checkbox in the database editor now works.

-   Added: The permalink import dialog now shows an error message for invalid permalinks.

-   Changed: One-way elevators now have a chance of warping to credits.

-   Changed: Clarified that the item from Space Jump Guardian and Power Bomb Guardian
    must be collected for the appropriate events to be triggered.

-   Changed: In Menu Mod, the list of rooms to warp to is now sorted.

-   Changed: The export-areas command line option now outputs details about requirements for each area.

-   Internal: A human-readable copy of the database is now kept next to the database file, for easier diffs.

-   Fixed: Debug logs can no longer be enabled for non-spoiler permalinks.

-   Added: Missile Expansions have a 1/8192 chance of using Dark Missile Trooper model.

-   Fixed: Progress bar no longer goes to an indefinite status when generation fails.

-   Added: Checkbox for automatically exporting a spoiler log next to the ISO.

-   Fixed: Only the last digit of the game id is changed, instead of the full game id.

### Logic Database changes

-   Fixed: Staging Area is now correctly considered a dark world room.

-   Fixed: The Ing Cache in Dark Oasis now requires Power Bombs.

-   Fixed: Bioenergy Production correctly requires Scan Visor for connections using the racks.

-   Added: In Bioenergy Production, method of reaching the Storage C door with Space Jump and Screw Attack (Easy and above)

-   Added: In Bioenergy Production, method of reaching the Storage C door using a roll jump (Normal and above).

-   Added: In Bioenergy Production, method of reaching the Ventilation Area B door using Screw Attack without Space Jump (Normal and above).

-   Added: In Bioenergy Production, additional upper level connections using Space Jump and Screw Attack.

-   Added: In Sandcanyon, method of reaching the center platform using a roll jump and boost ball (Hard and above).

-   Changed: In Command Center Access, the wall boosts to reach the lower Central Mining Station and Command Center doors from the morph ball tunnel are now Normal difficulty (from Hard).

-   Changed: In Portal Chamber (both light and dark Torvus) , all wall boosts are now Normal difficulty (from Hard).

-   Changed: In Undertransit Two, all wall boosts are now Easy difficulty (from Hard).

-   Changed: In Temple Security Access, all wall boosts are now Normal difficulty (from Hard).

-   Changed: In Watch Station, all wall boosts are now Normal difficulty (from Hard).

-   Added: In Watch Station, a wall boost method of reaching the Watch Station Access door from the Sentinel's Path door using Spider Ball and Boost Ball (Normal and above).

-   Changed: In Service Access, methods using a wall boost to reach the Meeting Grounds door from the upper Morph Ball tunnel are now Normal difficulty (from Hard).

-   Changed: In Great Bridge, the wall boost to reach the lower Temple Access Door from the Path of Roots door is now Easy difficulty (from Hard).

-   Changed: In Transit Tunnel East, the wall boost to reach the Training Chamber door from the Catacombs door is now Easy dififculty (from Hard).

-   Changed: In Transit Tunnel South, all wall boosts are now Easy difficulty (from Hard).

-   Added: In Hall of Honored Dead, a method of obtaining the item with Power Bombs (Trivial and above).

-   Added: Many Light Ammo/Dark Ammo/Morph Ball/Charge Beam requirements.

-   Added: In Bioenergy Production, methods of reaching the item and the door to Ventilation Area B using a Bomb Space Jump and Screw Attack without Space Jump (Hypermode).

-   Fixed: Biostorage Station now requires Space Jump or Scan Visor to reach the upper level (No Tricks and above).

-   Changed: In Sand Processing, the method of reaching the item without Boost Ball requires the Bomb Space Jump trick, and no longer requires Screw Attack.

-   Added: In GFMC Compound, a method of reaching the ship item with Screw Attack (Normal and above).

-   Added: In Main Gyro Chamber, a method of reaching the bottom of the gyro area from the middle of the room with Screw Attack (Easy and above).

-   Changed: In Workers Path, Morph Ball Bomb is no longer required.

-   Changed: In Main Reactor, unlocking the gate no longer requires Space Jump, and is now Trivial difficulty (from Easy).

-   Added: In Landing Site, a method of reaching the door to Service Access using Morph Ball Bomb and a Slope Jump (Normal and above).

-   Added: Methods of climbing Central Station Access and Warrior's Walk using Screw Attack (Hard and above) and a wall boost (Hypermode).

-   Added: A method of opening the echo gate in Hive Dynamo Access from the Hive Gyro chamber side using Sonic Boom or Darkburst (Easy and above).

-   Changed: In Reliquary Grounds, the method of reaching the door to Ing Reliquary using Screw Attack is now Normal difficulty (from Hard).

-   Added: In Reliquary Grounds, a method of reaching the door to Ing Reliquary using Morph Ball Bomb and Screw Attack without Space Jump (Easy and above).

-   Added: In Phazon Pit, a method of reaching the door to Phazon Grounds using a roll jump and boost ball (Hard and above).

-   Changed: Climbing Hall of Stairs with Space Jump is now Trivial difficulty (from Easy).

-   Added: In Transport Center, a method of reaching the elevator door from the portal using Screw Attack without Space Jump (Trivial and above).

-   Added: In Mining Station A, a method to reach the Temple Access door using Screw Attack (Trivial and above).

-   Added: In Gathering Hall, a method to reach the Transit Tunnel South from the Gathering Access door using Space Jump (Easy and above).

-   Added: In Industrial Site, a method of opening the Industrial Site gate from the wrong side using a missile (Trivial and above).

-   Fixed: Removing the Aerial Training Site barrier requires Scan Visor.



## [1.1.1] - 2020-03-11

-   Added: The preset summary now includes if menu mod is enabled.

-   Fixed: The cursor no longer snaps to the end on all changes, in the permalink
    input field.

-   Fixed: "Starting Items" is now properly implemented in the preset summary.

-   Changed: "Custom Items" is now "Item Pool" in the preset summary, and lists all
    deviations from the standard item pool.

## [1.1.0] - 2020-03-10

-   Added: The pickup notice for a locked expansion is more clear of what's going on.

-   Added: The "Save ISO" dialog now remembers the last output directory used.

-   Added: A copy of the game file is automatically saved to
    `%LOCALAPPDATA%\Randovania\game_history` whenever a game is generated. There's no
    interface in Randovania to view this history.

-   Changed: The "Save Spoiler" button now provides a default name for the game file.

-   Changed: Shortened permalinks with customized starting locations.

-   Changed: Preset are now exported to `.rdvpreset` files, to avoid Discord truncating the
    file names.

-   Fixed: When changing a preset name, the cursor no longer moves to end after any change.

### Logic Database changes

-   Fixed: The pickup in Undertransit One now requires Power Bombs, to avoid soft locks.

-   Fixed: The second Portal Chamber is now correctly considered a Dark Torvus Bog room.

## [1.0.0] - 2020-02-09

-   *Major* - Added: Support for multiple presets of options, as well as saving your own presets.

-   *Major* - Changed: The user experience for creating a new game has been changed completely.

-   Added: Three new methods of shuffling elevators: *Two-way, unchecked*, *One-way, elevator room*
    and *One-way, anywhere*. The elevators tab has more details of how these work.

-   Added: Add a setting for how strict the damage requirements are.

-   Added: It's now possible to exclude locations from having any progression on them.

-   Added: You can choose an arbitrary number of locations to choose randomly from for starting location.

-   Changed: A Luminoth Lore scan is less likely to have hints for what was already accessible
    when that scan was found.

-   Changed: Power Bombs and Progressive Grapple are now slightly more likely to appear earlier.

-   Changed: The hints randomly assigned at the end of generation are less likely to be repeats.

-   Changed: Loading a new game will automatically clear any existing one.

-   Changed: Minimal Checking now also checks of Dark Agon Temple Keys and Dark Torvus Temple Keys.

-   Removed: The Progressive Launcher has been removed.

-   Removed: The settings for fixing the translator gates have been removed for now, to be re-added
    on a future "Advanced" tab.

-   Removed: The create-permalink command line argument has been removed.

### Logic Database changes

-   Fixed: Spider Guardian fight now requires Dynamo Works Quads Gone to be triggered.

-   Fixed: Boost Guardian now properly requires Bombs.

-   Added: Escaping Dark Torvus Arena with a BSJ, for Normal. (See #581).

-   Added: Activating the Industrial Site gate backwards, using charged Annihilator Beam, for Trivial. (See #582).

## [0.29.1] - 2019-10-01

-   Fixed: Fix AttributeError preventing major/minor randomization from working.

-   Fixed: Seeds where no progression is needed to finish should no longer fail to generate.

## [0.29.0] - 2019-10-01

-   *Major* - There is now an option for a major/minor split randomization mode, in which expansions and
    non-expansion items are shuffled separately.

-   *Major* - Changed: Item hints and Sky Temple Key hints now distinguish between the light and dark worlds.
    For example, the room in which Quadraxis resides will be shown as "Ing Hive - Hive Temple" rather than
    "Sanctuary Fortress - Hive Temple".

-   *Major* - Added: the "Invisible Objects" trick in places where a visor would otherwise be used to be able to see
    something (such as an invisible platform).

-   *Major* - Added: Title screen now shows a three-word representation of the seed hash.

-   Added: As an experimental feature, it is now possible to shuffle Power Beam, Charge Beam, Scan Visor and Morph Ball.
    These items use Energy Transfer Module model in game.

-   Added: You can now place a pickup that temporarily gives Cannon Ball when collected. It uses Boost Ball's model.

-   Changed: Some item categories were given clearer names:
    - Dark Agon Keys, Dark Torvus Keys, and Ing Hive Keys are now referred to as "red Temple Keys" instead of
    "Temple Keys".
    - Items that aren't keys or expansions are collectively referred to as "major upgrades" instead of "major items".
    - Red Temple Keys and Sky Temple Keys are now collectively referred to as "Dark Temple Keys" instead of "keys".

-   Fixed: "Beam combos" are now called "charge combos".

-   Changed: The hints acquired from keybearer corpses now clarify that the item is the one contained in a Flying
    Ing Cache.

-   Changed: Each hint for the items guarded by Amorbis, Chykka, and Quadraxis now contains the corresponding
    Guardian's name.

-   Changed: The hint for the vanilla Light Suit location now has special text.

-   Changed: Item names in hints are now colored orange instead of red.

-   Changed: Some hints were added, some removed, and some modified.

-   Changed: Item scans were slightly edited.

-   Changed: The Sky Temple Key hints no longer use ordinal numbers.

-   Added: The seed hash is shown in Randovania's GUI after patching is done.

-   Changed: Generation will now be retried more times before giving up.

-   Changed: Joke hints are now used at most once each when placing hints.

-   Changed: The generator is now more likely to fill the worlds evenly.

-   Fixed: Added proper default nodes for rooms that were missing one, allowing those rooms to be selected as the
    starting room.

-   Fixed: Minimal Checking now correctly handles progressive suit and grapple.

-   Fixed: Config files with invalid JSON are now correctly dealt with.

-   Changed: Improved the performance of the resolver considerably.

-   Added: In the data visualizer, the damage requirements now have more descriptive names.

-   Added: In the data visualizer, requirements are now described with simpler to understand terms.

-   Changed: Windows releases are now created with PyInstaller 3.5.

-   Changed: The generator is now more likely to fill the worlds evenly.

### Logic Database changes

-   Changed: All NTSC-specific tricks are now in logic. These are always in logic, since the fixes from other versions
    are patched out.

-   Changed: Screw Attacking without Space Jump Boots in Hive Temple is no longer required on No Tricks.

-   Changed: In Hive Temple, scan dashing to the door to Temple Security Access is now Hypermode difficulty,
    from Hard and above.

-   Changed: The method to get the Main Research item with only Spider Ball was removed.

-   Fixed: Using charged Light Beam shots to get the item in Hazing Cliff now requires 5 or more Light Ammo.

-   Added: Method to open the gate in Main Reactor with Space Jump Boots and Screw Attack.

-   Changed: Opening the barrier in Crypt with Screw Attack is now always Easy and above.

-   Added: Method to climb to the door to Crypt Tunnel in Crypt via a Bomb Space Jump (Normal and above).

-   Added: Method to open Seeker Launcher blast shields with four missiles, Seeker Launcher, and Screw Attack (Easy
    and above). Underwater, the trick Air Underwater is also required, and the difficulty is Normal and above.

-   Fixed: Dark world damage during the Quadraxis fight is now correctly calculated.

-   Fixed: Requirements for crossing Sacred Path were added.

-   Added: Method to cross gap in the upper level of Command Center using Screw Attack without Space Jump Boots
    (Trivial and above).

-   Added: In Central Mining Station, a method to get to upper door to Command Center Access using a
    Bomb Space Jump (Easy and above) and another using Space Jump Boots and Screw Attack (Easy and above).

-   Added: Methods to climb Mining Plaza using the Morph Ball Bomb (Trivial and above) and using Screw Attack
    without Space Jump Boots (Easy and above).

-   Changed: In Forgotten Bridge, the difficulty of scan dashing to the door to Abandoned Worksite or the portal to
    Dark Forgotten Bridge was lowered to Easy, from Normal.

-   Added: In Forgotten Bridge, a method to get to the door to Grove Access from the portal to Dark Forgotten Bridge
    using only Screw Attack (Easy and above).

-   Added: In Forgotten Bridge, a method to get to the door to Abandoned Worksite via a roll jump (Easy and above).

-   Added: In Forgotten Bridge, a method to get to the bridge center from the door to Grove Access via a scan dash
    (Easy and above).

-   Added: In Hydrodynamo Station, a method to get from the room's top to the door to Save Station B with Screw Attack
    without Space Jump Boots (Trivial and above).

-   Changed: Climbing Hydrodynamo Station with only Gravity Boost and before all three locks are unlocked is now
    Trivial difficulty (from No Tricks).

-   Changed: Getting to the three doors in the middle section of Hydrodynamo Station using Air Underwater is now
    Normal difficulty (from Hard).

-   Fixed: A method to get the item in the Sunburst location by abusing terminal fall now has a damage requirement.

-   Added: A method to get to the turret in Sanctuary Entrance with only Space Jump Boots and Screw Attack, even
    after the bridge is destroyed.

-   Fixed: Lowering the portal barrier in Hive Dynamo Works now requires five missiles.

-   Added: Methods to cross Hive Dynamo Works using a roll jump (Easy and above) and using Space Jump Boots and
    Screw Attack (No Tricks).

-   Added: In Hive Dynamo Works, a method to cross the gap from the door to Hive Dynamo Access by abusing terminal
    fall (Easy and above).

-   Changed: In Hive Dynamo Works, returning from the Flying Ing Cache location using Space Jump Boots and
    Screw Attack is now Trivial difficulty (from Easy).

-   Added: Method to cross Watch Station Access from the door to Main Gyro Chamber using a Bomb Space Jump and
    Screw Attack without Space Jump Boots (Normal and above).

-   Added: In Watch Station Access, method to get from the scan post to the door to Watch Station by bomb jumping
    (Trivial and above) and by using Screw Attack without Space Jump Boots (Easy and above).

-   Fixed: The instant morph into the Morph Ball tunnel in Hall of Honored Dead now lists the Instant Morph trick.

-   Added: Method to get into the Morph Ball tunnel in Hall of Honored Dead using Space Jump Boots and Screw Attack
    (Easy and above).

-   Added: In Phazon Site, methods to get to the door to Bitter Well and to remove the barrier using Screw Attack
    without Space Jump Boots (both Easy difficulty).

-   Changed: The method to go over the Training Chamber statue from the back using Boost Ball and Spider Ball is
    now Normal difficulty (from Hard).

-   Added: In Phazon Site, a method to get to the door to Bitter Well by bomb jumping (Trivial and above).

-   Added: Many connections in Sacrificial Chamber.

-   Added: A method to get to the door to Fortress Transport Access from the top of the statue in Training Chamber
    using only Space Jump Boots (Easy and above). Morph Ball is also required if the statue hasn't been moved.

-   Added: A method to get to the doors to Transit Tunnel West/East in Training Chamber using Air Underwater (Normal
    and above).

-   Fixed: The method to get to the top of the Training Chamber statue using Gravity Boost and Spider Ball now lists
    the Instant Morph trick.

-   Added: In Training Chamber, a method of getting to the top of the statue from the door to Fortress Transport Access
    using just Space Jump Boots (Easy and above).

-   Added: Many connections in Windchamber Gateway.

-   Added: Method to get from the Kinetic Orb Cannon to the door to Transit Tunnel West via Grapple Beam in
    Gathering Hall.

-   Fixed: The slope jump in Abandoned Base now has a damage requirement.

-   Added: Method of getting the Temple Assembly Site item with Screw Attack and without Space Jump Boots.

-   Changed: The slope jump to get to the item in Temple Assembly Site is now Normal difficulty (from Hard).

-   Fixed: Requirements for crossing Dynamo Access were added.

-   Added: In Landing Site, method of reaching the door to Service Access from the Save Station using Space Jump and
    Screw Attack (No Tricks and above).

-   Fixed: The Culling Chamber item now has a damage requirement.

-   Changed: The trick to shoot the Seeker targets in Hive Dynamo Works from the wrong side is now Easy (from Trivial).

-   Fixed: The Watch Station Access roll jump now has a damage requirement.

-   Changed: The Watch Station Access roll jump is now Normal (from Easy).

-   Fixed: Added missing Space Jump Boots requirement for a Bomb Space Jump in Mining Station B.

-   Added: Method to unblock the portal in Mining Station B without Scan Visor (Normal and above).

-   Added: Method to get to the Darkburst location in Mining Station B with just Space Jump Boots and Screw Attack,
    and without using slope jumps or bomb space jumps (Hypermode difficulty).

-   Added: Method to manipulate Power Bomb Guardian into opening the Power Bomb Blast Shield on the door to
    Undertemple Access, using Boost Ball (Normal and above).

-   Fixed: The method to open the Hydrodynamo Station Seeker door using Screw Attack without Seeker Launcher now
    requires Gravity Boost to not have been collected.

-   Added: Method to get to the portal in Mining Station B with Space Jump Boots and Screw Attack (Trivial and above).

-   Fixed: Transport A Access, Collapsed Tunnel, Dynamo Chamber, Trooper Security Station, Mining Station Access, and
    Portal Access A now correctly require Morph Ball.

-   Fixed: Elevator rooms with missing Scan Visor requirements now have them.

-   Fixed: Removed erroneously added method to cross Sanctuary Entrance with Screw Attack without Space Jump Boots.

-   Fixed: Going through Sacred Bridge on No Tricks now requires Scan Visor and Morph Ball when coming from GFMC
    Compound.

-   Added: Method to skip Scan Visor and Morph Ball using Space Jump Boots in Sacred Bridge, when coming from GFMC
    Compound (Easy and above).

-   Fixed: Added Scan Visor requirement in Temple Transport Access (Sanctuary).

-   Changed: Connections in Venomous Pond were redone.

-   Changed: Getting to the door to Dark Transit Station in Trial Grounds with no items is now Hard difficulty, from
    Easy.

-   Added: Methods to get to the door to Dark Transit Station in Trial Grounds with Screw Attack without Space Jump
    Boots (Easy and above) and with a Bomb Space Jump (Normal and above).

-   Fixed: Added missing requirements for the Dark Samus 3 and 4 fight.

-   Changed: Fighting Dark Samus 2 with only Echo Visor is now Trivial difficulty, from Easy.

-   Fixed: Power Bomb doors now require Morph Ball, and Super Missile doors now require Power Beam and Charge Beam.

-   Added: Method to destroy the second web in Hive Tunnel when going through the room backwards using Sonic Boom
    (Easy and above).

## [0.28.1] - 2019-06-14

-   Fixed: Resetting settings would leave the launchers' configuration in an invalid state.

## [0.28.0] - 2019-06-12

-   *Major* - Changed: The resolver now keeps track of current energy during resolution.
    This ensures you'll always have enough Energy Tanks for trips to Dark Aether.

-   *Major* - Added: Scanning a keybearer corpse provides a hint of what is in the matching Flying
    Ing Cache.

-   Added: The tracker now persists the current state.

-   Added: Some generation failures are now automatically retried, using the same permalink.

-   Added: Buttons to see what a difficulty unlocks that doesn't involve tricks at all.

-   Changed: Increased Hint Scan value for logic to the intended value from the previous
    change.

-   Changed: There's no more hints with joke locations.

-   Changed: The lore hint in Mining Station A is now able to be scanned from the room center.

-   Added: A warning is now displayed when trying to disable validation.

-   Fixed: Seeker Missile's included missiles now respect the "needs Missile Launcher"
    option.

-   Changed: Progressive Launcher is now disabled by default.

-   Fixed: Clicking the connection's link in the Data Visualizer should now always work.

-   Changed: Hint Locations page now has a more usable UI.

-   Changed: On No Tricks, the logic will ensure that you can get Missiles, Seeker Launcher, and either
    Grapple Beam or both Space Jump Boots and Screw Attack before fighting Chykka.

-   Added: Methods to cross Workers Path with Screw Attack.

## [0.27.1] - 2019-05-30

-   Fixed: Specific trick levels are now persisted correctly across multiple sessions.

## [0.27.0] - 2019-05-28

-   *Major* - Changed: Optimized the seed generation step. It should now take roughly
    half as long or even faster.

-   *Major* - Added: It's now possible to configure the difficulty on a per-trick basis.

-   *Major* - Added: It's now possible to check where a certain trick is used on each
    difficulty.

-   Added: Hint Scans are valued more by the logic, making Translators more likely.

-   Changed: Joke item and locations now have a `(?)` added to make then slightly more
    obvious they're not serious.

-   Changed: Average ammo provided per expansion is now shown with more precision.

-   Added: `randovania echoes database list-dangerous-usage` command to list all
    paths that require a resource to not be collected.

-   Added: Methods to get to Sunburst location by reaching the platform with the cannon
    with a scan dash (Normal and above) or with just Space Jump Boots (Easy and above).

-   Added: Method to leave and enter the arena in Agon Temple with only Space Jump Boots
    (Trivial and above to enter; Easy and above to leave).

-   Added: Method to get to Darkburst location in Mining Station B via a Bomb Space Jump
    and without Screw Attack (Easy and above).

-   Fixed: In Hydrodynamo Station, going from the door to Hydrodynamo Shaft to the door to
    Save Station B now always requires all three locks in Hydrodynamo Station to be unlocked.

-   Added: Method to cross Phazon Pit using a Bomb Space Jump (Easy and above).

-   Added: Method to open the Seeker door in Hydrodynamo Station without the Seeker Launcher,
    using Screw Attack and one missile (Hard and Above).

-   Changed: The Ing Windchamber puzzle now only requires four missiles instead of five.

-   Changed: The cannon in Sanctuary Temple Access now only requires four missiles to
    activate instead of five.

-   Changed: Sanctuary Temple Access now requires a way to defeat the Quad to get through.

-   Added: Support for damage requirements without exactly one damage reduction item.

-   Changed: Seed validation should run faster and with fewer errors now.

-   Added: Another joke hint.

-   Changed: Updated credits.

-   Fixed: Crossing Sanctuary Entrance via the Spider Ball Track now requires Boost Ball.

-   Added: Method to cross Sanctuary Entrance with Screw Attack and without Space Jump Boots
    (Trivial and above).

-   Added: Method to cross Sanctuary Entrance, from the door to Power Junction to the door to
    Temple Transport Access, with Spider Ball and Power Bombs (Easy and above).

-   Fixed: The method to get the Sanctuary Entrance item without Spider Ball now requires
    Spider Guardian to not have been defeated.

-   Added: Method to get to and use the Vigilance Class Turret in Sanctuary Entrance using
    Space Jump Boots, Screw Attack, and Spider Ball. Spider Ball isn't required if Spider
    Guardian hasn't been defeated.

-   Fixed: In Sanctuary Entrance, going up the Spider Ball Track near the lore scan via the
    intended method now requires Boost Ball and the Morph Ball Bomb.

-   Added: Methods to go up the Spider Ball Track near the lore scan in Sanctuary Entrance
    with Spider Ball and only one of the following items:
    - Morph Ball Bomb (Trivial and above);
    - Boost Ball (Trivial and above);
    - Space Jump Boots (Easy and above).

-   Changed: In Sanctuary Temple, getting to the door to Controller Access via scan dashing
    is now Hard and above, from Normal and above.

-   Added: A tab with all change logs.

## [0.26.3] - 2019-05-10

-   Changed: Tracker now raises an error if the current configuration is unsupported.

-   Fixed: Tracker no longer shows an error when opening.

## [0.26.2] - 2019-05-07

-   Fixed: An empty box no longer shows up when starting a game with no
    extra starting items.

-   Fixed: A potential crash involving HUD Memos when a game is randomized
    multiple times.


## [0.26.1] - 2019-05-05

-   Fixed: The in-app changelog and new version checker now works again.

-   Fixed: Patching with HUD text on and using expansions locked by major item now works.

-   Changed: Missile target default is now 175, since Seeker Launcher now defaults to
    giving 5 missiles.


## [0.26.0] - 2019-05-05

-   **MAJOR** - Added: Option to require Missile Launcher and main Power Bombs for the
    respective expansions to work.

-   **MAJOR** - Added: Option to change which translator each translator gate in the
    game needs, including choosing a random one.

-   **MAJOR** - Added: Luminoth Lore scans now includes hints for where major items
    are located, as well as what the Temple Guardians bosses drop and vanilla Light Suit.

-   Added: Welcome tab, with instructions on how to use Randovania.

-   Added: Option to specify how many items Randovania will randomly place on your
    starting inventory.

-   Added: Option to change how much damage you take from Dark Aether when using
    Varia Suit and Dark Suit.

-   Added: Progressive Launcher: a progression between Missile Launcher and Seeker Launcher.

-   Changed: Logic considers the Translator Gates in GFMC Compound and Torvus Temple
    to be up from the start, preventing potential softlocks.

-   Changed: Escaping Main Hydrochamber after the Alpha Blogg with a Roll Jump is
    now Hard and above, from Easy and above.

-   Changed: The no-Boost return method in Dark Arena Tunnel is now Normal and above only.

-   Changed: The Slope Jump method in Great Bridge for Abandoned Worksite is now Hard
    and above, from Normal.

-   Changed: Crossing the statue in Training Chamber before it's moved with Boost and
    Spider is now Hard and above, from Hypermode.

-   Added: Option to disable the Sky Temple Key hints or to hide the Area name.

-   Changed: The location in the Sky Temple Key hint is now colored.

-   Changed: There can now be a total of 99 of any single Major Item, up from 9.

-   Changed: Improved elevator room names. There's now a short and clear name for all
    elevators.

-   Changed: The changed room names now apply for when elevators are vanilla as well.

-   Fixed: Going from randomized elevators to vanilla elevators no longer requires a
    clean unpack.

-   Added: `randovania echoes database list-resource-usage` now supports all types of
    resources.

-   Added: `list-resource-usage` and `list-difficulty-usage` now has the `--print-only-area`
    argument.

-   Changed: Areas with names starting with !! are now hidden in the Data Visualizer.

-   Added: Docks and Elevators now have usable links in the Data Visualizer. These links
    brings you to the matching node.

-   Added: The message when collecting the item in Mining Station B now displays when in
    the wrong layer.

-   Added: A warning now shows when going on top of the ship in GFMC Compound before
    beating Jump Guardian.

## [0.25.0] - 2019-03-24

-   Changed: Reworked requirements for getting the Missile in Crossroads from the doors. You can:
    - On Normal and above, with Boost, Bombs, Space Jump and Screw Attack
    - On Hard and above, with Bombs, Space Jump and Screw Attack
    - On Hypermode, with Bombs and Space Jump

-   Changed: Logic requirements for Dark Samus 2 fight are now the following:
    - On all trick levels, Dark Visor
    - On Easy and above, Echo Visor
    - On Normal and above, no items

-   Changed: The Slope Jump in Temple Assembly Site is now Hard and above, from Normal and above.

-   Changed: All occurrences of Wall Boost are now locked behind Hard or above.

-   Added: Added method to get the Power Bomb in Sanctuary Entrance with just Space Jump
    and Screw Attack. (See [#29](https://github.com/randovania/randovania/issues/29))

-   Added: Added method to cross Dark Arena Tunnel in the other direction without Boost.
    (See [#47](https://github.com/randovania/randovania/issues/47))

-   Added: Basic support for running Randovania on non-Windows platforms.

-   Added: You can now create Generic Nodes in the Data Editor.

-   Changed: Drop down selection of resources are now sorted in the Data Editor.

-   Changed: Shareable hash is now based only on the game modifications part of the seed log.

-   Fixed: Python wheel wasn't including required files due to mising \_\_init__.py

-   Fixed: error when shuffling more than 2 copies of any Major Item

-   Fixed: permalinks were using the the ammo id instead of the configured

## [0.24.1] - 2019-03-22

-    **MAJOR**: New configuration GUI for Major Items:
     - For each item, you can now choose between:
        - You start with it
        - It's in the vanilla location
        - It's shuffled and how many copies there are
        - It's missing
     - Configure how much beam ammo Light Beam, Dark Beam and Annihilator Beam gives when picked.
        - The same for Seeker Launcher and missiles.

-    **MAJOR**: New configuration GUI for Ammo:
     - For each ammo type, you choose a target total count and how many pickups there will be.

        Randovania will ensure if you collect every single pickup and every major item that gives
        that ammo, you'll have the target total count.

-    **MAJOR**: Added progressive items. These items gives different items when you collect then,
        based on how many you've already collected. There are two:
     - Progressive Suit: Gives Dark Suit and then Light Suit.
     - Progressive Grapple: Gives Grapple Beam and then Screw Attack.

-    **MAJOR**: Add option to split the Beam Ammo Expansion into a Dark Ammo Expansion and
        Light Ammo Expansion.

        By default there's 10 of each, with less missiles instead.


-    **MAJOR**: Improvements for accessibility:
     - All translator gates are now colored with the correct translator gate color they need.
     - Translators you have now show up under "Visors" in the inventory menu.
     - An option to start the game with all maps open, as if you used all map stations.
     - An option to add pickup markers on the map, that identifies where items are and if
        you've collected them already.
     - When elevators are randomized, the room name in the map now says where that elevator goes.
     - Changed the model for the Translator pickups: now the translator color is very prominent and easy to identify.

-    Added: Option to choose where you start the game

-    Added: Option to hide what items are, going from just changing the model, to including the
    scan and even the pickup text.

     You can choose to replace the model with ETM or with a random other item, for even more troll.

-    Added: Configure how many count of how many Sky Temple Keys you need to finish the game

-    Changed: Choosing "All Guardians" only 3 keys now

-    Changed: Timeout for generating a seed is now 5 minutes, up from 2.

0.24.0 was a beta only version.

## [0.23.0] - 2019-02-10

-   Added: New option to enable the "Warp to Start" feature.
-   Added: A "What's new" popup is displayed when launching a new version for the first time.
-   Fixed: changed text in Logic Settings to mention there _are_ hints for Sky Temple Keys.
-   Changed: Updated Claris' Randomizer, for the following fixes:
    -   Added the ability to warp to the starting room from save stations (-t).
    -   Major bug fix: The game will no longer immediately crash when not playing with Menu Mod.

## [0.22.0] - 2019-02-06

-   Changed: "Faster credits" and "Skip item acquisitions popups" are no longer included in permalinks.
-   Changed: Updated Claris' Randomizer, for the following fixes:
    -   Fixed an issue with two of the Sky Temple Key hints being accidentally switched.
    -   FrontEnd editing now works properly for PAL and Japanese versions.
    -   Attract video removal is now integrated directly into the Randomizer.
    -   Getting the Torvus Energy Controller item will no longer block you from getting the Torvus Temple item.

## [0.21.0] - 2019-01-31

-   **Major**: now using Claris' Randomizer version 4.0. See [Changelog](https://pastebin.com/HdK9jdps).

-   Added: Randovania now changes the game id to G2ME0R, ensuring it has different saves.
-   Added: Game name is now changed to 'Metroid Prime 2: Randomizer - SEEDHASH'. Seed hash is a 8 letter/number
      combination that identifies the seed being played.
-   Changed: the ISO name now uses the seed hash instead of the permalink. This avoids issues with the permalink containing /
-   Changed: Removed Agon Temple door lock after fighting Bomb Guardian, since this has been fixed in the Randomizer.
-   Fixed: Selecting an non-existent directory for Output Directory had inconsistent results

## [0.20.2] - 2019-01-26

-   Fixed: changed release zip to not use BZIP2. This fixes the native windows zip client being unable to extract.

0.20.1 was skipped due to technical issues.

## [0.20.0] - 2019-01-13

-   Added: an icon! Thanks to Dyceron for the icon.
-   Added: a simple Tracker to allow knowing where you can go with a given item state
-   Changed: Don't consider that Seeker Launcher give missiles for logic, so it's never
      considered a missile source.

## [0.19.1] - 2019-01-06

-   Fixed: Hydrodynamo Station's Door to Training Access now correctly needs Seekers
-   Added: New alternatives with tricks to get the pickup in Mining Plaza A.
-   Added: Trick to cross the Mining Plaza A backwards while it's closed.
-   Changed: Added a chance for Temple Keys not being always placed last.
-   Changed: Light Suit now has a decreased chance of being placed early.

0.19.0 was skipped due to technical issues.

## [0.18.0] - 2019-01-02

-   Added: Editor for Randovania's database. This allows for modifications and contributions to be made easily.
      There's currently no way to use the modified database directly.
-   Added: Options to place the Sky Temple Keys on Guardians + Sub-Guardians or just on Guardians.
-   Changed: Removed Space Jump method from Training Chamber.
-   Changed: Added Power Bomb as option for pickup in Hive Chamber B.
-   Changed: Shortened Permalinks when pickup quantities aren't customized.
-   Added: Permalinks now include the database version they were created for.
-   Fixed: Logic mistake in item distribution that made some impossible seeds.
-   Changed: For now, don't consider Chykka a "can only do once" event, since Floaty is not used.
-   Fixed: Permalinks now properly ignore the Energy Transfer Module.

## [0.17.2] - 2018-12-27

-   Fixed: 'Clear loaded game' now properly does its job.
-   Changed: Add an error message to capture potential Randomizer failures.
-   Changed: Improved README.

## [0.17.1] - 2018-12-24

-   Fixed: stray tooltips in GUI elements were removed.
-   Fixed: multiple typos in GUI elements.

## [0.17.0] - 2018-12-23

-   New: Reorganized GUI!
    -   Seed Details and Data Visualizer are now different windows opened via the menu bar.
    -   There are now three tabs: ROM Settings, Logic Settings and Item Quantities.
-   New: Option to disable generating an spoiler.
-   New: All options can now be exported and imported via a permalink.
-   Changed: Renamed "Logic" to "Trick Level" and "No Glitches" to "No Tricks". Appropriate labels in the GUI and files
    changed to match.
-   Internal: no longer using the py.path and dataset libraries

## [0.16.2] - 2018-12-01

-   Fixed: adding multiples of an item now works properly.

## [0.16.1] - 2018-11-25

-   Fixed: pressing the Reset button in the Item Quantity works properly.
-   Fixed: hiding help in Layout Generation will no longer hide the item names in Item Quantity.

## [0.16.0] - 2018-11-20

-   Updated item distribution: seeds are now less likely to have all items in the beginning, and some items less likely to appear in vanilla locations.
-   Item Mode (Standard/Major Items) removed for now.

## [0.15.0] - 2018-10-27

-   Added a timeout of 2 minutes to seed generation.
-   Added two new difficulties:
    -   Trivial: An expansion of No Glitches, where no tricks are used but some clever abuse of room layouts are used.
    -   Hypermode: The highest difficulty tricks, mostly including ways to skip Space Jump, are now exclusive to this difficulty.
-   Removed Controller Reset tricks. This trick doesn't work with Nintendont. This will return later as an additional configuration.

## [0.14.0] - 2018-10-07

-   **Major**: Added support for randomizing elevators.
-   Fixed spin boxes for item quantities changing while user scrolled the window.
    It is now needed to click on them before using the mouse wheel to change their values.
-   Fixed some texts being truncated in the Layout Generation window.
-   Fixed generation failing when adding multiple of some items.
-   Added links to where to find the Menu Mod.
-   Changed the order of some fields in the Seed Log.

## [0.13.2] - 2018-06-28

-   Fixed logic missing Amber Translator being required to pass by Path of Eyes.

## [0.13.1] - 2018-06-27

-   Fixed logic errors due to inability to reload Main Reactor after defeating Dark Samus 1.
-   Added prefix when loading resources based on type, improving logs and Data Visualizer.

## [0.13.0] - 2018-06-26

-   Added new logic: "Minimal Validation". This logic only checks if Dark Visor, Light Suit and Screw Attack won't lock each other.
-   Added option to include the Claris' Menu Mod to the ISO.
-   Added option to control how many of each item is added to the game.

## [0.12.0] - 2018-09-23

-   Improved GUI usability
-   Fixed Workers Path not requiring Cobalt Translator to enter

## [0.11.0] - 2018-07-30

-   Randovania should no longe create invalid ISOs when the game files are bigger than the maximum ISO size: an error is properly reported in that case.
-   When exporting a Metroid Prime 2: Echoes ISO if the maximum size is reached there's is now an automatic attempt to fix the issue by running Claris' "Disable Echoes Attract Videos" tool from the Menu Mod.
-   The layout log is automatically added to the game's files when randomizing.
-   Simplified ISO patching: by default, Randovania now asks for an input ISO and an output path and does everything else automatically.

## [0.10.0] - 2018-07-15

-   This release includes the capability to generate layouts from scratch and these to the game, skipping the entire searching step!

## [0.9.2] - 2018-07-10

-   Added: After killing Bomb Guardian, collecting the pickup from Agon Energy Controller is necessary to unlock the Agon Temple door to Temple Access.
-   Added a version check. Once a day, the application will check GitHub if there's a new version.
-   Preview feature: option to create item layouts, instead of searching for seeds. This is much more CPU friendly and faster than searching for seeds, but is currently experimental: generation is prone to errors and items concentrated in early locations. To use, open with randovania.exe gui --preview from a terminal. Even though there are many configuration options, only the Item Loss makes any difference.

## [0.9.1] - 2018-07-21

-   Fixed the Ing Cache in Accursed Lake didn't need Dark Visor.

## [0.9.0] - 2018-05-31

-   Added a fully featured GUI.

## [0.8.2] - 2017-10-19

-   Stupid mistake.

## [0.8.1] - 2017-10-19

-   Fix previous release.

## [0.8.0] - 2017-10-19

-   Save preferences.
-   Added Claris Randomizer to the binary release.

## [0.7.1] - 2017-10-17

-   Fixed the interactive .bat

## [0.7.0] - 2017-10-14

-   Added an interactive shell.
-   Releases now include the README.

## [0.5.0] - 2017-10-10

-   Releases now include standalone windows binaries<|MERGE_RESOLUTION|>--- conflicted
+++ resolved
@@ -11,11 +11,6 @@
 
 #### Logic Database
 
-<<<<<<< HEAD
-##### Ghavoran
-
-- Changed: Golzuna logic has been overhauled to include Storm Missiles, Bombs, or Cross Bombs to fight it and forcing Flash Shift, Spin Boost, or Space Jump to dodge its attacks.
-=======
 ##### Ferenia
 
 - Added: In EMMI Zone Exit Middle: Use Wave Beam and Charge Beam or Power Bombs to open the Upper Door to EMMI Zone Exit West, then traverse through that room to get to the upper door.
@@ -23,8 +18,8 @@
 
 ##### Ghavoran
 
+- Changed: Golzuna logic has been overhauled to include Storm Missiles, Bombs, or Cross Bombs to fight it and forcing Flash Shift, Spin Boost, or Space Jump to dodge its attacks if not using shinesparks to defeat it.
 - Fixed: Missing check on PB limitations to get to Orange Teleportal by opening the door from the tunnels below.
->>>>>>> 589359f7
 
 ## [7.0.1] - 2023-11-??
 

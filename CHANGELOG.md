--- conflicted
+++ resolved
@@ -14,11 +14,8 @@
 - Fixed: Text in the Customize Preset window's Randomizer Logic > Generation tab is now game-neutral.
 - Fixed: Items placed before standard generation now respect vanilla item placement settings to not assign two items to one location.
 - Fixed: The Spoiler Playthrough tab is now hidden when creating a game with minimal logic, as it's not a reliable source on determining whether a seed is beatable.
-<<<<<<< HEAD
 - Fixed: Locked/Disabled Doors will, in addition to checking if you can reach the backside of the door, also check if you can leave from there.
-=======
 - Fixed: Games that support randomisation of any type of transport with the "Two-way, between regions" mode now ensure that all regions are reachable.
->>>>>>> 362c61f5
 
 ### AM2R
 

# Change Log

All notable changes to this project will be documented in this file.

The format is based on [Keep a Changelog](https://keepachangelog.com/en/1.0.0/)
and this project adheres to [Semantic Versioning](https://semver.org/spec/v2.0.0.html).

## [8.3.x] - 2024-08-??

### Metroid: Samus Returns

<<<<<<< HEAD
- Added: More starting locations have been added for all areas.
=======
- Changed: Room Names on the HUD are now enabled by default.
>>>>>>> 226ccbf9

## [8.2.0] - 2024-07-03

- Added: When generating for a multiworld, certain error messages now mention the names of relevant worlds.
- Added: When generating for a multiworld, all mentions of a world now use the world's name.
- Added: "Export all presets" option under multiworld session Advanced Options.
- Added: Credits spoiler log now mention if one of the items was randomly placed as a starting item.
- Added: Warn when generating a game with Door Lock Randomizer in Types Mode and Permanently Locked doors are set as a valid option.
- Added: Rdvgame files now contain a checksum, in order to detect if invalid files were user-modified.
- Added: Metroid Samus Returns racetime.gg rooms are now viewable in the racetime.gg browser.
- Changed: Significantly improved the performance of uploading a game to multiworld session, as well as downloading the spoiler.
- Changed: The Receiver/Provider world selector in the History tab is now sorted.
- Changed: The dropdown to select a connector is now sorted alphabetically.
- Fixed: When opening the window to select a preset for Multiworld sessions, it will not show placeholder text anymore.

### AM2R

- Added: Chaos Options to randomly make a room dark, submerged in water or submerged in lava.
- Added: 10 Videos added to the logic database.
- Fixed: Dread's Wide Beam will now show as a Wide Beam sprite instead of a Spazer Beam sprite.
- Fixed: A crash when in Door Lock Rando, a Research Site Hatch was shuffled to become a Research Site Hatch.

#### Logic Database

##### Distribution Center

- Added: Facility Storage Spiked Path: It is now possible to cross the rooms with Wall Jumps and Intermediate Zips.
- Fixed: Pipe Hub Access: Solving the EMP Puzzle is not possible to do with Power Bombs anymore.
- Fixed: Zipping across in Serris Arena now requires Morph Ball.

##### Hydro Station

- Changed: Breeding Grounds Entrance: The Walljump that's used to get to Breeding Grounds Save Station with a Damage Boost is now Intermediate instead of Expert.

##### Industrial Complex

- Fixed: Spiky Shaft: It is now not trivial anymore to go between the top left door and the top right door.

##### The Depths

- Added: Bubble Lair Shinespark Cave: Expert Walljump and Intermediate Morph Glide option to climb the room as well as a video demonstration.
- Changed: Hideout Omega Nest: Getting past the Omega is now Movement Intermediate with Space Jump, and Movement Advanced with Spider Ball.

### Metroid Dread

- Added: Progressive pickups can now be configured to be placed vanilla.
- Changed: The water in Early Cloak Room in Artaria will disappear after the blob is broken, instead of flooding the lower section with the tunnel.
- Changed: Water will no longer appear in First Tutorial after using the water device in EMMI Zone Hub in Artaria.
- Changed: Prime 1's Missile Launcher now shows up as a Missile Tank.
- Fixed: Entering Intro Room in Artaria will no longer cause long loads or crash the game.
- Fixed: The Navigation Station in Itorash now has a map icon.
- Fixed: The Thermal Gate blocking the Morph Launcher to Experiment Z-57 now has a map icon.
- Fixed: The transport in Ghavoran - Flipper now shows the destination on the minimap icon.

#### Logic Database

##### Cataris

- Fixed: Moving Magnet Walls (Tall) now uses the correct lava button event for the magnet surfaces.

##### Hanubia

- Changed: The Door to Orange EMMI Introduction is excluded from Door Lock Rando.

### Metroid Prime

- Fixed: Typo on the Quality of Life preset tab.
- Changed: Open Map can be used with Elevator Randomization (Unvisited rooms do not reveal their name. Unvisited Elevators do not reveal their destination.)

#### Logic Database

##### Chozo Ruins

- Fixed: Removed redundant connection to Hive Totem.

##### Tallon Overworld

- Fixed: Overgrown Cavern now has the correct node marked as player spawn.

### Metroid Prime 2: Echoes

- Added: Progressive pickups can now be configured to be placed vanilla.

### Metroid: Samus Returns

- **Major** - Added: Multiworld and automatic item tracker support for Citra.
- Added: New door types: `Access Open` and `Lightning Armor`. Access Open adds new doors to most 3-Tile high open transitions, which can then be shuffled. Lightning Armor doors can be opened with a Melee while having Lightning Armor enabled.
- Added: Option to configure if heated rooms or lava deals constant instead of scaled damage.
- Added: If you don't have the Baby Metroid, a configurable hint is now displayed in the textbox after collecting all DNA.
- Changed: The popup when collecting an item has been removed, and has been replaced with a message that does not interrupt gameplay.
- Changed: Item icons on the map will now show the icon of the pickup instead of the open circles. Powerups and Nothings currently share the same icon. Hidden Pickups will still show up as open circles.
- Changed: When collecting a Reserve Tank, the HUD will now properly update instead of disabling the bottom screen.
- Changed: Some "hidden area" obstructions have been removed in the following areas to improve visibility in certain sections: Area 1, Area 3 Factory Exterior, Area 4 Central Caves, Area 7.
- Changed: Area 1 - Inner Temple East Hall: The top crumble block no longer respawns to help prevent a possible softlock in Door Lock Rando.
- Changed: Area 4 Crystal Mines: The upper door in Mines Entrance can now be shuffled in Door Lock Rando.
- Changed: The description for the `Missile Reserve Tank` is now more explicit about when it can be used.
- Fixed: When exporting a new seed, any leftover data from previous seeds will be deleted.
- Fixed: If progressives are enabled, the models for Wave Beam and High Jump Boots now face right to be more recognizable.
- Fixed: Beam Doors are no longer mismatched with the door they are attached to, which would prevent certain doors from being opened.
- Fixed: Crash when defeating the Larva Metroids in reverse.
- Fixed: Typos in `Patches` tab regarding area names.

#### Logic Database

##### Area 5 Tower Exterior

- Fixed: Picking up `Missile Tank (Top)` from the top of the room now requires Bombs.

## [8.1.1] - 2024-06-08

### Metroid Prime

- Fixed: Arboretum - Gate not staying open on room reload if the gate cutscene was skipped
- Fixed: Sunchamber - Artifact unveil cutscene black bars not going away

## [8.1.0] - 2024-06-04

- Changed: In Item Pool tab, improved the presentation for configuring ammo.
- Changed: Error messages have been made more detailed if Randovania is unable to connect to Dolphin.
- Fixed: Events followed by pickups are now better weighted during generation.
- Fixed: During generation, the starting health is now properly accounted for when deciding how many Energy Tanks (and similar) are needed for a requirement.
- Fixed: Text in the Customize Preset window's Randomizer Logic > Generation tab is now game-neutral.
- Fixed: Items placed before standard generation now respect vanilla item placement settings to not assign two items to one location.
- Fixed: The Spoiler Playthrough tab is now hidden when creating a game with minimal logic, as it's not a reliable source on determining whether a seed is beatable.
- Fixed: Locked/Disabled Doors will, in addition to checking if you can reach the backside of the door, also check if you can leave from there.
- Fixed: Games that support randomisation of any type of transport with the "Two-way, between regions" mode now ensure that all regions are reachable.

### AM2R

- **Major** - Added: Transport Pipe randomizer. If enabled, it will change where Transport Pipes lead to.
- **Major** - Added: Long Beam, Walljump Boots and Infinite Bomb Propulsion have been added as items.
- Added: It is now possible to have a seperate shuffled amount and required amount of DNA.
- Added: Exposed Metroid Queen-Locked doors for Door Lock Rando.
- Added: Exposed Open Transitions for Door Lock Rando. Shuffling these in, will place Doors on all 4-Tile high transitions.
- Added: All Bosses now drop Power Bombs.
- Added: The following sprites have been added: Spider Ball for Prime 1, Missile Launcher, Speed Booster Upgrades and Super Missile Launcher for Dread.
- Changed: The following sprites were changed in order to fit more with AM2R's art style: Ice Missiles and Storm Missiles for Dread, Annihilator Beam, Dark Suit, Dark Visor, Echo Visor, Light Suit and Progressive Suit for Echoes, Gravity Suit, Phazon Suit and Varia Suit for Prime 1.
- Changed: The hints are now in color.
- Changed: The sprites for the EMP doors have been changed to be more distinct.
- Changed: When Doors are shuffled over Research Site Hatches, they are now not obscured by the rock background.
- Changed: The Starter Preset now has `Unlock Genetics Laboratory Doors` enabled.
- Changed: The Starter Preset now has Progressive Jumps and Progressive Suits enabled.
- Fixed: When Research Site Hatches are shuffled to Ammo doors (Missile, Super Missile, Power Bomb), they will now get unlocked automatically when going through them.

#### Logic Database

##### Distribution Center

- Changed: Dual Gammas: Fighting them without Gravity Suit now requires intermediate combat instead of beginner.
- Changed: Dual Gammas: Fighting them with Charge Beam now requires you to be able to climb the platforms in the room.
- Fixed: Gravity Area Trapdoor: Shinesparking up is now impossible on Door Lock Rando.
- Fixed: Gravity Area Shaft: Shinesparking up is now impossible on Door Lock Rando and also properly accounts for Missiles.

##### Genetics Laboratory

- Added: Waterfalls Exterior: Hypermode option of climbing the room with Walljumps and Morph Glides.
- Fixed: Hatchling Room Underside: Shinesparking up is now impossible on Door Lock Rando.

##### Industrial Complex

- Changed: Upper Factory Gamma Nest: Leaving to the top with Spider Ball or IBJ now requires the Gamma to be dead first.
- Changed: Upper Factory Gamma Nest: Leaving to the top with only Walljump is now an Expert Walljump instead of Advanced.
- Changed: Upper Factory Gamma Nest: Leaving to the top with Walljumps and the Septoggs is now an Intermediate Walljump instead of Beginner.
- Changed: Fighting Torizo without any Beam Upgrades is now Advanced Combat.

##### GFS Thoth

- Changed: Fighting Genesis without any Beam Upgrades is now Expert Combat.

##### Golden Temple

- Added: Golden Temple Exterior: A video for the Walljump to Exterior Alpha Nest.

##### The Tower

- Changed: Tower Exterior South East: Shinesparking up to the cliff near the Gamma Nest has been changed from a beginner shinespark to an intermediate one.

### Cave Story

- Added: 60fps can be enabled for Freeware by setting the appropriate value in the `settings.ini` file next to the executable after an export.
- Changed: When playing a Multiworld, Windows will not show a Firewall prompt anymore to allow the game.
- Fixed: Cave Story Tweaked now runs on the Steam Deck.

### Discord Bot

- Changed: The website command now points to `https://randovania.org` rather than `https://randovania.github.io`.

### Metroid Dread

- Changed: The Morph Launcher leading to Experiment Z-57 will no longer cause Thermal Doors to temporarily be closed.
- Changed: The exporting dialog now links to a guide that explains how to dump the RomFS.
- Changed: In the preset energy tab, the explanation of environmental damage being non-logical is now less misleading.
- Changed: When transports are randomized, the room names will now always be displayed on the HUD for rooms containing transports, regardless of cosmetic settings.
- Fixed: Typo on the exporting dialog.
- Removed: The `Ryujinx (Legacy)` option for exporting has been removed. The `Ryujinx` option should be used instead.

#### Logic database

- Added: New trick: Climb Sloped Surfaces.

#### Artaria

- Added: Wall Jump (Beginner) is now an option for reaching the bottom part of the slope in EMMI Zone Spinner.
- Added: In Waterfall: Getting from Tower Middle to Door to Behind Waterfall with Phantom Cloak and Climb Sloped Surfaces (Advanced).
- Changed: Climbing the slope in EMMI Zone Spinner with Spin Boost has been reclassified from Movement to Climb Sloped Surfaces.
- Changed: Using Speed Booster to climb the slope in EMMI Zone Spinner has been reclassified to Speed Booster Conservation.
- Changed: In Waterfall: Getting from Tower Middle to Door to Behind Waterfall with no items has been reclassified from Movement (Advanced) to Climb Sloped Surfaces (Expert).
- Changed: In Waterfall: Getting from Right of Rotatable to Tower Middle  with Spin Boost now requires Climb Sloped Surfaces (Beginner).

#### Burenia

- Changed: Using Flash Shift to get the Missile Tank Pickup in Main Hub Tower Top now requires tricks, either Movement (Beginner) with 3 Flash charges, Climb Sloped Surfaces (Intermediate) with 2 Flash chargers, or Wall Jump (Beginner) and Climb Sloped Surfaces (Beginner) with 1 Flash Charge.

##### Dairon

- Added: Door Types for the two Dairon Power Events for future-proofing (not the Missile or Wide doors) and updated the relevant connections.
- Added: Using Stand on Frozen Enemies trick to get the item in Big Hub, using either Flash Shift or Spin Boost.

##### Ferenia

- Added: Climb Sloped Surfaces (Intermediate) with Flash Shift to reach the pickup in Pitfall Puzzle Room, with 2 Flash Charges.
- Added: Climb Sloped Surfaces (Beginner) with Flash Shift to climb the slope at the bottom of Speedboost Slopes Maze, with 1 Flach Charge.

##### Ghavoran

- Changed: Climbing to the pickup at the top of Spin Boost Tower using Flash Shift has been reclassified from Climb Sloped Tunnels to Climb Sloped Surfaces.
- Changed: Climbing to the pickup at the top of Spin Boost Tower Using Flash Shit, the Wall Jump has been reduced from Advanced to Intermediate.

### Metroid Prime

- Fixed: The artifact totems now break during the Meta-Ridley fight if less artifacts were required than shuffled
- Fixed: Crashes in several rooms when pressing start to skip cutscene exactly 1 second from the end of cutscene
- Fixed: Crash in certain elevator rooms when warping the moment connecting room(s) finish loading
- Fixed: Incorrect shield texture for vertical **Power Beam Only** doors
- Fixed: Elite Research - Stuttering when loading the room
- Fixed: Mine Security Station - Wave Pirates not dropping down if the player didn't skip the cutscene immediately
- Fixed: Reactor Core - Escape music restarting when leaving the room after Parasite Queen has been killed
- Fixed: Furnace - Ghost elements re-appearing when re-entering the room from East Furnace Access
- Fixed: Main Plaza - Door background texture not rendering on the correct side
- Fixed: Hive Totem - Skipping the cutscene now behaves more accurately as if the cutscene wasn't skipped
- Fixed: Ruined Courtyard - Skipping the cutscene now behaves more accurately as if the cutscene wasn't skipped
- Fixed: Phendrana Shorelines - The item behind the ice can now be collected again with Infinite Speed
- Fixed: Control Tower - Flying Pirates incorrectly flying away from the player when skipping the cutscene
- Fixed: Research Core - Combat Visor being forced after grabbing the pickup on Competitive Cutscene mode
- Fixed: Research Entrance - Softlock if the player kills the pirates before touching the cutscene trigger
- Fixed: Research Entrance - Fog disappearing after clearing the 1st Pass Pirates and before the 2nd Pass Shadow Pirates
- Fixed: Energy Core - Underwater sound incorrectly playing when the player was not underwater
- Fixed: Energy Core - Puzzle music not playing again if the player re-enters the room during the countdown
- Fixed: Ruined Shrine - Beetle music incorrectly continues playing after leaving towards Main Plaza
- Fixed: Save Station B - Incorrectly playing save station music instead of Phendrana music if the player leaves too quickly
- Fixed: Observatory - Projector activation cutscene skip activating the projector twice if the cutscene was skipped late
- Fixed: Observatory - Fixed incorrect music playing when the projector is active
- Fixed: Observatory - Panel activation cutscene incorrectly playing on 2nd Pass when the projector is already active
- Added: New option for suit damage reduction: "Additive", where each suit provides a specific amount of damage reduction
- Changed: The map tracker uses the same names for elevators as when editing a preset
- Changed: Updated tournament winners scan
- Changed: Ventilation Shaft: Cutscene skip no longer waits for nearby rooms to load
- Changed: Mine Security Station: The Wave Pirates now get activated with the same timing, regardless of what death animation the Shadow Pirates play
- Changed: Mine Security Station: Adjusted cutscene trigger so it can't be accidentally skipped
- Changed: Ruined Shrine - Adjusted position of the cutscene skip lock-on point
- Changed: Control Tower - "Doors Unlocked" HUD Memo now shows in Control Tower once the fight is done on Competitive Cutscene mode
- Changed: Ruined Fountain - Morph Ball can no longer get stuck at the bend on the Spider Track
- Changed: Energy Core - Increased the size of the Load Trigger to Furnace Access
- Changed: Hive Totem - Adjusted the Hive Totem scan position to match how it is on PAL
- Changed: Sun Tower Elevator - Cutscene now shows Samus facing the correct direction
- Changed: Observatory - Restored an unused particle effect for the projector
- Changed: Observatory - The projector is now activated on room load, instead of activating immediately after the room loaded
- Changed: Research Entrance - 2nd Pass Shadow Pirates can longer interrupt 1st Pass fight music if they die too slowly
- Changed: Omega Research - Ambient music now resumes when the pirates die instead of when they fully despawn
- Changed: Geothermal Core - The previously invisible ledge connected to Plasma Processing is now always visible

#### Logic Database

##### Magmoor Caverns

- Fixed: Geothermal Core: Various Puddle Spore requirements now require Before Storage Depot B instead of After.

##### Phazon Mines

- Changed: Central Dynamo: Infinite Speed trick no longer requires Knowledge (Advanced)
- Changed: Fungal Hall Access now appropriately requires Plasma
- Added: Mine Security Station: Combat logic for getting Storage Depot A
- Changed: Mine Security Station: Adjusted combat logic to have stricter requirements

##### Phendrana Drifts

- Changed: Temple Entryway: Breaking ice properly requires Plasma/Wave/Power

##### Tallon Overworld

- Changed: Root Cave: NSJ climb connects to a skybox which connects to the item and Arbor Chamber
- Changed: Root Cave: NSJ climb to item no longer needs Standable Terrain and Invisible Objects has been nerfed to Beginner for the item
- Changed: Root Cave: NSJ climb now appropriately requires Door Lock Rando to be off
- Changed: Root Cave: Combat Dash from Arbor Chamber to item no longer requires X-Ray/Invisible Objects
- Added: Root Cave: NSJ climb now has comments to explain methodology
- Added: Root Cave: Advanced Combat Dash to Arbor Chamber from item that does not need X-Ray/Invisible Objects

### Metroid Prime 2: Echoes

- Fixed: A small typo with "immune" in the energy preset tab.
- Fixed: Seeker Locks without Seeker now properly show all usages when asked for.

### Metroid: Samus Returns

- **Major** - Added: Door Lock randomizer has been added, along with new door types.
- **Major** - Added: Elevator randomizer has been added.
- Changed: DNA hints now just say "DNA" instead of "Metroid DNA".
- Fixed: If no seed was exported at a previous start of Randovania, the export window now shows the correct title ID in the output path for NTSC without having to switch to PAL and back to NTSC.
- Fixed: Removed an incorrect start location from Area 4 Central Caves, which failed when exporting the game.
- Fixed: Typo on the exporting dialog.
- Fixed: Common case where a modified input RomFS was considered being unmodified.
- Fixed: Starting at Area 3 Factory Exterior - Beam Burst Chamber & Tsumuri Station no longer spawns Samus out of bounds.
- Fixed: The Laser Aim cosmetic options UI no longer exports the wrong colors and has been simplified.
- Fixed: The item in Area 7 - Omega Arena South Access no longer disappears after defeating the Omega in Area 7 - Omega Arena South.
- Fixed: Case where Power Bombs would not be disabled when fighting Diggernaut.

#### Logic Database

##### Area 1

- Fixed: Metroid Caverns Hub: Dock to Metroid Caverns Save Station -> Tunnel to Metroid Caverns Save Station now has the correct grouping for the logical paths.

##### Area 3 Metroid Caverns

- Added: Caverns Teleporter East - Reaching the pickup now has correct requirements with High Jump Boots, requiring either a Super Jump (Advanced), Unmorph Extend (Intermediate), or Freezing the Moheek (Intermediate).

## [8.0.0] - 2024-05-01

- **Major** - Added: Metroid Samus Returns has been added with full single player support. Includes random starting locations, some toggleable patches, and more.
- Added: Highlighting nodes in the Map view of the Map tracker will now update the current location.
- Changed: The output after verifying the installation has been made less misleading.
- Changed: Show better errors on Linux and macOS when something goes wrong while trying to open a directory.
- Changed: Improve error handling when exporting presets.
- Fixed: The Map view on the Map tracker will not show doors and generic nodes as being inaccessible if only resources were shown on the Text Map view.

### Resolver

- Fixed: Some cases of seeds being wrongly considered as impossible.

### Discord Bot

- Added: The Discord bot now mentions the game when describing a preset.
- Changed: Experimental games are now only available in the development bot.

### AM2R

- Added: 1 joke hint.
- Changed: All ammo tanks are now consistently being referred to as "Tanks" rather than "Expansions".

#### Logic Database

- Changed: Zipping from destroyable objects with Missiles is now rated as Expert.

##### Hydro Station

- Fixed: Varia Chamber Access: Logic will not expect you to Infinite Bomb Jump with only Power Bombs to get to the item anymore.
- Fixed: Inner Alpha Nest South: It's not logical anymore to get the Missile tank with only Walljumps and Mid-Air Morphs.
- Added: Inner Alpha Nest South: A video link to get the Missile Tank with a Morph Glide.

### Cave Story

- Fixed: If the objective has been set to the bad ending, then the Explosive will be in its vanilla location, rather than not being shuffled at all.
- Fixed: King does not have a third ear anymore when using him as a player sprite.

##### Sand Zone

- Fixed: Sand Zone: Breaking the blocks now properly accounts for having either Missile Launcher or Super Missile Launcher.
- Fixed: Sand Zone: Breaking the blocks to go from the Sunstones to before the omega fight now properly accounts for killing enemies to farm Missiles.
- Fixed: Sand Zone: Reaching the Storehouse now expects you to have a weapon on trickless instead of the ability to fly.
- Added: Sand Zone: Breaking the blocks near the Storehouse is now accounted for with Missiles/Bubbler.
- Added: Sand Zone: Collecting the running puppy now expects you to either kill the Armadillos, or avoid them via intermediate Pacifist strats.

### Metroid Dread

- Added: Linux and macOS now have the Ryujinx exporting option available.
- Changed: The Missile Tank pickup in Invisible Corpius Room in Artaria has been moved to the left so that it won't overlap with the door in Door Lock Rando.
- Changed: There is now a thermal gate preventing players from entering the Experiment Z-57 fight without activating the nearby thermal first.
- Fixed: The `Hints Location` tab no longer refers to Prime 2 when describing where the hints are placed.
- Fixed: Customizing a preset where EMMI and Bosses were turned off for DNA placement won't have the DNA slider be initially enabled.
- Fixed: A `drive letter` typo in the exporting window.
- Removed: The FAQ entry stating that only the English language is supported has been removed, as all languages are patched since version 7.4.0.

#### Logic database

##### Cataris

- Added: Pseudo Wave Beam (Beginner) to break the blob above Blue Teleportal to Artaria, from the left side of the wall.

### Metroid Prime

- Added: FAQ Entry about non-Superheated rooms
- Added: Exposed "Power Beam Only"-Doors for Door Lock Rando.

#### Logic Database

##### Chozo Ruins

- Changed: Main Plaza: The R-Jump and L-Jump to reach the Grapple Ledge Missile Expansion have been lowered to beginner.

##### Frigate Orpheon

- Added: Biotech Research Area 2 can now be crossed with a Hypermode Wall Boost

##### Magmoor Caverns

- Added: The Sloped R-Jump in Geothermal Core to get to the door to Plasma Processing (commonly referred to as Eagle Jump) is now in logic.

##### Phendrana Drifts

- Added: The jump to the upper pickup in Gravity Chamber now requires an intermediate R-Jump or an Advanced L-Jump alongside the Advanced Slope Jump requirement.

### Metroid Prime 2: Echoes

#### Logic Database

- Fixed: Normal Doors now account for having a beam or Morph Ball Bombs to open.

##### Agon Wastes

- Added: Movement (Intermediate) to get from the center platforms in Central Mining Station to the cannons using Space Jump Boots.
- Added: Screw Attack from the cannons to get the item in Central Mining Station before the Pirate fight.
- Added: Mining Station B - Room Center to Transit Station with Boost Ball, Bombs, BSJ (Intermediate), and Standable Terrain (Intermediate).
- Fixed: The video link for the Expert Slope Jump in Central Mining Station now links to a working video.
- Fixed: Mining Station B - Room Center to Transit Station now properly requires Boost Ball and Standable Terrain (Intermediate) for the No Space Jump Post-Puzzle path.

## [7.5.0] - 2024-04-01

- Added: Command line arguments for exporting games. These commands are intended for advanced uses only.
- Fixed: During generation, actions that involves multiple progressive pickups are now properly considered.

### AM2R

- Fixed: Hitting Zetas with Charge Beam works again.

#### Logic Database

##### Distribution Center

- Added: Gravity Area Corridor: Getting the item is now logical via a Charge Bomb Spread. This requires Knowledge Beginner and Movement Intermediate.
- Fixed: Gravity Chamber Access: Going from right to left is now logical with Gravity and Bombs.
- Fixed: Gravity Chamber Access: Going from right to left is not logical anymore with walljumping.

##### Hydro Station

- Changed: Shinesparking from Breeding Grounds Alpha Nest West to Breeding Grounds Overgrown Alley now requires an intermediate Shinespark.
- Fixed: Hydro Station Exterior: It's now impossible for the Water Turbine to shuffle to a Spider Ball door or a Screw Attack door.

##### Industrial Complex

- Added: Industrial Complex Exterior: It is now possible to get from the right building to the left building. It's an Intermediate Morph Glide with High Jump, and an Advanced without.

##### Main Caves

- Fixed: Drill Excavation: Logic does not expect you to need bombs anymore to break the crystal if Cutscene Skips are enabled.

##### The Tower

- Fixed: Plasma Chamber: It is now logical to escape the room through the left tunnel if the Softlock Prevention option is enabled.

### Cave Story

- Fixed: Cave Story exports with CS:Tweaked now prioritize the mod-specific files over Freeware's. This solves several issues with missing graphics when exporting over a Freeeware game.
- Fixed: Missing graphical assets for rando-exclusive inventory entries in Cave Story: Tweaked exports

#### Logic Database

##### Ruined Egg Corridor

- Added: Health requirements to the Sisters.
- Fixed: Breaking the blocks in `Cthulhu's Abode?` now properly accounts for Super Missile Launcher

### Metroid Dread

- Fixed: DNA placement respects vanilla item placement settings to not assign two items to one location

#### Logic Database

- Added: New trick, Cross Bomb Launch.
- Changed: The Shinesink Clip and Aim Down Clip tricks are now a single Floor Clip trick.

##### Artaria

- Added: Video: Ballsparking into Speed Hallway from the right, charging speed from Energy Recharge Station South.

##### Burenia

- Added: Crossing the gap in Underneath Drogyga with Cross Bomb Launch; Intermediate with Spin Boost, Advanced without.
- Added: Reaching the Missile Tank Pickup in Main Hub Tower Top using Cross Bomb Launch (Advanced).
- Added: Video: Morph Ball Movement Jump in Main Hub Tower Middle.

##### Cataris

- Added: Reaching the Pickup in EMMI Zone Item Tunnel using Cross Bomb Launch (Advanced).
- Changed: The Cross Bomb Skip to reach the Pickup in EMMI Zone Item Tunnel has been reduced from HyperMode to Expert.

##### Dairon

- Added: Getting across the right gap in Early Grapple Room with Cross Bomb.

##### Elun

- Changed: Releasing the X without Bombs or Cross Bombs now requires Knowledge (Beginner).

##### Ferenia

- Changed: Getting across the water in EMMI Zone Exit East with Cross Bombs now additionally requires Cross Bomb Launch (Advanced).
- Changed: Path to Escue: Getting from Door to Save Station Southeast to Dock to EMMI Zone Exit East is now trivial.

##### Ghavoran

- Added: Cross Bomb Launch (Advanced) to get to the Save Station Door in Golzuna Tower from the Missile Tank Pickup.
- Added: Cross Bomb Launch (Beginner) to get the Missile Tank Pickup in Golzuna Tower.
- Added: Video showing the Climb Sloped Tunnels trick to get from the Missile Tank Pickup to the Save Station Door in Golzuna Tower.
- Added: Wall Jump using Spin Boost in Left Entrance.
- Added: Water Space Jump (Intermediate) in Energy Recharge Station, getting up through the Screw Attack Blocks.
- Changed: Using Cross Bomb to get the Missile Tank Pickup in Golzuna Tower now requires Movement (Beginner).
- Changed: The Floor Clip into Golzuna Arena has been reduced from Expert to Intermediate.
- Changed: The Cross Bomb Skip to get across the Pitfall blocks in Cross Bomb Tutorial has been reduced from Expert to Advanced.

### Metroid Prime

#### Logic Database

##### Phendrana Drifts

- Added: Ruined Courtyard: Scan/X-Ray Beginner dash to and from Specimen Storage

##### Tallon Overworld

- Changed: Frigate Crash Site: Overgrown Cavern Climb L-Jump adjusted to Beginner

### Metroid Prime 2: Echoes

- Added: Updated A-Kul's scan with the 2023 CGC Tournament winners.

#### Logic Database

##### Torvus Bog

- Added: The reverse air underwater in Training Chamber now has a method with and without Space Jump (Advanced and Expert respectively). This can be used to get to the bomb slot as well as the door to Fortress Transport Access.

## [7.4.2] - 2024-03-13

This release is identical to 7.4.0 and was released to revert 7.4.1.

## [7.4.1] - 2024-03-13

### AM2R
- Fixed: Hitting Zetas with Charge Beam works again.

### Cave Story
- Fixed: Cave Story exports with CS:Tweaked now prioritize the mod-specific files over Freeware's. This solves several issues with missing graphics when exporting over a Freeeware game.
- Fixed: Missing graphical assets for rando-exclusive inventory entries in Cave Story: Tweaked exports


## [7.4.0] - 2024-03-08

- Added: A warning will be shown when trying to generate a game where more items are in the pool than the maximum amount of items.
- Added: When a game is exported via ftp, a message is displayed indicating that an attempt is being made to connect to the ftp server instead of the patcher's misleading "Done" message.
- Changed: Improved how requirement templates are simplified, improving generation and resolver performance.
- Fixed: Generating a game after customizing a preset will not completely freeze Randovania anymore.
- Fixed: The collection text displayed when mixing Hide All model style with Random models and a cross-game multiworld is now always a generic message when your own pickup is disguised as a pickup of another game.
- Fixed: In the Item Pool tab, selecting Shuffled now works properly for non-progressive entries with multiple copies and certain other items.
- Fixed: Changelog window properly displays images.
- Fixed: Cancelling connecting to the server is better handled now.

### Resolver

- Fixed: Some cases of resolver timeout.

### AM2R
- Added: A popup helping the player to inform how Missile-less Metroid combat works
- Added: The following sprites were added for Dread Multiworld: Energy Tanks, Missile Tanks, Missile Tank+, Power Bomb Launcher, Power Bomb Tank, Varia Suit
- Changed: The following Multiworld sprites were changed in order to fit more with AM2R's art style: Dread's Energy Part, Dread's Wide Beam, Echoes' Amber Translator, Echoes' Cobalt Translator, Echoes' Dark Agon Key, Echoes' Darkburst, Echoes' Dark Torvus Key, Echoes' Emerald Translator, Echoes' Ing Hive Key, Echoes' Sky Temple Key, Echoes' Super Missiles, Echoes' Violet Translator
- Fixed: Rare crash when receiving a flashlight/blindfold in a Multiworld session.
- Fixed: AM2R Speed Booster Upgrades now show properly instead of using the default offworld model.

### Cave Story
- **Major** - Cave Story: Tweaked is now supported as an export platform and included with Randovania.

#### Logic Database

##### Egg Corridor

- Added: Health requirements for the Igor boss fight.

##### Grasstown

- Fixed: Grasstown: Accessing the Jellyfish field from the east side of Chaco's House now properly accounts for weapons/pacifist strats instead of being trivial.
- Added: Health requirements for the Balrog 2 boss fight.
- Added: Health requirements for the Balfrog boss fight.
- Changed: Shelter: Accessing the Save Point and Refill is now logically possible when entering from the teleporter.

##### Mimiga Village

- Added: Health requirements for the Balrog 1 boss fight.

### Metroid Dread

- Added: "Access Permanently Closed" doors can be used in Door Lock Randomizer. This includes new default and alternate textures in cosmetic options.
- Added: New Missile Launcher model for Prime, Echoes, and AM2R multiworld pickups.
- Added: New Super Missile Expansion model for AM2R multiworld pickups.
- Fixed: Wide Beam shields now require the Wide Beam to break, and cannot be cheesed with Wave or Plasma beam.
- Fixed: Saves from a different world in the same multiworld session are correctly handled as incompatible.
- Fixed: Text is patched in all languages, not just English.

#### Logic Database

##### Ghavoran

- Added: In Spin Boost Tower: Expert Speed Booster Conservation from Ledge Below PB Tank to Pickup (PB Tank), as well as a video for this trick.

### Metroid Prime

#### Logic Database

- Added: 35 new Videos to the Database

##### Chozo Ruins

- Changed: Vault: NSJ Bombless Wall Boost lowered to Expert
- Changed: Ruined Nursery: bombless Standable Terrain NSJ lowered to Advanced and w/ SJ lowered to Intermediate
- Changed: Hive Mecha: Fight skip via walkway lowered to Intermediate Movement
- Added: Hive Mecha: Fight skip NSJ Advanced Movement bunny hop
- Added: Furnace: Spider track climb trick description
- Added: Furnace: Bombless Intermediate Movement to West Furnace Access
- Added: Burn Dome Access: Advanced Movement and Wallboost bombless escape
- Added: Hall of the Elders: Advanced Complex Bomb Jump wave slot skip

##### Phazon Mines

- Added: Elite Research: Advanced IUJ scanless climb
- Added: Main Quarry: Advanced BSJ to Waste Disposal
- Added: Metroid Quarantine B: Hypermode Single Room OOB NSJ bombless
- Added: Elevator Access A: Hypermode bombless spiderless climb from Elevator A
- Added: Elevator Access A: Expert Movement logic for climbing without Wave Beam
- Changed: Phazon Processing Center: Item to Maintenance Tunnel L-Jump now has proper X-Ray logic
- Changed: Phazon Processing Center: Item to Maintenance Tunnel Complex Bomb Jump has been properly replaced with Bomb Jump

##### Phendrana Drifts

- Added: Frozen Pike NSJ Bombless Climb from Frost Cave Access now has proper Charge Beam, Scan Visor, and Combat logic
- Added: Hypermode Frozen Pike NSJ Bombless Climb from bottom to top
- Added: Frozen Pike Hypermode BSJ to Transport Access
- Added: Frozen Pike NSJ Hunter Cave to Frost Cave Intermediate Slope Jump
- Changed: Transport Access Single Room OOB lowered to expert and advanced tricks
- Added: Ice Ruins West Courtyard Entryway to middle platform NSJ Hypermode BSJ and NSJ damage boost
- Added: Ice Ruins East Expert Single Room OOB ice item heist
- Added: Ice Ruins East Advanced Single Room OOB and Hypermode Movement spiderless bombless spider track item
- Added: Ruined Courtyard Advanced Movement bunny hop to Save Station A
- Added: New hash words

## [7.3.2] - 2024-02-??

- TODO: fill out or remove.

## [7.3.1] - 2024-02-07

### AM2R

- Fixed: Receiving a suit in a Multiworld session will not place you in the most upper-left position of a room anymore.

## [7.3.0] - 2024-02-07

- Added: Ability to turn off changing "to" Normal Doors in Door Type dock rando.
- Fixed: For Linux and macOS, the auto tracker tooltip will not show black text on black background anymore.
- Fixed: Searching for your own pickup in multiworld sessions will now show only pickups which match *exactly* the name, instead of showing pickups which start with that name.
- Fixed: The import in a multiworld session is blocked if it contains an unsupported game.
- Fixed: Opening the webbrowser for Discord Login doesn't fail on Linux anymore.
- Changed: Scanning ammo in the Prime games will now show nicer text for items that provide negative ammo or multiple positive ammo.
- Fixed: For Windows, the game select tooltip will not render as grey text on grey background in dark mode.
- Added: Games display a banner if they are multiworld compatible.

### Resolver

- Fixed: Some cases of resolver timeout.

### AM2R

- **Major** - Added: Multiworld support for AM2R.
- Added: Auto-Tracker functionality.
- Added: A "Hints"-tab, which describes the hint system used in AM2R in detail.
- Added: A "Hint Item Names"-tab, which describes which names are used to describe the items in offworld hints.
- Changed: Minimal Logic has been adjusted. It now also checks for Morph Ball, Missile Launcher, the DNA and the Baby collection.
- Changed: The Baby now checks for all DNA being collected and will display a message if not.
- Changed: Progressive Suits and Progressive Jumps now display custom sprites instead of Space Jump / Gravity Suit sprites in order to make them more distinct.
- Changed: The yams.json file will not be present anymore for race seeds.
- Fixed: The shell script after exporting works now on Flatpak environments.
- Fixed: Typos in FAQ.

#### Logic Database

- Added: 20 Videos to the Logic Database.

##### Main Caves

- Fixed: In Surface Hi-Jump Challenge: Now correctly uses normal damage instead of lava damage for damage boost.
- Fixed: In Drivel Drive: Intended Ballspark now requires Gravity.
- Changed: In Drivel Drive: Bumped mockball method to Expert.
- Changed: In Western Cave Shaft: Bumped health requirement for the descent to require an Energy Tank in trickless.

##### Golden Temple

- Added: In Guardian Arena: Now accounts for Speed Booster quick kill with Intermediate Knowledge.

##### Hydro Station

- Fixed: In Breeding Grounds Entrance: Activating the EMP Slot now properly accounts for Missiles.

##### Industrial Complex

- Fixed: Renamed the room `Spazer Beam` to `Spazer Beam Chamber`.
- Changed: Upper Factory Gamma Nest: Shinesparking from the room below to get the top item is now an intermediate shinesparking trick.

##### The Tower

- Changed: In Tester Arena, the fight requirements have been restructured with more thorough combat and health requirements.

##### Distribution Center

- Changed: In Dual Gamma Nest, the fight now requires Gravity suit on Trickless Combat. Health requirements adjusted around this change.
- Changed: Distribution Center Exterior West: Shinesparking to get the top Missile Tank is now an intermediate shinesparking trick.
- Changed: Bullet Hell Room Access: Shinesparking to get from `Door to Bullet Hell Room` to `Door to Distribution Facility Intersection` now requires an intermediate shinesparking trick.

### Cave Story

- Fixed: The name for Puppy locations and Labyrinth Shop locations will now be shown correctly on the Location Pool tab.

### Metroid Dread

- Added: Changing the volume of the music, SFX and background ambience is now possible via cosmetic options.
- Changed: Speed Booster Upgrades and Flash Shift Upgrades are now considered minor items instead of major.

#### Logic Database

- Removed: It's no longer logical to push Wide Beam Blocks with Wave Beam without Wide Beam.
- Fixed: All usages of Missiles now require the Missile Launcher.
  - Affects:
    - Fighting Corpius with Normal Missiles.
    - The part of the Z57 fight where you use Storm Missiles to stop the healing.
    - Breaking the Missile Blocks in Dairon - Transport to Artaria.
    - Fighting Escue with Normal Missiles.
    - Fighting Golzuna with Storm Missiles and Normal Missiles.
    - Fighting Central Units.

##### Artaria

- Added: Single Wall Jump (Beginner) to cross the pillar left to right in White EMMI Introduction.
- Added: Using Speed Booster in White EMMI Introduction to get over the pillar left to right, from the BallSpark Hallway Room, also available in Door Lock Rando.
- Fixed: Using Speed Booster in White EMMI Introduction to get over the pillar left to right, from the Teleport to Dairon Room now requires Door Lock Rando to be disabled.

##### Cataris

- Added: The Wide Beam Block in Dairon Transport Access can now be traversed with a Diffusion Abuse trick from below.

##### Ferenia

- Changed: Using Speed Booster to reach the item at the top of Purple EMMI Introduction now requires Speed Booster Conservation (Intermediate).
- Fixed: Energy Recharge Station (Gate): Clearing the Grapple Block from the Upper Bomb Ledge now additionally requires the Main Power Bomb instead of only Power Bomb Ammo.
  - All the other usages of Power Bombs in this area also now require the Main Power Bomb.

##### Ghavoran

- Added: Bomb Jump in Right Entrance, out of the water to the Grapple Block Alcove. Requires Diagonal Bomb Jump and either Out of Water Bomb Jump or Gravity Suit.
- Added: Video showing the Grapple Movement trick in Right Entrance.

### Metroid Prime

- Added: It is now possible to have a seperate total amount and required amount of Artifacts.
- Changed: Minimal Logic now also checks for the Ridley event.
- Fixed: Rare softlock/glitches regarding Central Dynamo maze

### Metroid Prime 2: Echoes

- Added: Having Double Damage no longer causes the morph ball to glow.
- Added: 7 more joke hints.
- Changed: Minimal Logic now also checks for the Emperor Ing event.

#### Logic Database

- Added: 12 videos to the database

##### Torvus Bog

- Added: In Great Bridge: Rolljump method to reach Abandoned Worksite from Temple Access (Top)

## [7.2.0] - 2024-01-05

- **Major** - Added: Rebranded Randovania icons.
- Fixed: Bug where tooltips did not show uncollected item names in the autotracker.
- Changed: Update to the Database Video Directory site to eliminate lag and add modern styling.
- Changed: Autotracker tooltips now display text in black instead of gray.

### Metroid Dread

#### Logic Database

##### Artaria

- Added: In Screw Attack Room: Break the blob with Slide Turnaround Pseudo Wave Beam, requires Gravity Suit. Beginner from the left and Intermediate from the right.
- Fixed: The Advanced Pseudo Wave Beam to break the Blob in Screw Attack Room from the right now handles it not working with Gravity Suit.
- Fixed: Add Slide as a requirement for the Pseudo Wave Beam usages in Melee Tutorial Room and Early Cloak Room.

##### Burenia

- Added: Pseudo Wave Beam to break the bottom right blob in Burenia Hub to Dairon. Requires Slide and Gravity Suit or Diffusion Beam.
- Fixed: When using Power Bomb to break the bottom right blob in Burenia Hub to Dairon, also require the ability to shoot a beam.
- Fixed: Burenia Hub to Dairon: Getting the item in the fan with only Flash Shift now requires at least one Flash Shift Upgrade as well, and also only requires Intermediate movement (instead of Advanced).
- Changed: Main Hub Tower Middle: Climbing out of the water from Left of Central Grapple Block without any items now requires Advanced Movement, up from Intermediate.

##### Ferenia

- Added: In Space Jump Room: Use Grapple Beam to jump out of water above Underwater Ledge Left, and use Single Wall Jump, Spin Boost or Flash Shift to reach Dock to Transport to Ghavoran. Video included.
- Changed: In Space Jump Room: Can traverse from Underwater Ledge Left to Dock to Transport to Ghavoran using Spider Magnet, with either Flash Shift and Wall Jump or Morph Ball and Single Wall Jump.
- Changed: In Space Jump Room: Added a video for reaching the Missile Tank with only Morph Ball and Bombs
- Changed: In Space Jump Room: Added a video traversing from Underwater Bottom to Underwater Ledge Left with only Grapple Beam.

##### Ghavoran

- Fixed: Getting the Energy Part Pickup in Golzuna Tower using Spin Boost and Shinespark Conservation Beginner now correctly requires Morph Ball.
- Changed: Opening the door to Orange Teleportal directly from below, in Golzuna Tower, requires Diffusion Beam.
- Added: The door to Orange Teleportal can be opened from inside the tunnel left after breaking the Speed Booster Blocks, in Golzuna Tower. This requires Charge Beam and either Wave Beam or Pseudo Wave Beam Beginner.

### AM2R

- Added: Research Site Open Hatches as available doors for Door Lock Rando.
- Added: New option to place DNA anywhere.
- Added: New option to force Save Station doors to be normal doors.
- Added: New option to force doors in Genetics Laboratory to be normal doors.
- Added: If the user starts with random items, then an item collection screen will now be shown, telling the player which items they start with.
- Added: Clearer GUI symbols, when expansions have been collected, but not their corresponding launcher.
- Added: When softlock prevention is active, then the first two crumble blocks in Super Missile Chamber will be shoot blocks instead.
- Changed: "Distribution Center - Energy Distribution Emergency Exit" has updated behavior when 'Softlock Prevention' is enabled. Before, only the bottom row of Speed Booster blocks were removed. Now, all of them have been removed, except for the leftmost pillar.
- Fixed: When spinjumping into a progressive Space Jump, the spinjump SFX is not being infinitely looped anymore.
- Fixed: Entering "Hatchling Room Underside" will now show the Metroid scan notification only once.

#### Logic Database

- Added: 15 Videos to the Logic Database.

##### Main Caves

- Added: In Surface Hi-Jump Challenge: Shinespark conservation method to reach item.

##### Hydro Station

- Added: In Inner Alpha Nest South: IBJ method to reach item.
- Changed: In Arachnus Arena: New health and dodging requirements for fighting Arachnus.

##### Industrial Complex

- Added: In Lower Factory Intersection: Can now climb the room by shinesparking after a short charge.
- Added: In Treadmill Room: Going from right to left is now possible via a beginner Shinespark or an intermediate Morph Glide.
- Fixed: In Lower Factory Intersection: Climbing the room now correctly needs a damage boost for wall jumps.
- Fixed: In Shirk Prisons: Going from right to left, now requires Morph Ball, or 4 (Super) Missiles.
- Fixed: In Treadmill Room: Going from right to left via Movement is now impossible.
- Changed: In Torizo Arena: New weapon, health, and dodging requirements for fighting Torizo.

##### Genetics Labratory

- Changed: In Queen Arena: Additional Beam requirements and dodging requirements for fighting Queen trickless.

### Metroid Prime 2: Echoes

#### Logic Database

##### Dark Agon Wastes

- Added: Requirements to trigger the Amorbis fight from below: Spacejump, NSJ Z-Axis Screw Attack or BSJ, and bomb jumps or standable terrain with the energy taken.
- Added: Advanced combat to fight Amorbis after the energy has been taken.
- Changed: Revised Amorbis combat requirements (trickless requires a good weapon + 2 E, beginner requires a weapon and 1 E, intermediate neither)
- Changed: Skipping the Amorbis trigger, or touching it to trigger the fight from below, requires Knowledge set to Intermediate.

### Metroid Prime

#### Logic Database

##### Tallon Overworld

- Added: Advanced Single Room OoB to reach Landing Site item without Morph Ball

## [7.1.1] - 2023-12-26

### Metroid Prime

- Added: A more stream-friendly autotracker layout
- Fixed: Reverted Warrior Shrine -> Monitor Station loading improvement which could sometimes cause crashes
- Fixed: Export compatibility with legacy cutscene skip options
- Fixed: Music issues in Frigate Orpheon, Artifact Temple, Arboretum, Sunchamber Lobby, Burn Dome and Lava Lake
- Fixed: [PAL] Issue with the Artifact Temple teleporter arrival cutscene
- Fixed: Non-NTSC text issues
  - Seed hash not showing on main menu
  - Credits not showing seed spoiler
  - [JP] Font size
- Added: `qolGeneral` improvements
  - Ice wall in Phendrana Shorelines now shatters instead of melting when shot
  - Better Save Station load trigger in Phendrana Shorelines
  - Better door open triggers in Arboretum
- Changed: Back-to-back cutscenes in Artifact Temple now skip as one

### Metroid Prime 2: Echoes

- Added: A more stream-friendly autotracker layout

## [7.1.0] - 2023-12-01

- Fixed: Bug with progressive suits in the autotracker always highlighting first suit
- Changed: "Remove redundant pickup alternatives" and "Stagger placement of pickups" are no longer experimental options and will be included in all presets moving forwards.

### AM2R

- Added: Shell script to make launching randomized games easier on Flatpak.
- Added: Plasma Beam Chamber's crumble blocks will be gone when the softlock prevention setting is turned on.
- Fixed: Visual time of day discrepancy with Septoggs and the tileset if started at GFS Thoth.
- Fixed: A flipped water turbine if the vanilla water turbine was set to be changed to one.
- Fixed: Crash when starting the game and loading a save room which contains a destroyed water turbine.
- Fixed: "Cancel" button not working properly on "Toggle" Missile-Mode.

#### Logic Database

- Changed: Zeta and Omegas combat rebalanced for lower difficulties.

### Metroid Dread

- Added: Power Bomb Limitations now shows up on the Preset Summary when enabled.

#### Logic Database

##### Artaria

- Added: In Screw Attack Room: Get from Door to Freezer(Power) to Start Point 2 by sliding.
- Added: In Screw Attack Room: Get from Start Point 2 to Early SA Platform with Space Jump.
- Added: In Screw Attack Room: Get from Door to Freezer(Power) to Screw Attack Pickup by using Shinespark. Requires Speed Booster Conservation Beginner and Disabled Door Lock Randomizer.
- Added: In EMMI Zone Hub: Get to the item pickup and the top left door from Door to Ballspark Hallway, using Shinespark, Speed Booster Conservation Beginner.
- Added: In EMMI Zone Hub: Get to the item pickup from Door to Ballspark Hallway using Speed Booster and Spider Magnet.
- Fixed: In EMMI Zone Hub: Getting to the item pickup from Door to Ballspark Hallway using Flash Shift and Single Wall Jump is now separated from the Grapple Movement alternative.
- Fixed: In EMMI Zone Hub: Getting to the item pickup from Door to Ballspark Hallway using Flash Shift and Single Wall Jump now requires a Flash Shift Upgrade.
- Fixed: In EMMI Zone Hub: Getting to the item pickup from the lower door to Wide Beam Block Room using a Shinespark now requires Door Lock Rando to be disabled.
- Removed: In EMMI Zone Hub: Redundant option: getting from the lower to the upper Door to EMMI Zone Exit Southwest using Speed Booster when Door Lock Rando is disabled.

##### Burenia

- Added: In Gravity Suit Tower: Getting from the Lower door to Ammo Station South to the Upper door to Gravity Suit Room is in logic with either Power Bombs or after breaking the floor.
- Changed: In Gravity Suit Tower: Getting from the Lower door to Ammo Station South to the Lower door to Gravity Suit Room is now locked behind Highly Dangerous Logic

##### Cataris
- Added: In Underlava Puzzle Room 2: Use Speed Booster with at least one upgrade to shinespark through the speed blocks from the right.

##### Ferenia

- Added: In EMMI Zone Exit Middle: Use Wave Beam and Charge Beam or Power Bombs to open the Upper Door to EMMI Zone Exit West, then traverse through that room to get to the upper door.
- Added: In Purple EMMI Arena: Use Water Space Jump (Intermediate) to jump out of the water to reach the door.
- Changed: In EMMI Zone Exit Middle: Going from the Dock to Map Station to the Door to EMMI ZONE Exit West (Lower) is now trivial.
- Changed: In Purple EMMI Arena: Jumping out of the Water to reach the door using Cross Bombs now requires Water Bomb Jump Beginner. Using Normal Bombs no longer requires Spin Boost.

##### Ghavoran

- Changed: Golzuna logic has been overhauled to include Storm Missiles, Bombs, or Cross Bombs to fight it and forcing Flash Shift, Spin Boost, or Space Jump to dodge its attacks if not using shinesparks to defeat it.
- Fixed: Missing check on PB limitations to get to Orange Teleportal by opening the door from the tunnels below.

### Metroid Prime

- Fixed: Some rooms not appearing on map when "Open map from start" export option is selected
- Fixed: Parasite Queen permadeath when skipping death cutscene
- Fixed: Black bar in Control Tower cutscene
- Fixed: Minor PAL issues regarding Skippable Cutscenes in Exterior Docking Hangar and Sunchamber
- Added: Preset option to force Normal or Hard difficulty in the Main Menu
- Added: More Base QoL
  - All rooms now automatically play music appropriate to the area, even if the original music trigger has not been touched
  - The bomb blocks in Lava Lake and Chapel Tunnel are gone forever once destroyed
  - Fix Arboretum rune scan not always appearing when vines are retracted
  - Fix broken load trigger in Aether Lab Entryway
  - Tweaked the size of some door open and loading triggers
  - Sun Tower Access Ghost can now be seen after performing Early Wild
  - Better music timing of Elite Pirate breakout
  - Fix Chapel of the Elder's item platform not rising up all the way
  - Removed more "flashbang" effects
- Changed: Research Core item acquisition cutscene removed in Competitive Skippable Cutscenes
- Changed: Reintroduce and improve loading trigger optimization in Warrior Shrine
- Changed: Update in-game text when refilling PBs at missile stations
- Changed: The Missile Launcher's broad category is now "missile system" instead of "missile-related upgrade".

#### Logic Database

- Added: Database logic for Hard Mode

##### Chozo Ruins

- Added: Vault NSJ with Wallboosts
- Changed: Decreased Difficulty of Tower of Light NSJ Slope Jump

##### Magmoor Caverns

- Added: Fiery Shores wallcrawl to reach Upper Item

##### Phazon Mines

- Added: Difficult HBJ in MQB Phazon Pit
- Added: Elite Research Single Room OOB to Item
- Added: Upper Elite Research Dash to Reach Item NSJ

##### Phendrana Drifts

- Changed: Thardus Thermaless with Bombs and w/o adjusted
- Added: Phendrana Canyon NSJ Scanless Damage Boost
- Added: Phendrana's Edge NSJ Grappleless BSJ
- Added: Ruined Courtyard NSJ Climb UBJ
- Added: Thardus Skip NSJ from North Quarantine Tunnel

##### Tallon Overworld

- Added: Great Tree Hall Lower NSJ Climb BSJ
- Added: Landing Site B Hop to Reach Gully NSJ

### Metroid Prime 2: Echoes

#### Logic Database

- Changed: Climbing Transport A Access using slope jump + NSJ SA no longer incorrectly requires SJ as well

## [7.0.1] - 2023-11-??

- To be decided if it will be necessary.

## [7.0.0] - 2023-11-03

- **Major** - Added: AM2R has been added with full single player support. Includes Door Lock Rando, some toggleable patches and more.
- Changed: The Changelog window has received a slight overhaul. The date of each release is shown, hyperlinks are fixed, and patch notes are now accessed through a drop-down box (previously used vertical tabs).
- Changed: Trick level sliders ignore mouse scroll inputs, preventing unintended preset changes.
- Changed: The Trick Details list in the menu bar no longer displays tricks that shouldn't be visible in the UI.
- Changed: For Multiworld, sending collected locations to the server can no longer fail if there's an error encoding the inventory.
- Changed: The directory layout has now changed, moving everything that isn't the executable to an `_internal` folder.
- Changed: When verifying the installation, missing files and modified files are listed in the console and log.
- Changed: An explicit error is now displayed when a preset has minimum random starting items higher than the maximum.
- Fixed: Map tracker selects the correct start location if the preset has only one start location that is not the default.
- Fixed: When verifying the installation, the title of the popup now properly says "Verifying installation".
- Fixed: Exporting with hidden item models in a multiworld now works properly.

### Resolver

- Fixed: Bug where damage constraints in chains were not understood correctly.
- Fixed: Damage reductions from multiple suits are no longer multiplied together.
- Improved: The output from the resolver now includes the node with the victory condition.
- Improved: When using verbosity level High or above, the energy is displayed in the output.
- Improved: Speed up resolving of hard seeds by allowing skipping of more kinds of unsatisfied requirements.

### Cave Story

- **Major** - Added: Multiworld support. Currently only supports the version of freeware provided by Randovania.
- Fixed: Exporting Cave Story no longer causes a runtime error.
- Fixed: Presets that start in Camp no longer error in generation.
- Changed: The bookshelf in Prefab House now returns you to Prefab Building, before the boss rush.
- Fixed: Alt-tabbing while in fullscreen no longer crashes the game.
- Fixed: You can no longer select a negative weapon slot from the inventory.
- Fixed: The teleporter menu no longer flickers.

### Metroid Dread

- Fixed: Custom shields now use the correct shader and texture effects and no longer a black background
- Fixed: Issues with negative amount for ammo items. The current amount was set to a wrong value and you had to use a ammo refill station. This also caused issues with the auto tracker and multiworld.

#### Logic Database

- Fixed: The "Power Bomb Limitations" setting is now respected for opening Charge Beam Doors.

##### Artaria

- Changed: Going to Transport to Dairon with Speed Booster now requires the Speed Booster Conservation trick set to Beginner.
- Changed: The item above Proto EMMI now requires Speed Booster Conservation set to Beginner when reaching it with Speed from the top.
- Changed: Using Speed Booster to reach the pickup in EMMI Zone First Entrance now requires either the EMMI defeated or Speed Booster Conservation set to Beginner.

##### Burenia

- Added: Use Spin Boost with Wall Jump to climb from left to right at the top of Gravity Suit Tower.
- Changed: The Early Gravity sequence now requires the Speed Booster Conservation trick set to Beginner.

##### Cataris

- Added: Ledge warp out of the Diffusion Beam Room to avoid being trapped by the one way door and the blob.
- Changed: The item in Dairon Transport Access now requires the Speed Booster Conservation trick set to Beginner.
- Changed: The speed blocks leading to Underlava Puzzle Room 2 now require the Speed Booster Conservation trick set to Beginner or Power Bombs.

##### Dairon

- Changed: The lower item in the Freezer now requires the Speed Booster Conservation trick set to Beginner.
- Changed: The item in Ghavoran Transport Access now requires the Speed Booster Conservation trick set to Beginner when using Space Jump.
- Changed: The item in Storm Missile Gate Room now requires the Speed Booster Conservation trick set to Beginner when coming from above.

##### Elun

- Added: Elun's Save Station is now a valid starting room.
- Changed: The item in Fan Room now requires the Speed Booster Conservation trick set to Beginner.

##### Ferenia

- Added: Emmi Zone West Exit now has a Damage Boost trick to move from the center platform to the west door.
- Changed: The item in Fan Room now requires the Speed Booster Conservation trick set to Beginner or Gravity Suit with door lock rando disabled.
- Changed: The item in Speedboost Slopes Maze now requires the Speed Booster Conservation trick set to Beginner.
- Changed: The Missile+ Tank in Space Jump Room now requires the Speed Booster Conservation trick set to Beginner.

##### Ghavoran

- Changed: Going up Right Entrance with Speed Booster now requires the Speed Booster Conservation trick set to Beginner.
- Changed: The upper item in Golzuna Tower now requires the Speed Booster Conservation trick set to Beginner when using Spin Boost from the top.

### Metroid Prime

- Changed: In the Auto-Tracker Pixel Theme, visors are now pilled, Boost Ball icon with a proper trail, improvements to Power Bomb icon.
- Fixed: Counting normal damage reductions from suits twice.
- Fixed: Item position randomizer not being random.
- Fixed: Foreign object in ruined shrine
- Fixed: Room rando + cutscene skip compatibility
- Fixed: Crash when exporting a seed with a blast shield in phazon infusion chamber and essence death teleporter
- Fixed: [PAL/JP] Restored Missile and Charge shot stun in one hit on Ridley
- Fixed: [PAL/JP] Restored Wavebuster cheese on Ridley
- Fixed: When customizing cosmetic options, the labels are now properly updated.

### Metroid Prime 2: Echoes

- Added: One new Joke Hint referring to Raven Beak added to the pool
- Changed: In the Auto-Tracker Pixel Theme, visors are now pilled, Boost Ball icon with a proper trail, Screw Attack icon now faces clockwise, dedicated Power Beam icon.
- Changed: Damage Requirements for Warrior's Walk Item Pickup has been lowered from 80 to 60 dmg in total (30 energy getting the item and 30 energy going back)

## [6.4.1] - 2023-10-12

### Metroid Dread

- Removed: The "Power Bomb Limitations" has been disabled due to issues. This will be re-added in the future.

## [6.4.0] - 2023-10-05

### Metroid Dread

- Fixed: The "Power Bomb Limitations" setting is now accounted for by logic.

### Metroid Prime:

- Fixed: When room rando is enabled, cutscenes are no longer skippable to avoid a bug with elevators. This will be properly fixed in the future.

## [6.3.0] - 2023-10-02

- Added: During generation, if no alternatives have a non-zero weight, try weighting by how many additional Nodes are reachable.
- Added: Data Visualizer now has a very visible checkbox to quickly toggle if the selected trick filters are enabled.
- Added: When trick filters are enabled, a line is added indicating how many requirements are being filtered.
- Changed: The generator will now consider placing Energy Tanks, if there's a damage requirement that's exactly high enough to kill the player.
- Fixed: The menu option for viewing all Randovania dependencies and their licenses has been restored.
- Fixed: The generator should now handle cases with negative requirements a little better.
- Fixed: Map tracker works again for Metroid Dread and Metroid Prime.

### Resolver

- Fixed: Bug where nested requirements were combined wrongly.
- Improved: Order of exploring certain dangerous events.

### Metroid Dread

- Added: Enky and Charge Beam Doors can be made immune to Power Bombs. This is enabled in the Starter Preset, and can be toggled in Preset -> Game Modifications -> Other -> Miscellaneous -> Power Bomb Limitations.
- Added: Warning in the FAQ about custom text not displaying if the game is played in languages other than English.
- Changed: Exporting games is now significantly faster.

#### Logic Database

- Added: 3 videos to the logic the database for a diagonal bomb jump in Ghavoran, a single-wall jump in Cataris, and a diffusion abuse trick in Artaria.

##### Artaria

- Changed: EMMI Zone Spinner: The connection to the pickup that is available before flipping the spinner now also requires door lock rando and Highly Dangerous Logic to be enabled.

##### Burenia

- Changed: Teleport to Ferenia: Using Speed Booster to get past the Shutter Gate now requires Speed Booster Conservation Beginner.

##### Cataris

- Changed: Thermal Device Room South: The connections to the thermal door that closes after using the thermal device now logically remains open when door lock rando is disabled and the "Can Slide" and "Shoot Beam" templates are satisfied. This is a handwave that makes the thermal device no longer a dangerous resource.
- Changed: Single-wall Jump trick in Cataris Teleport to Artaria (Blue) now requires a slide jump.
- Changed: Exclude Door above First Thermal Device from Door Randomization. Effectively making the First Thermal Device a safe action also when doors are randomized.

##### Dairon

- Changed: Yellow EMMI Introduction: Using Speed Booster to go through the Shutter Gate, right to left, no longer requires Flash Shift Skip.

##### Ferenia

- Changed: Purple EMMI Introduction: Using Speed Booster to get past the Shutter Gate now requires Speed Booster Conservation Intermediate instead of Flash Shift Skip Beginner.

##### Ghavoran

- Changed: The connection of EMMI Zone Exit Southeast and EMMI Zone Exit West is now a proper door. This enables it to now be shuffled in door lock rando.
- Changed: Going backwards through the Eyedoor now requires having first destroyed it, Flash Shift and Intermediate Movement, or being able to tank the damage.

### Metroid Prime

- Fixed: Door from Quarantine Access A to Central Dynamo being inoperable with Reverse Lower Mines enabled.
- Fixed: Minor issues with new skippable cutscenes option.
- Fixed: PAL export with skippable cutscenes
- Fixed: Flaahgra crash with skippable cutscenes (fingers crossed)
- Fixed: Warrior shrine loading behavior
- Changed: Remove white screen flash effect when crates explode.
- Changed: Skippable cutscene modes are no longer experimental. Skippable is the new default. Competitive cutscene mode has been updated appropriately.
- Changed: Update tournament winner scan in Artifact Temple
- Changed: Improve loading times when leaving MQB
- Changed: Parasite Queen no longer respawns on 2nd pass
- Changed: The post-Parasite Queen layer in Biotech Research Area 1 now prevents backtracking through Emergency Evacuation Area (1-way door)
- Removed: Major/Minor Cutscene Mode (Major hidden behind experimental options)

#### Logic Database

##### Impact Crater

- Added: The Metroid Prime Exoskeleton fight has full combat logic.

##### Chozo Ruins

- Added: Sun Tower Sessamoharu Complex Bomb Jump to Skip Super Missiles/Scan Visor

##### Phazon Mines

- Added: Phazon Processing Center between Pickup and Maintenance Tunnel Door
- Fixed: Traversing from the Spider Track Bridge to the Quarantine Access A door in Metroid Quarantine A now properly requires the barrier to be removed or `Backwards Lower Mines` to be enabled.

##### Phendrana Drifts

- Added: New Thardus Skip Method from Room Center
- Added: Quarantine Monitor to North Quarantine Tunnel Thardus Skip
- Added: Phendrana Shorelines Spider Track item without spider ball out of bounds trick

### Metroid Prime 2: Echoes

- Changed: When Progressive Grapple is enabled, it will now show `2 shuffled copies` rather than `Shuffled` for better consistency.
- Changed: A proper error message is displayed when mono is not found, when exporting a game on macOS and Linux.

#### Logic Database

- Added: 22 videos to the logic database. see the [Video Directory]
(https://randovania.github.io/Metroid%20Prime%202%20Echoes/) for the full collection
- Added: Comments to some Beginner Bomb Jump tricks
- Changed: The trick setting "Suitless Ingclaw/Ingstorm" got renamed to "Suitless Dark Aether" with the intention to cover more tight Dark Aether energy requirements outside of Ingclaw or Ingstorm related checks.

##### Sky Temple Grounds:

- Changed: War Ritual Grounds, Shrine Access, Lake Access, Accursed Lake, Phazon Pit and Phazon Grounds will now require a Suit on trickless settings

##### Agon Wastes:

- Added: Main Reactor: Scan Dash (Advanced) to reach the Luminoth Corpse which allows to reach the item through Slope Jumps and Standable Terrain (Advanced).
- Added: Main Reactor: It is now possible to get to the item with only Spider Ball, Morph Ball Bombs, Standable Terrain (Intermediate) and Bomb Space Jump (Expert) without Space Jump.

##### Dark Agon Wastes:

- Added: Hall of Stairs: Bomb Space Jump (Advanced) to reach Save Station 3 Door without Space Jump

##### Dark Torvus Bog:

- Added: Portal Chamber (Dark): It is now possible to reach the Portal with a Slope Jump (Intermediate) and Screw Attack without Space Jump.

##### Sanctuary Fortress:

- Added: Main Gyro Chamber: Instant Morph (Hypermode) into boost, to destroy the glass to Checkpoint Station
- Added: Reactor Core Item pickup now possible with just Spider Ball and Morph Ball Bombs via Standable Terrain (Intermediate) and Bomb Jump (Intermediate)
- Added: Vault: Extended Dash (Expert) and Boost Jump (Expert) Method to reach the Spinner Side
- Added: Accessing the portal in Watch Station with a Bomb Space Jump (Advanced) to reach the Spider Track, Standable Terrain (Advanced) to reach the Bomb Slot, and an Instant Morph (Advanced)

##### Ing Hive:

- Added: Hive Temple Access: Slope Jump (Expert) into Screw Attack to skip Hive Temple Key Gate
- Changed: Temple Security Access: Z-Axis Screw Attack Trick is changed into Screw Attack into Tunnels (Advanced)
- Changed: Culling Chamber and Hazing Cliff will now require a Suit on trickless settings

## [6.2.0] - 2023-09-02

- Added: "Help -> Verify Installation" menu option, to verify that your Randovania installation is correct. This is only present on Windows.
- Changed: Game generation is now up to 150% faster.
- Changed: The resolver now tries otherwise safe actions behind a point of no return before it tries actions that give dangerous resources. This makes the solve faster by avoiding some cases of backtracking.
- Changed: Comments no longer prevent And/Or requirements from being displayed as short form.
- Fixed: Auto Tracker icons that were supposed to be always visible no longer show as disabled.
- Fixed: Opening race rdvgame files from older Randovania versions now works properly.
- Fixed: Exporting games with hidden Nothing models don't crash during the exporting process anymore.
- Fixed: For macOS, exporting Metroid Prime 2: Echoes games does not require you to run Randovania from within a terminal anymore to see the Mono installation.

### Metroid Dread

- **Major** - Added: Elevator and Shuttle randomizer. The destination is shown on the elevator/shuttle's minimap icon and in the room name, if enabled. This will show different area names to the logic database for some items.
- **Major** - Added: Split beams and missiles. When playing with non-progressive beams or missiles, each individual upgrade provides a unique effect instead of providing the effects of all previous upgrades.
- Added: An in-game icon will appear if the player becomes disconnected from the multiworld server.
- Changed: The Starter Preset and April Fools 2023 preset now have non-progressive beams and missiles, instead of progressive.
- Changed: Bomb Shields are no longer vulnerable to Cross Bombs.
- Fixed: The door model for certain door types now uses the intended textures correctly.
- Fixed: The save file percentage counter and the per-region percentage counter are now all updated correctly.

#### Logic Database

- Added: Diagonal Bomb Jump in Ferenia - Speedboost Slopes Maze.
- Added: Diagonal Bomb Jump in Burenia - Main Hub Tower Top, to the Missile Tank, using either Gravity Suit or an out of water bomb jump.
- Added: In Dairon - West Transport to Ferenia, use Wave Beam to push the Wide Beam Block from above, without Wide Beam.
- Added: Logic to handle having Ice Missiles without Super Missile.
- Added: In Ghavoran - Teleport to Burenia, Cross Bomb Skip using just Morph Ball to get to and from the Pickup. Rated one level higher than the corresponding usage with Flash Shift or Spin Boost.
- Added: Ledge Warp usage to flip the spinner in Ghavoran next the Transport to Elun, and in Elun to release the X.
- Added: All Chozo-X encounters now have energy requirements.
- Changed: Added Wide Beam to missile farming during Kraid's fight.
- Changed: Fighting Kraid in Phase 2 without going up is moved from Beginner Combat to Intermediate.
- Changed: Fighting Kraid with no energy is now Intermediate Combat. Fighting with 1 Energy Tank is Beginner.
- Changed: Dodging in all Chozo-X fights now has Flash Shift as trivial, Spin Boost with Beginner Combat, and nothing with Intermediate.
- Changed: In Dairon - Teleport to Artaria, breaking the speed blocks is no longer "dangerous". This is done by removing the "Before Event" condition on breaking the blocks from above.
- Changed: In Artaria - Water Reservoir, breaking the blob is no longer "dangerous", as long as Slide is not randomized. This was previously dangerous because there's a connection in EMMI Zone Exit Southwest that makes use of Speed Booster, however, by simply adding a "Can Slide" option on the same condition, the logic now sees the blob as safe.
- Changed: In Burenia: Fighting Drogyga is now only "dangerous" if Highly Dangerous Logic is enabled. This is achieved by adding a Highly Dangerous Logic constraint on all instances where the logic uses "Before Drogyga" on connections in the Underneath Drogyga room.
- Changed: Move victory condition to after Raven Beak, and encode all requirements to finish the escape sequence to that connection. This avoids having a "dangerous" resource at the end of the game.
- Changed: In Burenia - Main Hub Tower Middle, lowering the Spider Magnet Wall is now "dangerous" only when Highly Dangerous Logic is enabled. The connection from the bottom of the room to the Pickup Platform that uses Grapple Movement requires the Spider Magnet Wall to not be lowered now requires Highly Dangerous Logic. The randomizer currently doesn't have the necessary options to make this connection mandatory in any seeds anyway.
- Changed: Most instances of pushing Wide Beam Blocks by using Wave Beam through walls now no longer need Wide Beam. Notable exception is Dairon - West Transport to Ferenia, from below.
- Changed: Boss fight logic using Ice Missile without Super Missile is no longer an option, and effectively requires as many missiles as with normal Missiles.
- Changed: Boss fight logic now understands how damage values work with Split Beams behavior.
  - Affected bosses: Robot Chozo fights, Chozo X fights and Raven Beak.
  - Having only Plasma Beam or only Wave Beam is only used to fight the Robot Chozos, at Combat Intermediate.
  - Having both Plasma Beam and Wave Beam is considered as the same bracket as only Wide Beam.
  - Having Wide Beam and Wave Beam is considered as the same bracket as Wide Beam and Plasma Beam.
- Changed: Exclude Ghavoran door between Flipper Room and Elun Transport Access from being shuffled as a Grapple Beam door in Door Lock rando. This is to enable a Ledge Warp to flip the Spinner from below.
- Changed: In Ghavoran - Flipper Room, rotating the flipper the normal way can now be in logic before having pulled the Grapple Block at Right Entrance or having turned on Power Switch 2 in Dairon, if Transport Randomizer is enabled.
- Changed: Revised logic for fighting Corpius
  - When using missiles without an ammo requirement, the X must not have been released.
  - Using Cross Bomb is moved to Combat Beginner
  - For Missiles, Super Missiles and Ice Missiles, the number of required missiles is reduced by 1, which matches the pre-existing comments. These alternatives remain Combat Intermediate.
  - For Missiles, Super Missiles and Ice Missiles, these can now also be used without combat tricks, but you need 1.5x as many units of Missiles ammo as the combat trick version.
  - Added Storm Missiles.
- Fixed: A typo in the room name Ferenia - East Transport to Dairon has been changed from East Transport to Darion.
- Fixed: In Burenia - Teleport to Ghavoran, to open the Plasma Beam door from below, add requirement to have Plasma Beam. This becomes relevant with Separate Beam Behavior.
- Fixed: In Artaria - Teleport to Dairon, to enter the teleport itself using Wave Beam, add requirements to have Wide Beam and Door Lock Rando being disabled. The former becomes relevant with Separate Beam Behavior.
- Fixed: In Cataris - Kraid Area, when using Wave Beam to fight Kraid from behind, you now also need the rest of the rest of the requirements to fight Kraid.

### Metroid Prime

- Fixed: One-way elevator mode not able to generate
- Fixed: Doors openable underneath blast shields
- Fixed: Doors and Blast shields hurting the player with reflected shots
- Fixed: Starting items getting  ignored when starting in Connection Elevator to Deck Alpha
- Fixed: Skipping the cutscene in Connection Elevator to Deck Alpha also skips item loss
- Fixed: Doors in Omega Research not locking
- Fixed: Elite Control entry Barrier activating again
- Fixed: Hall of the Elders "New Path Opened" HUD Memo not appearing
- Fixed: Some unskippable cutscenes
- Fixed: Removed HUD Memos in Emergency Evacuation Area
- Fixed: Timing of Metroids in Metroid Quarantine A
- Fixed: Stuck camera in control tower
- Fixed: Timing of flying pirates in control tower
- Fixed: Echoes Unlimited Missiles model now appears larger
- Added: More Quality of life improvements over vanilla
  - Colorblind friendlier flamethrower model
  - Power Bombs now have a heat signature
  - Power Conduits activate even if only 1 of 3 wave particles hit
  - Main Quarry power conduit no longer reflects charged wave
  - Added lock to top door during Phazon Elite fight
  - Doors unlock from picking up the artifact item instead of the Phazon Elite dying

#### Logic Database

##### Chozo Ruins

- Added: Reverse Flaahgra in Sun Tower is now logical
- Added: Furnace E Tank Wall Boost Escape
- Added: Transport Access North Wallboost to Hive Totem from Elevator
- Added: Trigger Ghosts from Sun Tower Access without Bombs or Spider

##### Phazon Mines

- Added: Fungal Hall A now has Energy and Combat Logic
- Added: Fungal Hall A SJ Scan Dash Grapple Skip
- Added: Fungal Hall Access NSJ Bombless Escape to Fungal Hall A

##### Phendrana Drifts

- Changed: Phendrana Canyon Pickup NSJ Bombless Triple Boost Adjustments
- Changed: Control Tower Plasma Skip is now Beginner
- Added: Hunter Cave Bunny Hop to reach Hunter Cave Access from Lower Edge Tunnel
- Added: Hunter Cave Slope Jump to reach Chamber Access from Lake Tunnel

##### Tallon Overworld

- Added: Root Cave Climb NSJ Boost Strat

### Metroid Prime 2: Echoes

- Added: New cosmetic suit options. Please note that these suits require the experimental patcher to be enabled.
- Added: The internal game copy is automatically deleted when exporting a game fails in certain situations.

#### Logic Database

- Added: 307 videos to the logic database. see the [Video Directory]
(https://randovania.github.io/Metroid%20Prime%202%20Echoes/) for the full collection.

##### Temple Grounds

- Added:  NSJ Extended Dash (Expert) to cross Grand Windchamber through the middle platform.

##### Sky Temple Ground

- Removed: Phazon Grounds NSJ, No SA -> Invisibil Objects (Hypermode) or Movement (Expert) and Dark Visor. Doesn't exist.

##### Agon Wastes

- Added: NSJ Extended Dash (Advanced) to reach Temple Access Door in Mining Station A.

##### Sanctuary Fortress

- Added: Extended Dash (Expert) to reach the Scan Post in Watch Station Access from Main Gyro Chamber Door.
- Added: Extended Dash (Expert) to reach Main Gyro Chamber Door in Watch Station Access from the Scan Post Side.
- Added: Workers Path - Screw Attack from Z-Axis (Intermediate) now requires Bomb Space Jump (Intermediate) from Dynamo Works
- Added: Workers Path - Bomb Jump (Advanced) method added to reach cannon NSJ from landing platform

## [6.1.1] - 2023-08-07


- Changed: Improve performance significantly when opening a Multiworld session with long history.
- Changed: Slightly improve performance when opening game details.
- Fixed: The correct error is displayed when the incorrect password is provided for Multiworld Sessions.

### Metroid Dread

- Fixed: The progress bar when exporting no longer reaches 100% earlier than intended in some situations.
- Added: Racetime seeds can now be directly imported into Randovania

## [6.1.0] - 2023-08-02

- **Major** - Removed: Starting sessions is no longer necessary and has been removed as an option. It's now always possible to clear a generated game.
- Added: Importing permalinks and rdvgames in a multiworld session now creates new worlds if missing.
- Added: The Generation Order spoiler now has a field to filter it.
- Added: An "Export Game" button has been added to "Session and Connectivity" tab as a shortcut to export any of your worlds.
- Added: It's now possible to filter the history tab in a Multiworld session.
- Added: Add Ready checkbox for Multiworld sessions.
- Added: A new tool was added to the Pickup tab of Game Details that lets you quickly find in which worlds your pickups are.
- Added: The time a world last had any activity is now displayed in the Multiworld session.
- Added: A toggle for allowing anyone to claim worlds in a Multiworld session.
- Added: Sending pickups to an offline world now updates the auto tracker.
- Added: Warnings now show up in Multiworld sessions if you're not connected to any of your worlds.
- Changed: The popup when replacing a preset for a Multiworld Session now has the same features as the solo game interface.
- Changed: Text prompts now default to accepting when pressing enter.
- Changed: Reorganized the top menu bar. The Advanced menu is now called Preferences, with an Advanced sub-menu. Opening the Login window is now in the Open menu.
- Changed: The handling for presets that can't be loaded have been improved.
- Changed: Finishing a session is now called hiding a session, and now can be undone.
- Fixed: Multiworld now properly respects major/minor configuration of each world.
- Fixed: The generation order for multiworld session now correctly handles any kind of names.
- Fixed: Any buttons for changing presets or deleting worlds are properly disabled when a game is being generated.
- Fixed: Import rdvgames for games that uses certain features, like Sky Temple Keys on Bosses or Metroid DNA in Dread, now works properly.
- Fixed: Session Browser now properly sorts by creation date and user count. It also now properly defaults to showing recent sessions first.
- Fixed: Tracking another user's inventory now properly keeps working after a connection loss.
- Fixed: Sorting the session history and audit log now works properly.
- Fixed: In Multiworld session, the Claim world button is now properly disabled when you don't have permissions.
- Fixed: Changing a preset no longer causes it to lose its position in the tree.
- Removed: Connecting to Dolphin on Linux executable builds is now hidden on known situations that it doesn't work properly.

### Metroid Dread

- **Major** - Added: Multiworld support for Dread.
- Changed: Ryujinx (Legacy) is disabled when auto-tracker support is on, or in a multiworld.
- Fixed: Dairon - Navigation Station North can no longer be assigned a hint, which would then be replaced with DNA Hints.
- Added: A new auto-tracker layout featuring progressive items.
- Added: Custom shields now have alternate and more accessible models, which can be toggled per-shield in Cosmetic Options.

#### Logic Database

- Added: 2 videos to the database
- Added: Slide from right to left in Cataris - Total Recharge Station South.
- Added: Grapple Movement to get from Lower Door to Wide Beam Block Room to Upper Door in Artaria - EMMI Zone Hub.
- Added: Crossing the water gap in Ferenia EMMI Zone Exit East with just Bombs (Hypermode IBJ and DBJ) or Cross Bombs and a Slide Bomb Boost (currently Movement Advanced).
- Added: Use Speed Booster and Gravity Suit to escape Cataris - Kraid Arena after fighting Kraid.
- Added: Using Wall Jump to get past the Flash Shift gate in Burenia - Teleport to Ferenia.
- Changed: Make it possible to get to the Diffusion Beam location without Morph Ball.
- Fixed: Entering Hanubia Orange EMMI Introduction from the right now requires having beaten the Red Chozo.
- Fixed: The Pseudo Wave Beam in Burenia - Burenia Hub to Dairon now correctly requires Wide Beam.
- Fixed: Logic issues surrounding ending the Chain Reaction sequence in Artaria, aka the Vanilla Varia Suit area.
- Removed: In Cataris - Green EMMI Introduction, the advanced Pseudo Wave Beam to break the blob from below is removed.
- Removed: In Ghavoran - Blue EMMI Introduction, the trickless Ballspark to climb the room has been removed.

### Metroid Prime

- Added: Experimental Option - `Skippable` Cutscene Mode. Keeps all cutscenes in the game but makes it so they can be skipped with the START button
- Added: Experimental Option - `Competitive (Experimental)` Cutscene Mode Removes some cutscenes from the game which hinder the flow of competitive play. All others are skippable. This will eventually replace the existing Competitive implementation.
- Added: Introduction of non-critical fixes and improvements to the base game such as fixed sound effects and removed tutorial popups. Those wanting an untainted experience of the vanilla game may still do so at their own risk by activating "Legacy Mode". For technical description of what's changed, see [qol.jsonc](https://github.com/toasterparty/randomprime/blob/randovania/generated/json_data/qol.jsonc)
- Added: Completely overhauled how custom Blast Shields and Doors look
- Added: Morph Ball Bomb and Charge Beam door locks now use Blast Shields so that they only need to be opened once with that weapon
- Added: New "Gamecube" pickup model which acts as a placeholder for all non-nothing items without a suitable model which can be displayed natively
- Added: The "Hints" page in the "Game" window now lists the location of the Phazon Suit hint.
- Changed: Non-NTSC enemies now have their health reset to match NTSC 0-00
- Changed: Blast Shields are much more visible in dark rooms
- Fixed: Random Elevators settings should no longer have mismatches between the UI and the preset regarding which elevators are excluded.
- Fixed: HoTE statue door can now handle a blast shield cover
- Fixed: Old scan points lingering in Door Lock Rando
- Fixed: Door Lock Rando shields now make explosion sounds

#### Logic Database

- Added: 52 videos to logic database, bringing the total available via the [Video Directory](https://randovania.github.io/Metroid%20Prime/) to 276

##### Chozo Ruins

- Added: The Hall of the Elders Ghost Skip from Reflecting Pool Access to reach Crossway Access South, using advanced level tricks.
- Added: Knowledge (Intermediate) for reaching Elder Chamber without fighting the Chozo Ghost.
- Added: Main Plaza - Tree item OoB logic.
- Added: Crossway - Easier boost only method for item.
- Changed: Tower of Light - Reduced gravityless SJ slope jump to tower chamber to Beginner.
- Fixed: Ice Beam has been removed from the connection to Elder Chamber in Hall of the Elders.
- Fixed: The Door in Tower of Light Access that leads to Ruined Shrine is now a normal Door instead of a Wave Beam Door.
- Changed: Ruined Nursery Bombless Standables Logic Adjustments
- Added: Ruined Nursery Bombless w/ Boost strat
- Added: Training Chamber Ghost Skip

##### Phendrana Drifts

- Changed: Quarantine Cave - Various cleanup with Thardus fight logic. Reworked visor requirements. Added Missile strategy (allows Ice Beam only fight logically).
- Added: Added Quarantine Cave NSJ Scan Dash to Q-Mon Tunnel
- Added: Dash to Q Mon from Room Center with SJ
- Added: Reverse Thardus Skip Logic (Scan and Scanless)
- Added: Thardus Hop
- Changed: Ice Ruins West Baby Sheegoth Jump Damage Requirements and Trick Adjustments
- Added: Gravity Chamber Pickup (Missile) NSJ w/o Grapple/Plasma Dash Method and Bombu Method

##### Phazon Mines

- Added: Metroid Hop to reach Missile from Quarantine Access A
- Changed: Various Metroid Quarantine A logic adjustments
- Fixed: NSJ Phazon Processing Center having too few requirements

### Metroid Prime 2: Echoes

- Added: Tracker layout "Debug Info", which also shows details useful for investigating errors.
- Added: The Coin Chest model from multiplayer is now used for offworld items instead of the ETM model.
- Changed: The Power Beam and the Morph Ball now use the Coin Chest model when shuffled, instead of the ETM model.
- Added: 4 new joke hints in the pool.
- Fixed: The gate in Command Center now opens correctly when using the new patcher.
- Fixed: Doors in Venomous Pond can no longer become blast shields.
- Fixed: The door from Sacrificial Chamber Tunnel to Sacrificial Chamber has been excluded from door lock rando.
- Fixed: Random Elevators settings should no longer have mismatches between the UI and the preset regarding which elevators are excluded.

#### Logic Database

- Added: 4 videos to logic database, see the [Video Directory](https://randovania.github.io/Metroid%20Prime%202%20Echoes/) for the full collection

## [6.0.1] - 2023-07-04

- Added: Option for disabling crash reporting and monitoring.
- Added: In multiworld sessions, you're prevented from selecting a preset that is incompatible with multiworld.
- Added: In multiworld sessions, world names must now be unique.
- Changed: The Privacy Policy has been updated to mention crash reporting and monitoring.
- Changed: Tweaked the error reporting for generating and exporting games.
- Fixed: Importing permalinks and spoilers in multiworld no longer fails.
- Fixed: Generation order is no longer hidden when Door Lock is enabled with Types mode.
- Fixed: Pickups providing negative resources can now be sent in multiworld games.
- Fixed: The prompt for a session name no longer deletes spaces at the end, making it easier to split words.
- Fixed: In multiworld sessions, the copy permalink button is properly disabled before a game is available.

## [6.0.0] - 2023-07-03

- **Major** - Multiworld support has been significantly changed! New features include:
  *  Sessions now have Worlds instead of rows with users, and users can be associated with any number of Worlds.
     * This means it's now possible to play a Multiworld entirely solo.
  *  You can connect to one Dolphin and any number of Nintendont at the same time.
  *  Multiple sessions can be opened at the same time.
  *  A session window is no longer required to be kept open. As long as Randovania is connected to a game, the server communication works.
- Added: It's now possible to drag presets directly into the root of the presets.
- Added: The order you place presets when drag and dropping is now saved.
- Added: New command line arguments `--local-data` and `--user-data` to allow configuring where Randovania saves its data.
- Added: New Door Lock rando mode - Types. In this mode, every single door of a type is swapped with another type. Generation times should be fast and be compatible with multiworld.
- Added: Interface to customize preset description.
- Added: It's now possible to save rdvgame files for race games. This is not available for multiworld.
- Added: When editing a Pickup Node, there's now a button to find an unused pickup index.
- Added: When viewing the spoiler log in a Multiworld session, it will now display the names for each world rather than "Player 1", "Player 2", etc.
- Changed: Discord login is now performed via your browser, instead of the Discord client.
- Changed: Door Lock mode Two-way is now named Doors. The functionality is unchanged.
- Changed: Improved preset descriptions, making them significantly simpler.
- Changed: Some preset options which are not ready for wide consumption have been hidden by default. To show all preset options, please select `Advanced > Show Experimental Settings`.
- Changed: In the Data Visualizer, requirements are now displayed using a tree widget, which allows for collapsing the and/or blocks.
- Changed: Optimized the solver by allowing more resources as additional resources, allowing more actions to be skipped until the necessary resources are found.
- Changed: For Multiworld, it's now preferred to have an additional pickups than placing it in another player's game, when there's no locations left in your game.
- Changed: Randovania now internally uses the term `Region` for what used to be called a `World`. This is mostly an internal change.
- Changed: Connecting to Dolphin is now hidden on macOS, as it never was supported.
- Changed: Door Lock rando generation is now up to 50% faster.
- Fixed: Issue where the resolver didn't find the paths that lead to taking the least damage.
- Fixed: The resolver no longer allows events as additional requirements. This fixes a problem that could lead to an event locking itself.
- Fixed: The `database render-region-graph` command now works properly.

### Cave Story

- Nothing.

### Metroid Dread

- **Major** - Added: Random Starting Locations is now supported. This enables all Save Stations, Navigation Stations, and Map Stations as possible starting options.
- Added: New cosmetic option to display Randovania's area names on the HUD, either always or after room transitions.
- Added: Door Lock Randomizer can randomize doors to be weak to Ice Missile, Storm Missile, Diffusion Beam, Bombs, Cross Bombs, Power Bombs.
- Added: New option under "Game Modifications" to choose how inconsistencies in Raven Beak's damage resistance are handled.
- Added: Auto tracker is now supported via a new game connection choice.
- Added: Exporting now checks if the RomFS folder has some required files.
- Changed: The doors in Itorash are now excluded from being shuffled in Door Lock Randomizer.

#### Patcher Changes

- Added: Belated April Fools 2023 preset. Enables door rando by default, as well as some surprise changes to the item pool. Make sure to see what advice ADAM has to give!
- Changed: Pickups can be configured to take away some of an item instead of giving more (e.g. missile tanks could take away missiles when collected).
- Fixed: Using Morph Ball in Proto Emmi sequence no longer crashes the game.

#### Logic Database

- Added: Grapple Movement (Beginner) for going up the left side of Burenia - Main Hub Tower Middle.
- Added: Movement (Intermediate) and Water Bomb Jump (Intermediate) for getting out of the water at the same spot.
- Added: Grapple Movement (Beginner) for the Grapple only method of reaching the Missile Tank in Main Hub Tower Top.
- Added: Use Speed Booster to skip breaking the blob submerged in water in Artaria Early Cloak room, requires Speed Booster Conservation (Beginner).
- Added: Use Flash Shift to go right after getting the pickup in Artaria EMMI Zone Spinner.
- Added: Use Flash Shift and Slide Jump to go from Artaria White EMMMI Arena to the top door to EMMI Zone Spinner.
- Added: A new way to reach the tunnel in EMMI Hub Zone with Spider Magnet, Flash Shift and Single-wall Wall Jump (Advanced).
- Added: Use a Shinespark to climb up from Above Screw Attack Blocks in Burenia Main Hub Tower Bottom with only Gravity Suit.
- Added: Use a Shinespark to climb up from Alcove Across Grapple Block in Burenia Main Hub Tower Bottom with only Speed Booster using Speed Booster Conservation Beginner.
- Added: Use a Shinespark with Gravity Suit to reach Ammo Recharge South at the bottom of Burenia Gravity Suit Tower before the Destroy Gravity Suit Floor event.
- Added: Use Spin Boost And Gravity Suit with different trick strategies to cross the big gap in Burenia Main Hub Tower Middle.
- Added: Use a Shinespark with Gravity Suit to reach the Spider Magnet wall in Burenia Main Hub Tower Middle from the bottom of the room.
- Added: Climb up to the Charge Beam Door in Burenia Main Hub Tower Middle using Gravity Suit and Flash Shift.
- Added: Climb up from the Charge Beam Door in Burenia Main Hub Tower Middle using Gravity Suit, a Slide Jump, Spin Boost and a Wall Jump.
- Added: Allow using Shinesparks in Gravity Suit Tower by storing speed in the upper part of Gravity Suit Room, also when Door Lock rando is enabled.
- Added: Pseudo-Wave Beam to break the blob in Ferenia Wave Beam Tutorial, from the right.
- Added: Use Spider Magnet with Grapple Beam in Ghavoran Spider Magnet Elevator.
- Added: Use Speed Booster to get past the pool of water in Dairon Freezer before turning on the power.
- Added: Various trick alternatives to get past the pool of water in Dairon Freezer with Bomb Jumps.
- Added: Water Bomb Jump in Burenia Underneath Drogyga to get up to the left ledge with Normal Bomb, rated as Intermediate.
- Changed: Wall Jump from Flash Shift for reaching the left Dock to Main Hub Tower Top in Main Hub Tower Middle has been removed; it is now trickless.
- Changed: Wall Jump from Flash Shift for reaching the left Dock to Main Hub Tower Top in Main Hub Tower Middle has been removed; it is now trickless.
- Changed: Avoid treating Gravity Suit as a dangerous resource, by removing the "No Gravity Suit" constraint from the "Perform WBJ" template.
- Changed: Going through Artaria Lower Path to Cataris using Damage Boost no longer requires Morph Ball.
- Changed: Reduced the difficulty of the Wall Jump in Dairon Teleporter to Artaria, to reach the pickup from the teleporter, from Advanced to Intermediate.
- Changed: Using Wall Jump Advanced to climb across Moving Magnet Walls (Small) in Cataris, aka Adam Skip, now correctly requires Spider Magnet.
- Changed: The Upper Tunnel from Burenia Teleport to Ghavoran to Main Hub Tower Middle has been converted from a Morph Ball Tunnel to a Slide Tunnel. In order to use this tunnel with Slide, Gravity Suit is also required.
- Changed: In Burenia Teleport to Ghavoran, using Power Bombs to get back up from Early Gravity Speedboost Room now requires 2 ammo units of Power Bomb. The purpose is to account for using one unit on the way down in the first place.
- Changed: Water Bomb Jump in Artaria First Tutorial, after adding the water has been changed to Infinite Bomb Jump.
- Changed: Infinite Bomb Jump in Artaria Screw Attack Room to jump out of the water under the Recharge Station has been changed to Water Bomb Jump.
- Changed: Water Bomb Jump in Burenia Underneath Drogyga to get the pickup is now Beginner with Cross Bombs.
- Changed: Water Bomb Jump in Burenia Underneath Drogyga to get up to the left ledge with Cross Bomb is now Beginner.
- Changed: Bomb Jumping to the upper part of Ghavoran Map Station Access now requires Water Bomb Jump Intermediate with Normal Bomb and Beginner with Cross Bomb. This was previously trivial with both of those.
- Changed: Bomb Jumping to the upper part of Ghavoran EMMI Zone Exit Southeast with Cross Bombs is changed from trivial to Water Bomb Jump Intermediate.
- Changed: Bomb Jumping to the upper part of Ghavoran EMMI Zone Exit Southeast with Normal Bombs is changed from Infinite Bomb Jump Intermediate to both Water Bomb Jump Intermediate and Diagonal Bomb Jump Intermediate.
- Fixed: Correctly require breaking the blob in Burenia Teleport to Ghavoran to be able to go from Main Hub Tower Middle to Teleport to Ghavoran through the upper Tunnel.
- Fixed: Burenia Hub to Dairon Transport Blob from Below giving the wrong event resource.
- Removed: Use Cross Bombs to skip the blob submerged in water in Artaria Early Cloak room. The point of this connection is to skip breaking the blob, which is no longer dangerous when you have the Morph Ball.

### Metroid Prime

- Changed: Divided the "Other" tab into "Quality of Life" and "Chaos".
- Changed: QoL Game Breaking, QoL Cosmetic, QoL pickup scans, Varia-only Heat Protection and Deterministic RNG settings are now always enabled. A new chaos option "Legacy Mode" has been added as a catch-all replacement, including the PB Refill from 5.8.0.
- Changed: Pickups can be configured to take away some of an item instead of giving more (e.g. missile tanks could take away missiles when collected).
- Removed: One-Way door lock randomizer has been removed. This has actually been the case since 5.3.0!
- Fixed: The "Unlock Save Station doors" option should now correctly unlock them.

#### Logic Database

##### Chozo Ruins

- Changed: Reorganized Morph Ball pickup in Ruined Shrine to better fit database good practices.

### Metroid Prime 2: Echoes

- **Major** - Added: Door Lock randomizer has been added. Note that this feature requires enabling the new patcher.
- Added: New random elevators mode: Shuffle Regions. In this mode, we keep the game world consistent by shuffling the regions around Temple Grounds, and then changing the elevators to match. See [this map](randovania/data/gui_assets/echoes_elevator_map.png) for reference.
- Added: When the new patcher is enabled, Security Station B starts in the post-Dark Samus appearance. This change is supported by logic.
- Changed: Pickups can be configured to take away some of an item instead of giving more (e.g. missile tanks could take away missiles when collected).
- Changed: When the new patcher is enabled, some cosmetic effects are removed from Torvus Temple in an attempt to make it crash less.
- Changed: For Multiworld ISOs, the game name now mentions the session name and world name.
- Removed: The elevator sound effect removal is no longer an option and is now automatically enabled in the appropriate circumstances.
- Fixed: The progress bar when exporting a seed is now much more accurate.

#### Logic Database

- Fixed: Re-Added Vanilla Method to access Storage C to logic.
- Changed: Movement trick level for reaching the door to Security Station B from Bioenergy Production with a NSJ Screw jump extension from Advanced to Beginner.
- Changed: Combat/Scan Dash trick level for reaching the door to Security Station B from Bioenergy Production with a Scan Dash from Expert to Intermediate.
- Added: 142 videos to the logic database
- Added: Method to climb Forgotten Bridge with Jump Off Enemy (Advanced)
- Added: Scan Dash to grab the half pipe item in Dark Torvus Arena with Combat/Scan Dash (Intermediate)
- Added: Method to collect the pickup in Reactor Core using the top Rezbit, Bombs, Bomb Space Jump (Advanced), Standable Terrain (Advanced), Movement (Advanced), and Jump Off Enemies (Expert).
- Added: Method to reach the top cannon in Sanctuary Entrance using Bombs, Space Jump Boots, Bomb Space Jump (Advanced), and Standable Terrain (Advanced).
- Added: Method to collect the pickup in Abandoned Worksite using just Screw Attack, and Screw Attack into Tunnels/Openings (Advanced).
- Added: Method to collect the pickup in Bioenergy Production using Boost Ball, Spider Ball, Screw Attack, and Movement (Advanced).

## [5.8.0] - 2023-06-05

- Added: It's now possible to save rdvgame files for race games. This is not available for multiworld.
- Changed: Use the user's new discord display name instead of their username, for users that migrated.
- Fixed: Batch generation now properly prevents Windows from going to sleep.

### Metroid Prime

- Fixed: Generator unable to pass through one-way permanently locked doors such as the ones in uncrashed Frigate
- Fixed: Exporting games with both Door Lock Rando and Room Rando will now preserve both modifications
- Added: Missile Stations refill Power Bomb. In this version, this is always enabled.

#### Logic Database

- Added: 55 videos to logic database, bringing the total available via the [Video Directory](https://randovania.github.io/Metroid%20Prime/) to 224

##### Tallon Overworld

- Added: Biotech Research Area 1 - Easier gravityless NSJ method from room center to Deck Beta Security Hall
- Added: Root Cave - L-Jump method to reach upper area

#### Magmoor Caverns

- Added: Twin Fires Tunnel - Transport to Talon -> Twin Fires, NSJ & SJ dashes now require standable terrain

##### Phendrana Drifts

- Added: Hunter Cave - Lower Edge Tunnel -> Hunter Cave Access, NSJ requires a slope jump or bomb jump after the grapple point to reach the platform with the doors.
- Added: Hunter Cave - Hunter Cave Access -> Lower Edge Tunnell, NSJ requires an L-Jump to reach the platforms across the water without falling in. Added Gravity logic if falling in (matches Lake Tunnel -> Lower Edge Tunnel).

##### Phazon Mines

- Fixed: Fungal Hall B - Scan dash method now requires scan visor
- Fixed: Ventillation Shaft - Combat dash to climb room now requires door lock rando to be off

## [5.7.0] - 2023-05-05

- Added: Skip usual Door Lock randomizer logic when the only valid lock option is unlocked doors.
- Added: When major/minor mode is enabled, the count of majors and minors is also displayed next to how many items are the in the pool.
- Fixed: Unsupported features are now disallowed from use in Multiworld sessions.

### Cave Story

- Fixed: Exporting on Linux no longer fails due to Rest Area in Plantation using "lounge" instead of "Lounge".

### Metroid Dread

- Fixed: All pickups in the pool are now correctly assigned major or minor.

#### Logic Database

- Fixed: Experiment Z-57's pickup is now a major item location in Major/Minor split.

### Metroid Prime

- Added: Selecting an ISO that isn't for Metroid Prime is now explicitly refused when exporting.
- Fixed: All pickups in the pool are now correctly assigned major or minor.
- Fixed: Room Rando no longer overrides the results of Door Lock Rando when exporting.

#### Logic Database

- Fixed: The Artifact of Truth pickup is now a major location for Major/Minor split.

### Metroid Prime 2: Echoes

- Added: Selecting an ISO that isn't for Metroid Prime 2 is now explicitly refused when exporting.
- Fixed: Energy Tanks are now considered major items in Major/Minor split.

## [5.6.1] - 2023-04-??

- Nothing.

## [5.6.0] - 2023-04-02

- Added: Trick Details popup now lists the usages in each area.
- Added: Opening the Data Visualizer from the Trick Details while customizing a preset now automatically configured the trick filters based on the preset being edited.
- Changed: Setting trick filters in the Data Visualizer based on a preset now sets all tricks, even those at disabled.
- Changed: Optimize Solver by choosing actions in a smarter order. Prefer actions of types that are likely to progress th. Postpone dangerous actions. This should make the solver able to validate seeds where it previously timed out. Solving should in general be faster in general.
- Fixed: Solver bug that made it unable to detect dangerous actions, which could result in some possible seeds being considered impossible.
- Fixed: Searching for Multiworld sessions by name is no longer case sensitive.

### Metroid Prime 2: Echoes

#### Logic Database

- Added: Proper combat requirements for the Amorbis fight.
- Removed: Incorrect and improper connections to and from the Amorbis fight.

### Metroid Prime

#### Logic Database

- Added: 48 videos to logic database, bringing the total available via the [Video Directory](https://randovania.github.io/Metroid%20Prime/) 216

### Metroid Dread

#### Logic Database

- Added: Use Flash Shift and Spin Boost with Wall Jump (Beginner) in Burenia Main Hub Tower Bottom to reach the tunnel.
- Changed: The logic for Spin Boost Room in Ghavoran now requires either the template to fight the Chozo X or Highly Dangerous logic to climb out of the room.
- Changed: Simplified various database connections.
- Changed: All three kinds of Chozo X fights now consider Use Spin Boost a valid means of dodging.
- Fixed: Missile ammo requirement when fighting Chozo X with Storm Missile. The numbers were previously too high and the numbers with and without the combat trick were swapped.
- Fixed: Resolve bug with fighting the Twin Robots fights, where to fight them using only missiles for damage always required both the expert level combat trick and the 153 missiles that are intended for trickless.
- Fixed: Add missing fight requirement to fight the Chozo X in Elun when entering the arena from the left.
- Fixed: Add missing requirement to release the X before leaving Elun.

## [5.5.1] - 2023-02-28

- Added: Game Details now contains a tab describing all door locks, when Door Lock rando is enabled.
- Changed: Certain spoiler tabs in Game Details now only show up when relevant, such as Elevators spoiler only when elevators are shuffled.
- Changed: Generation Order in Game Details is now hidden when there's incompatible settings, such as Door Lock rando.
- Changed: A nicer error message is now given when generating with a preset with configuration errors, such as no starting locations.
- Changed: A nicer error message is now given when an error occurs when loading a game layout file.
- Fixed: Customizing an included preset should properly place the resulting preset nested to that preset.
- Fixed: Customizing a preset should no longer reset where it's been placed at.
- Fixed: Generated games now keep track of extra starting pickups instead of starting items, fixing some cases you'd start with the middle of a progressive chain.
- Fixed: Changing trick filters in the Data Visualizer no longer resets the selected connection.
- Fixed: Using trick filters in the Data Visualizer no longer unnecessarily expands templates or remove comments.
- Fixed: Using trick filters in the Data Visualizer now properly removes extra requirements when tricks are removed.
- Fixed: Hiding the pickup collection message now correctly works for other player's pickups in a multiworld.

### Metroid Prime

#### Patcher Changes

- Fixed: Several soft-locks and janky cutscenes when shuffling the Essence elevator
- Fixed: Research Lab Aether wall not breaking when approached from behind (QoL Game Breaking)
- Fixed: Watery Hall lore scan being replaced with QoL Scan Point text
- Fixed: Escape sequence counting up instead of down
- Fixed: Small Samus spawning in ship instead of on top
- Added: Ridley shorelines, biotech research 2, and exterior docking hangar actors now scale with boss size

#### Logic Database

##### Tallon Overworld

- Fixed: Landing Site - PAL SJF is now only logical if Dock Rando is disabled
- Added: Life Grove - Alternate method to skip Bombs and SJ (Scan Dash Expert) to reach item *Found by Vertigo*
- Added: Life Grove - Trick to skip wallboosts when also skipping SJ and Bombs *Found by Vertigo*

##### Chozo Ruins

- Changed: Main Plaza - Lowered Half-Pipe roll-in to Expert ([See Video](https://youtu.be/ne8ap0xa_UE))
- Changed: Ruined Shrine - Wave door to half-pipe item is now L-Jump instead of R-Jump
- Added: Hive Totem - Fight Skip Intermediate Combat Dash
- Added: Hive Totem - Fight Skip "TAS Walk" Advanced Movement+Knowledge
- Added: Crossway Access West - Advanced Standable Terrain (Skips Morph) *Found by toasterparty*

##### Magmoor Caverns

- Fixed: Twin Fires Tunnel - Combat dash is now only logical if Dock Rando is disabled
- Added: Monitor Station - NSJ Heat Run Expert *Found by JustinDM*
- Added: Twin Fires Tunnel - NSJ Bunny Hop Expert Movement *Found by JustinDM*

##### Phendrana Drifts

- Changed: Quarantine Cave - More detailed Thardus Fight requirements (e.g. Plasma Beam, PBs, Boost)
- Changed: Labs - More detailed combat requirements
- Added: Chozo Ice Temple - Expert NSJ Bombless Climb *Found by MeriKatt*
- Added: Quarantine Cave - Thardus Skip Hypermode Slope Jump *Found by JustinDM*
- Added: Quarantine Cave - Expert R-Jumps to skip grapple *Found by toasterparty*
- Added: Control Tower - SJ/DBJ/BSJ/Wallboost tricks(s) to skip fight both ways
- Added: Transport to Magmoor Caverns South - Alternate NSJ Spider Skip BSJ Advanced *Found by Cyberpod*

##### Phazon Mines

- Fixed: Mine Security Station - Starting Room/Elevator doesn't account for doors locking
- Fixed: Mine Security Station - Entering from Storage Depot A doesn't check for lowered barrier
- Fixed: Metroid Quarantine A - Wallboost doesn't require Spider Ball
- Added: Main Quarry - Intermediate Wallboost to skip Bombs for item
- Added: Main Quarry - Intermediate Knowledge+Movement to skip Bombs for item *Found by toasterparty*
- Added: Metroid Quarantine A - Advanced Dashes to skip PBs
- Added: Metroid Quarantine A - Alternate R-Jump from item to door
- Added: Metroid Quarantine A - NSJ Expert Dashes from item to door
- Added: Fungal Hall Access - NSJ Advanced BSJs *Found by JustinDM*

### Metroid Prime 2: Echoes

- Added: Updated A-Kul's scan with the 2022 Echoes Randomizer tournament winner.
- Added: When the experimental patcher is enabled, Dynamo Chamber and Trooper Security Station now start in post-layer change state.

### Metroid Dread

- **Major** - Added: Door Lock randomizer has been added. In this mode, the weapons needed to open doors in the game are also changed, with full support of our logic database.
- Added: A new cosmetic option for adding an in-game death counter to the HUD.
- Added: Exporting with a custom path now checks for conflicts with the input path.
- Fixed: Ryujinx no longer hangs when stopping emulation.

## [5.5.0] - Skipped

## [5.4.1] - 2023-02-16

- Added: Linux releases are now also published to Flathub.
- Fixed: Canceling the prompt from "View previous versions" no longer causes an error.

## [5.4.0] - 2023-02-06

- Added: Experimental generation setting for staggering the placement of selected pickups.
- Added: Experimental generation setting for removing redundant possible actions.
- Added: Automatic reporting of exceptions for the client, and monitoring for requests to the server.
- Added: New pixel icons for Prime 1 & 2 autotracker
- Added: New 8x3 layouts for all Prime 1 & 2 autotracker styles
- Fixed: The minor/major split setting is obeyed much more accurately by the generator.
- Fixed: Starting with ammo no longer causes all requirements for that ammo to be ignored.
- Fixed: The generator no longer attempts placing pickups based on alternatives to satisfied requirements, such as Missile Expansions for Quadraxis while already having Light Beam.
- Fixed: Minor typos in the UI are fixed.
- Fixed: Canceling certain actions will no longer cause the UI to react as if it were an error.
- Changed: Unsupported features are now restricted to dev builds.
- Changed: Requirements where different amount of the same item, such as both Missile = 5 and Missile = 1, are expected are now properly simplified.

  This results in certain pickup combinations no longer being considered for placement in the generator, such as Sunburst for unlocking the Industrial Site from behind.

### Metroid Prime

- Changed: All included presets now have "Unlocked Save Station doors" enabled.
- Changed: "Unlocked Save Station doors" no longer remove the lock in Chozo Ruins - Save Station 3.

#### Patcher Changes

- Added: CGC Tournament Winners to Artifact Temple lore scan
- Fixed: Chapel IS giving the player lightshow on 2nd pass
- Fixed: Items in every room incompatibility with shuffled essence elevator
- Changed: Always apply Elite Quarters item softlock patch regardless of cutscene skip mode

#### Logic Database

- Fixed: Collecting the Missile Expansion in Burn Dome before the fight no longer causes the generation to fail.

### Metroid Prime 2: Echoes

- Changed: Inverted Aether is now an unsupported feature.

### Metroid Dread

- Fixed: Energy Parts are now considered minor items, and Missile+ Tanks are now considered major items.

#### Patcher Changes

- Changed: Main Power Bomb has a different color than Power Bomb tanks
- Changed: Cutscene in Hanubia - Tank Room was removed because it teleports the player to the lower section, which can softlock the player
- Fixed: You now retain Drogyga's and Corpius's item if you reload checkpoint after defeating them. This eliminates a way of rendering a seed impossible to complete.

#### Logic Database

- Added: New trick "Flash Shift Skip" to account for skipping Flash Shift gates.
- Added: Traverse to the bottom of Ferenia: Space Jump Room Access with some more options.
- Added: Pseudo-Wave Beam (Beginner) for the two blobs in Cataris - Teleport to Dairon.
- Added: Water Bomb Jump to reach the item in Cataris - Teleport to Dairon without Gravity Suit.
- Added: Flash Shift (Intermediate), Morph Ball (Intermediate), and Spin Boost (Beginner) wall jumps for climbing up Experiment Z-57's arena.
- Added: Spin Boost and Slide Jump (Beginner) for climbing the upper part of Experiment Z-57's room.
- Added: Speed Booster Conservation (Intermediate) for climbing to either the top platform or Double Obsydomithon Room in Cataris - Teleport to Artaria (Blue).
- Added: Grapple Movement (Beginner) to climb Cataris - Moving Magnet Walls (Tall).
- Added: Flash Shift (Intermediate), Morph Ball (Advanced), and Spin Boost with Spider Magnet wall jumps to climb Cataris - Moving Magnet Walls (Tall).
- Added: Speed Booster Conservation (Beginner) to collect the lower item in Cataris - Teleport to Ghavoran without Gravity Suit.
- Added: Damage Boost (Intermediate) for reaching the teleport in Cataris - Teleport to Ghavoran with Spider Magnet.
- Added: "Adam Skip" added to logic as Wall Jump (Advanced) in Cataris - Moving Magnet Walls (Small).
- Added: Space Jump method of Cross Bomb Skip (Hypermode) to skip needing Speed for the item in Cataris - EMMI Zone Item Tunnel.
- Added: Spin Boost Movement (Intermediate) and Speed Booster Conservation (Beginner) for getting up Hanubia - Central Unit without Space Jump or Infinite Bomb Jump.
- Added: Spin Boost method to climb Hanubia - Escape Room 3.
- Added: Morph Ball Single-Wall Wall Jumps to get to the Nav Station in Itorash - Transport to Hanubia.
- Added: Flash Shift Skip (Intermediate) with Bombs to skip the Flash Shift gate in Teleport to Ferenia.
- Added: Aim Down Clips (Intermediate/Advanced) to go to and from Storm Missile Gate Room without Morph Ball.
- Added: Shine Sink Clip/Aim Down Clip (Intermediate) and Speed Booster Conservation (Advanced) to reach the bottom of Teleport to Ghavoran from the top level.
- Added: Aim Down Clip (Expert) to reach the blobs in Gravity Suit Tower from the top level.
- Added: Aim Down Clip (Intermediate) in Main Hub Tower Middle to Main Hub Tower Bottom.
- Added: Shine Sink Clip/Aim Down Clip (Intermediate) in Gravity Suit room top door to bottom door.
- Added: Climb Golzuna Tower using Spin Boost and Flash Shift using Wall Jump (Intermediate).
- Added: Movement (Intermediate), Simple IBJ, or Spin Boost to reach top tunnel in Vertical Bomb Maze.
- Added: Flash Shift Skip (Beginner) in Purple EMMI Introduction; (Intermediate) with normal bombs.
- Added: Moving from Ferenia - Transport to Ghavoran to Pitfall Puzzle Room with Spin Boost, Flash Shift, or Speed Booster.
- Added: Using Normal Bomb Jump with a Cross Bomb at the top, for sideways movement, to reach the item in Artaria Proto EMMI Introduction.
- Changed: Increased difficulty of Flash Shift Wall Jump to reach the Raven Beak elevator from Intermediate to Advanced.
- Changed: Simplified many room nodes and connections.
- Changed: Shine Sink Clip in Main Hub Tower Middle to Main Hub Tower Bottom is now Intermediate (from Expert).
- Changed: Using Flash Shift to collect the fan pickup in Burenia Hub to Dairon is now Advanced (from Beginner).
- Changed: All three fan skips are now classified as Movement instead of Infinite Bomb Jump.
- Changed: Convert most of the harder IBJ instances to new Diagonal Bomb Jump trick.
- Changed: Increase difficulty of the few harder IBJs that weren't changed to Diagonal Bomb Jumps. This should better reflect the fact that Intermediate IBJ is applied for performing Simple IBJ with Normal Bombs.
- Fixed: Correctly require Morph Ball in all cases where Power Bombs are used.
- Fixed: Replace some instances of Beginner Infinite Bomb Jump in Ferenia with the Simple Infinite Bomb Jump template. This ensures that the missing bomb or cross bomb item is required.
- Fixed: Reaching the upper tunnel in Ferenia - Speedboost Slopes Maze properly accounts for the ability to destroy the beamblocks using Wave Beam, Diffusion Beam, explosives, or Movement (Beginner)
- Fixed: Usage of Infinite Bomb Jump in Ferenia Separate Tunnels Room now correctly requires the respective Bomb type. The trick is now set at different difficulty depending on which bomb type is being used.
- Removed: Infinite Bomb Jump for reaching Wave Beam Tutorial from the cold rooms.
- Removed: Shinespark in Ghavoran Total Recharge Station North. This one requires either short boost or charging speed in the room to the left. Removing this for now.

## [5.3.0] - 2023-01-05

- Added: You can now open a tracker for other player's inventories in a multiworld session.
- Changed: LogbookNodes are now called HintNodes.

### Metroid Prime

#### Patcher Changes

- Fixed: Spring ball has been nerfed to prevent abusing steep terrain marked as standable.
- Fixed: Spring ball cooldown is now properly reset when morphing/unmorphing.
- Fixed: Vanilla blast shields not being removed in door lock randomizer.

### Metroid Prime 2: Echoes

- Changed: The Auto Tracker icon for Spider Ball now uses the Dark Suit model instead of the Prime 1 model.

#### Logic Database

- Changed: Sand Processing - Screw Attack clip to access the halfpipe from Main Reactor side without Missiles is now Intermediate and without Space Jump (from Expert).
- Fixed: Main Gyro now properly accounts for solving the puzzles.

### Metroid Dread

#### Patcher Changes

- Fixed: Incorrect color during animation of killing an EMMI.

#### Logic Database

- Added: Climbing Z-57 Arena with Spin Boost and Ice Missiles (Beginner).
- Changed: Major/Minor Item Location Updates: Energy Tanks -> Major, Energy Parts -> Minor, Drogyga -> Major, Missile+ Tanks -> Major
- Removed: Water Bomb Jump in Ghavoran - Map Station Access Secret.

## [5.2.1] - 2022-12-01

- Fixed: Exporting Metroid Prime 2 when converting Metroid Prime models now works.
- Fixed: Experimental Metroid Prime 2 patcher no longer errors with some settings.

## [5.2.0] - 2022-12-01

- Added: Help -> Dependencies window, to see all dependencies included in Randovania, including their versions and licenses.
- Added: A warning is now displayed when using presets with unsupported features enabled. These features are not present in the UI.
- Added: When the generated game fails due to the solver, you're now offered to retry, cancel or keep the generated game.
- Changed: Experimental games are no longer available on stable versions.
- Fixed: Solver debug now contains previously missing rollback instances.

### Cave Story

- Nothing.

### Metroid Dread

- Added: The Power Beam tiles in the Artaria EMMI Zone Speed Boost puzzle have been changed to Speed Boost tiles to prevent softlocks.
- Added: Entering Golzuna's arena without releasing the X displays a message explaining why the boss won't spawn.
- Added: All doors locked while fighting an EMMI now unlock immediately upon defeating it.
- Changed: Exporting for Ryujinx now also utilizes the Dread Depackager, for a smaller mod size. This requires an up to date Ryujinx.
- Fixed: You now retain Kraid's item if you reload checkpoint after defeating him. This eliminates a way of rendering a seed impossible to complete.

#### Logic Database

- Added: New Highly Dangerous Logic setting for enabling situations that may be unrecoverable upon saving.
- Added: Cross Bomb alternative for crossing Flash Gates.
- Added: Pseudo-wave beam trick for destroying the bottom blob in Cataris' Central Unit Access.
- Added: Traversal through Ghavoran Total Recharge Station North without Morph Ball, before pulling the grapple block, by destroying the left Enky.
- Changed: Cataris' Thermal Device Room North now forces picking the Energy Tank pickup and the Magnet Wall Thermal Device event before going to the Final Thermal Device, or uses Highly Dangerous Logic.
- Changed: Removed the Cataris EMMI Zone Door Trigger event now that the door remains unsealed.
- Fixed: Going to the red teleporter in Cataris no longer forces needing to use bombs.

### Metroid Prime

- Fixed: The infinite scanning bug has been fixed.

### Metroid Prime 2: Echoes

- Added: A new experimental option, Inverted Aether. In this mode, it's the Light Aether atmosphere that is dangerous! All safe zones are moved to Light Aether, but that's not enough so it's still extremely dangerous. This mode has no logic.

#### Logic Database

- Added: Intermediate Slope Jump and Intermediate Wall Boost to get next to the pickup in Communication Area.
- Added: Beginner Movement for crossing Hall of Combat Mastery from the Portal Side with NSJ Screw Attack after the tunnel is destroyed.
- Changed: Standable Terrain to reach the upper Command Center Access door in Central Mining Station with Space Jump and Screw Attack has had its difficulty decreased from Intermediate to Beginner.

## [5.1.0] - 2022-10-01

- Added: You can now view past versions of the presets and revert your preset to it.
- Added: A Playthrough tab where you can run the validator has been added to the Game Details window.
- Added: Deleting a preset now has a confirmation dialog.
- Added: A development mode for permalinks, to help investigate issues.
- Changed: Discord slash command for FAQ has better usability on mobile.
- Changed: The parent for a preset is now stored in your preferences, instead of in the preset itself.
- Fixed: The solver can no longer consider collecting a location a requirement to collecting itself. This is a regression from 4.3.0.

### Discord Bot

- Added: `/website` command that gives instructions to where Randovania's website is.
- Changed: `/randovania-faq` is now just `/faq`.
- Changed: `/database-inspect` is now just `/database`.

### Cave Story

- Nothing.

### Metroid Dread

- Fixed: The target DNA count is no longer limited to 6 when modifying an existing preset, or changing tabs.
- Fixed: Exporting multiple games at once is not properly prevented with an error message. It was never possible and fail in unclear ways.

#### Logic Database

- Added: Event in Underlava Puzzle Room 2 for breaking the speed blocks so that going between the two parts can be accounted for
- Added: Event for the trigger that reopens the door to Central Unit Access, allowing it logical to go back through
- Added: Other various methods of going through rooms
- Added: New Diffusion Abuse trick for pushing Wide Beam blocks and activating the lava buttons in Cataris.
- Added: Cross Bomb Skip (Advanced) for Dairon's Cross Bomb Puzzle Room item
- Added: Power Bombs method for the Speed Booster Conservation for Dairon's Cross Bomb Puzzle Room item
- Changed: Separated the First Tunnel Blob event into two to account for Diffusion/Wave not needing to be in the tunnel
- Changed: Deleted some unnecessary tile nodes
- Changed: Various instances of Wall Jump (Beginner) to trivial
- Changed: Some Grapple options to include Grapple Movement
- Changed: Some Movement tricks to Climb Sloped Tunnels
- Changed: Some Movement tricks to Skip Cross Bomb
- Changed: Rotating the spinner in Ghavoran - Flipper Room now requires either pulling the grapple block in Right Entrance, or activating the Freezer in Dairon.
- Changed: Allow pickup in Ghavoran Elun Transport Access by charging speed via navigation room
- Changed: Help solver by adding Morph Ball requirment on connections to event to flip the spinner in Ghavoran Flipper Room
- Changed: Shooting occluded objects requires at least Intermediate Knowledge
- Fixed: Accounted for whether the player could have Varia or not when trudging through lava
- Fixed: Accounted for the upper parts of Thermal Device Room North being heated without pressing the lava button
- Fixed: Ghavoran Orange backdoor properly connects to Above Pulse Radar
- Fixed: Purple EMMI Arena properly accounting for Gravity Suit to climb the tower.
- Fixed: Ferenia - Space Jump Room Access properly requires a way of destroying the blocks to get to the lower door.
- Changed: Collecting the item in Burenia - Underneath Drogyga before flooding the room by defeating Drogyga now requires Highly Dangerous Logic to be enabled.

### Metroid Prime

- Fixed: Shuffle Item Position is now properly randomized, along with other things shuffled patcher-side.
- Added: You may now force all Save Station doors to be blue, improving QOL for both random start and door lock rando.

### Metroid Prime 2: Echoes

- Fixed: Exporting multiple games at once is not properly prevented with an error message. It was never possible and fail in unclear ways.
- Added: The winners of the Cross-Game Cup have been added to A-Kul's scan.

## [5.0.2] - 2022-09-19

### Metroid Dread

- Fixed: Exporting Metroid Dread games on the Linux builds no longer causes an error.
- Added: FAQ entry about Speed Booster/Phantom Cloak/Storm Missile not working.
- Added: FAQ entry about Golzuna and Experiment Z-57 spawn conditions.
- Added: FAQ entry about the Wide Beam door in Dairon - Teleport to Cataris.

## [5.0.1] - 2022-09-12

- Fixed: The README and front page now lists Metroid Dread as a supported game.

### Metroid Dread

- Fixed: The differences tab no longer mentions Kraid and Corpius checkpoints being removed, as that's not a thing.
- Fixed: Missing credits in Randovania itself for SkyTheLucario's new map icons.

## [5.0.0] - 2022-09-10

- **Major** - Added: Metroid Dread has been added with full single-player support.
- **Major** - Added: An installer is now provided for Windows. With it rdvgame files are associated to open with Randovania, for ease of use. A shortcut for opening just the auto tracker is also provided.
- **Major** - Changed: The UI has been significantly revamped, with each game having their own section and an easy to use selector.
- Changed: The multi-pickup placement, using the new weighting, is now the default mode. The old behavior has been removed.
- Changed: Error messages when a permalink is incompatible have been improved with more details.
- Changed: The Customize Preset dialog now creates each tab as you click then. This means the dialog is now faster to first open, but there's a short delay when opening certain tabs.
- Changed: Progressive items now have their proper count as the simplified shuffled option.
- Fixed: Hints can now once again be placed during generation.
- Fixed: Exceptions when exporting a game now use the improved error dialog.
- Fixed: Gracefully handle unsupported old versions of the preferences file.
- Fixed: Excluding all copies of a progressive item, or the non-progressive equivalent, no longer hides them from the editor.
- Fixed: Changing the selected backend while it's being used should no longer cause issues.
- Fixed: Unexpected exceptions during generation now properly display an error message.
- Fixed: Trick usage in preset summary now ignores tricks that are hidden from the UI.
- Fixed: /database-inspect command no longer shows EventPickup nodes.
- Fixed: Data Editor is now correctly named Data Editor instead of Data Visualizer.

### Cave Story

- The hints fix affects Cave Story.

### Metroid Prime

- **Major** - Added: Enemy Attribute Rando. Enemy stat values such as speed and scale can be randomized within a range you specify.

### Metroid Prime 2: Echoes

- The hints fix affects Metroid Prime 2: Echoes.

## [4.5.1] - 2022-08-03

- Fixed: The History and Audit Log are now properly updated when joining a game session.
- Fixed: Your connection state is properly updated when joining a game session.

## [4.5.0] - 2022-08-01

- Added: Preferences are now saved separately for each version. This means newer Randovania versions don't break the preferences of older versions.
- Added: Exporting presets now fills in default file name.
- Added: Logging messages when receiving events from the server.
- Changed: Internal changes to server for hopefully less expired sessions.
- Fixed: The discord bot no longer includes the lock nodes.

### Cave Story

- Nothing.

#### Patcher Changes

- Nothing.

#### Logic Database

- Nothing.

### Metroid Prime

- **Major** - Added: Door lock rando. Door locks can now be randomized, with many options to fine-tune your experience. This feature is incompatible with multiworld.
- **Major** - Added: Option to show icons on the map for each uncollected item in the game under "Customize Cosmetic Options..."

#### Patcher Changes

- Fixed: Exporting with `QoL Cosmetic` disabled
- Fixed: Zoid's deadname appearing in credits
- Changed: Patches now consume fewer layers on average

#### Logic Database

- Fixed: Phazon Mining Tunnel now accounts only for Bombs when coming from Fungal Hall B
- Fixed: The Central Dynamo drone event is now accounted for to go through Dynamo Access
- Added: Beginner Wall Boost to lock onto the spider track in Metroid Quarantine A
- Added: Advancing through rooms containing Trooper Pirates now requires either the proper beam(s), basic defensive capabilities (varies slightly by room), or Combat (Intermediate) where appropriate
- Added: Advancing through rooms containing Scatter Bombus now requires Morph Ball, Wave Beam, Movement tricks, or basic defensive capabilities

### Metroid Prime 2: Echoes

- Nothing.

#### Patcher Changes

- Nothing.

#### Logic Database

- Nothing.

## [4.4.2] - 2022-06-05

- Fixed: Generating multiworld games where one Prime 1 player has item in every room while another Prime 1 player doesn't now works properly.
- Fixed: It's no longer possible to configure more than 99 shuffled copies of a major item, as that causes errors.
- Fixed: Using a trick to break a door lock is now properly displayed in the UI.
- Fixed: The description for expansions now mention they can be logical with multi-pickup placement.
- Fixed: The change log tab no longer causes the window to have absurd sizes on macOS.
- Removed: The broken option for enabling required mains for Metroid Prime 1. It was non-functional and incorrectly displayed.

## [4.4.1] - 2022-06-04

- **Major** - Added: When using multi-pickup placement, expansions are now considered for logic.
- Added: New experimental option for a different algorithm for how the generator weights locations for multi-pickup placement.
- Added: "Generate Game" tab now remembers which games and presets were expanded or collapsed.
- Added: The Game Session Window now has a counter for how many pickups it's currently trying to send to the server.
- Changed: Considerable more effort is made to keep hints relevant if there isn't enough things to be hinted in a game.
- Changed: Reduced the lag you get the first time you open the Games tab.
- Changed: Optimized the game generation. As example, Echoes' Starter Preset is 45% faster.
- Changed: Optimized the game validation. As example, Echoes' Starter Preset is 91% faster.
- Changed: The algorithm for how locations lose value over generation has changed. This should have bigger impact in big multiworlds.
- Changed: It's now possible to login again directly in the Game Session Window.
- Removed: The server and discord bot are entirely removed from the distributed executables, reducing its size.
- Removed: Metroid Dread is no longer available in releases, as it was never intended to be considered stable.
- Removed: All auto trackers based on pixel art style were removed by request of their artist.
- Fixed: The "Spoiler: Pickups" tab no longer shows locations that aren't present in the given preset.
- Fixed: The Game Session Window now better handles getting disconnected from the server.

### Cave Story

- Fixed: Hint Locations tab in Help no longer has an empty column named "2".

#### Patcher Changes

- Nothing.

#### Logic Database

- Nothing.

### Metroid Prime

- Added: "Cosmetic" option to force Fusion Suit
- Changed: Converting models from Echoes now always needs to be provided with an ISO.

#### Patcher Changes

- **Major** - Added: Models for Echoes' translators and split beam ammo are now also converted to Prime.
- Fixed: Spawning in Elite Quarters after killing OP no longer spawns the player OoB
- Fixed: Ridley boss random size on PAL/NTSC-J and Trilogy
- Fixed: Many rooms which, when submerged, the water box would be misaligned with the bounding box
- Fixed: Certain rooms where item position randomizer biased towards one side or OoB entirely
- Added: Results screen now shows Randovania version and seed hash

#### Logic Database

- Fixed: Gravityless SJ strat for Cargo Freight Lift to Deck Gamma is no longer dangerous
- Fixed: Main Plaza NSJ Grapple Ledge dash now correctly uses the Wasp damage boost method
- Fixed: Hall of the Elders Boost IUJ typos- BSJ is now IUJ and Combat is now Combat/Scan Dash
- Added: Thardus is now logical if you only have Thermal Visor with the Invisible Objects trick set to Intermediate
- Added: Flaghra now accounts for defeating it both before and after triggering the fight
- Added: Method to reach Main Quarry's crane platform with just Grapple Beam and Beginner Movement
- Added: Method to reach Main Quarry's crane platform with Expert Wall Boosts and Slope Jumps
- Added: Method of getting Crossway with only Boost Ball and Xxpert Movement
- Added: Method of climbing Connection Elevator to Deck Beta gravityless NSJ with Advanced Bomb Jump and Expert Slope Jump
- Added: NSJ/bombless strat of getting Gathering Hall's item with a Hypermode dash
- Added: Method of getting Crossway item with Advanced Bomb Jump and Expert BSJ, Scan Dash, and Standable Terrain
- Added: Method of climbing Reflecting Pool using the Stone Toad's wacky physics as Advanced Movement
- Added: Gravityless NSJ method of leaving Gravity Chamber with Advanced Wall Boost and Expert Slope Jumps and Underwater Movement
- Changed: Increased Elite Quarters BSJ to Advanced
- Changed: Increase lower Great Tree Hall Wall Boost to Hypermode
- Changed: Chozo Ruins Save Station 3 boostless/bombless strat to go through the tunnel has had its difficulty decreased to Advanced Movement and Intermediate Standable Terrain
- Changed: Hive Totem NSJ Slope Jump now uses Beginner Underwater Movement
- Changed: Monitor Station dash to Warrior Shrine is now Beginner with SJ

### Metroid Prime 2: Echoes

- Nothing.

#### Patcher Changes

- Nothing.

#### Logic Database

- Nothing.

## [4.4.0] - Not released

This release was skipped.

## [4.3.2] - 2022-05-13

### Metroid Prime

- Fixed: Lightshow during Chapel IS after Chapel item has been obtained and room has been reloaded

### Metroid Prime 2: Echoes

- Fixed: Significantly reduced lag spikes when loading a room containing Prime1 models.

## [4.3.1] - 2022-05-08

- Added: Phazon Suit hints are now included in the preset description.
- Fixed: Exporting Prime 1 games that have no Phazon Suit no longer fails if it's configured to have a hint.

## [4.3.0] - 2022-05-01

- Added: Destroying door locks is now properly tracked. In Echoes, this means removing a door lock from the back allows for logical access to where you were.
- Added: In Data Visualizer, it's now possible to set tricks to a certain level and simplify all visible connections based on that.
- Fixed: Maximum values for certain preset fields, such as Energy Tank capacity and Superheated Room Probability, can now properly be used.
- Fixed: A race condition with Randovania connected to Nintendont, where Randovania could incorrectly assume the game was idle if memory was read while it was executing the last sent task.
- Fixed: The map tracker now properly handles when multiple nodes gives the same resource/event.
- Changed: Online game list by default only shows 100 sessions, for performance reasons. Press "Refresh" to get all.

### Cave Story

- Nothing.

#### Patcher Changes

- Nothing.

#### Logic Database

- Nothing.

### Metroid Prime

- Added: Option to specify hint for Phazon Suit in Impact Crater (default=Show only area name)
- Added: April Fools Preset
- Added: Map images are now generated and written in the same folder as output ISO when generating room rando seeds and exporting them with spoilers enabled.
- Fixed: Random Superheated, Random Submerged and Dangerous Gravity Suit logic now trigger dialog warning in Multiword sessions
- Fixed: Adjusted min/max boss sizes to prevent softlocks
- Fixed: Default setting for screen Y offset now works
- Changed: The "Items in Every Room" Chaos Option now uses items from the Randovania pool (shows n/293 items when enabled). This means multiworld items can now appear at extra locations, and item text is now consistent with the rest of item placement.
- Changed: Two-way room rando now ensures that all rooms are part of the same network

#### Patcher Changes

- Fixed: Specifying custom heat-damage-per-second now properly affects non-vanilla superheated rooms
- Fixed: Some akward cutscene timing when playing skipped cutscenes in realtime
- Added: Random boss sizes now affects Flaahgra, Plated Beetle and Cloaked Drone
- Changed: Random boss sizes now affects bosses in cutscenes, additionally Omega Pirate's armor plates now scale properly
- Changed: When creating a new save file, the default selection is now "Normal" to help prevent accidentally starting the game on Hard mode
- Changed: Artifacts which do have no need to be collected are removed from the logbook

##### Room Rando
- Added: Include Square Frigate doors and morph ball tunnels during randomization
- Fixed: Crash when opening the map near certain rooms
- Fixed: Crashes due to two large rooms being connected.
- Fixed: Crash when rolling through some doors in morph ball
- Fixed: Central Dynamo reposition soft-lock
- Fixed: Inability to scan vertical doors
- Fixed: Incompatability with "No Doors" + "Room Rando"
- Changed: The door immediately behind the player is unlocked when teleporting to a new room. This gives the player one chance to backtrack before commiting to the warp.

#### Logic Database

- Nothing.

### Metroid Prime 2: Echoes

- Added: Preset descriptions now list custom beam ammo configuration.
- Changed: Optimized how long it takes to export a game that uses Prime 1 models.

#### Patcher Changes

- Nothing.

#### Logic Database

- Nothing.

## [4.2.1] - 2022-04-01

- Fixed: Popup for new changes fixed.

## [4.2.0] - 2022-04-01

- Added: Experimental option to force first progression to be local.
- Added: New pixel icons for the auto tracker.
- Changed: Standard tracker layouts for Prime, Echoes and Corruption now include a few more items.
- Changed: Auto tracker game icons for Echoes beams now use the HUD icons instead of the pickup models.
- Changed: Update to Qt 6.
- Changed: The import preset menu in game sessions now has the presets of a game sorted by name, with the default presets on top.
- Fixed: Randovania no longer hangs on start if there's a loop in the hierarchy of presets.
- Fixed: Generation no longer fails when one player has no pickups assigned during logic.

### Cave Story

- Nothing.

#### Patcher Changes

- Nothing.

#### Logic Database

- Nothing.

### Metroid Prime

- **Major** - Added: In multiworld, pickups from an Echoes player now uses the correct model from Echoes.
- **Major** - Added: **April Fool's Day Special!** New game modification category "Chaos Options" in "Other" tab. Chaos options are patcher-side only, and thus are not accounted for by the seed generator logic.
    - Enable Large Samus
    - Random Boss Sizes
    - Remove Doors
    - Random Superheated Rooms
    - Random Submerged Rooms
    - One-way Room Rando
- Added: Deterministic Maze RNG option for fairer racing
- Fixed: Echoes Combat Visor placed in a Prime player's world now uses the new Combat Visor model.
- Fixed: Deterministic Incinerator Drone RNG setting staying on even when checkbox was unchecked.

#### Patcher Changes

- Fixed: Soft-lock in Artifact Temple with Major Cutscene skips (players could leave during ghost cutscene and abort the layer change)
- Fixed: Items Anywhere could delete Artifact hints in rare cases
- Changed: Updated [Quality of Life documentation](https://github.com/toasterparty/randomprime/blob/randovania/doc/quality_of_life.md)
- Changed: Nerfed "Items in Every Room" (Extra items more likely to be missiles)

#### Logic Database

- Nothing.

### Metroid Prime 2: Echoes

- **Major** - Added: In multiworld, pickups from a Prime player now uses the correct model from Prime.

#### Patcher Changes

- Nothing.

#### Logic Database

- Nothing.

## [4.1.1] - 2022-03-12

- Added: The game details window now displays the Randovania version the game was generated with.
- Added: You can now import a game layout/spoiler file in multiworld sessions.
- Changed: A popup shows up while waiting for the game session list.
- Fixed: The error message when the client is incompatible is now properly displayed.
- Fixed: Player inventory is now properly sent to the server in multiworld sessions.


### Metroid Prime

#### Patcher Changes

- Fixed: Scan visor and X-Ray not displaying properly after taking an elevator when combat visor is shuffled.
- Fixed: Some users receiving OS error when exporting ISO with non-vanilla suit colors.


## [4.1.0] - 2022-03-01

- Added: /randovania-faq command was added to the Discord bot, which sends FAQ messages.
- Added: Randovania now checks if the entire database is strongly connected, allowing for manual exceptions.
- Added: You can now configure the priority given to each major item. Higher values are more likely show up earlier in the progression chain.
- Added: Generation failures now have a lot more details on what was missing for progression, facilitating finding issues with your preset.
- Added: The item pool screen now explicitly tells you expansions are not used for logic.
- Added: Implemented support for changing the title for a game session.
- Added: A button for duplicating a session, including the generated game and all rows.
- Added: Multiworld sessions can now be generated without spoilers.
- Added: Preset descriptions now include if some item has a different number of copies shuffled.
- Changed: Multiworld damage logic incompatibility warning now displays every time.
- Changed: On generation failure, a count of how many nodes are accessible is now displayed.
- Changed: Data Editor now lets you save non-experimental databases with integrity errors.
- Changed: Most command line arguments have been renamed.
- Changed: Simplified the item pool tab, with the usual case now having only a single line per item.
- Changed: Improved the text for quantities for ammo in the item pool tab.
- Changed: Experimental games are only shown in the menu if the option for experimental games is enabled.
- Changed: Only session admins are allowed to copy the permalink of a session.
- Changed: Modified how ConfigurableNodes (In Echoes, the Translator Gates) are handled in logic. This should have no visual differences, other than speeding up generation.
- Changed: Great internal changes were done to how hints are applied to the game. This should have no visible impact.
- Changed: The UI for 1HP Mode now only shows up for Echoes.
- Fixed: Map Tracker now properly handles multiple copies of pickups in all cases.
- Removed: The Database Editor can only be open when running from source. In releases, use `Open -> (Game) -> Data Visualizer` instead.
- Removed: All auto trackers based on pixel art style were removed over concerns about asset licensing.

### Cave Story

- Nothing.

#### Patcher Changes

- Nothing.

#### Logic Database

- Nothing.

### Metroid Prime 1

- Added: Option to use deterministic Incinerator Drone RNG for fairer racing
- Added: Spring Ball. Enable in preset configuration. Must have bombs in inventory to work.

#### Patcher Changes

- Added: QoL Game Breaking - Reserach Lab Aether Pirate now guaranteed to jump through glass when doing room backwards
- Fixed: Players could unmorph in Magmoor Workstation where they should not be able to
- Fixed: Abuse of QoL Game Breaking in Central Dynamo to skip the maze/drone
- Fixed: Exclude Phazon Elite Item from QoL Pickup Scans
- Fixed: Wavesun when playing with shuffled item positions
- Fixed: Main Plaza etank ledge door shield was slightly misaligned
- Fixed: Cannon remaining holstered after grapple when shuffling combat visor
- Fixed: Cannon remaining holstered after a specific type of R-Jump when shuffling combat visor
- Fixed: Unmorphing now returns you to your previous visor instead of default visor when shuffling combat visor for quality of life purposes

#### Logic Database

- Changed: Reduce difficulty of Monitor Station -> Warrior Shrine NSJ/No Bombs to intermediate dash and standable terrain (from advanced dash and expert standable) and included a video.

### Metroid Prime 2: Echoes

- When checking details for a game, the hint spoiler tab now includes the correct text for Dark Temple keys hints.

#### Patcher Changes

- Nothing.

#### Logic Database

- Added: Using Screw Attack as a trickless means to obtain Grand Windchamber item after seeker puzzles

## [4.0.1] - 2022-01-30

- Changed: The UI for 1HP Mode now only shows up for Echoes.
- Fixed: Support for non-NTSC Metroid Prime 1 ISOs restored.

## [4.0.0] - 2022-01-30

- **Major** - Added: Cave Story has been added with full single-player support.
- **Major** - Added: Data Visualizer/Editor now contains a visual representation of the nodes in the area.
This feature comes with plenty of quality of life functionality for editing the database.
- Added: A new tab has been added to the preset editor, Generation Settings, consolidating various settings such as minimal logic, multi-pickup placement, dangerous actions, etc.
- Added: The Logic Database can now have descriptions for nodes.
- Added: Game Details window can now spoil the item order, elevators, translator gates and hints.
- Added: Data Editor can now edit area names.
- Added: Data Editor can now view and edit resources.
- Added: Items now have tooltips in the Auto-Tracker.
- Added: One joke hint.
- Added: Descriptions for Minimal Logic for each game, with a better definition of what Minimal Logic is.
- Added: Randovania is now able to identify for what version of Randovania a given permalink is, if they're similar enough versions.
- Added: Permalinks now contain the seed hash, so Randovania can detect if there's a hash mismatch when importing.
- Changed: In the Game Session Window, the observers tab is now visible by default.
- Changed: The rdvgame file is now considerably more technical in order to require less game-specific code.
- Changed: Editing connections in the Data Editor now has an easier to use selector for non-item resources.
- Fixed: Data Visualizer no longer hides the comment for a single-element Or/And entry.
- Fixed: Data Editor now properly handles areas without nodes.
- Removed: It's no longer possible to delete a game session.
- Removed: It's no longer possible to leave the session when closing the window.

### Metroid Prime

- Added: Start in any (uncrashed) Frigate room
- Added: 1-way cycles and 1-way anywhere elevators can lead to (uncrashed) Frigate rooms
- Added: Essence Death and Frigate Escape Cutscene teleporter destinations can now be shuffled
- Added: Artifact hints can now be configured to show area and room name, just area name, or nothing at all
- Added: Cosmetic Option - Select HUD Color
- Added: Cosmetic Option - Rotate hue of all 4 suit textures and ball glow color
- Added: Cosmetic Option - Set default in-game options like Echoes
- Added: Experimental Option - Shuffle the coordinates of items within their respective rooms. Seeds may not be completable.
- Added: Experimental Option - Add random (non-logical) items to rooms which do not usually have items.
- Added: Shuffle Power Beam
- Added: Shuffle Combat Visor
- Added: New default preset: "Moderate Challenge".
- Changed: Minimal Logic no longer checks for Plasma Beam.
- Changed: Removed "Fewest Changes" preset.
- Changed: Updated "Starter Preset" to better match community preferences.

#### Known Issues:

- Nothing.

#### Patcher Changes

- Added: Support for NTSC-U 0-01, NTSC-J and NTSC-K (Gamecube)
- Added: List of tournament winners on lore scan in Artifact Temple
- Added: QoL Game Breaking now fixes several crashes on Frigate Orpheon
- Added: QoL Game Breaking now fixes the soft-lock in hive totem by making the blocks drop sooner
- Added: Option to disable item loss in Frigate (Enabled by default)
- Added: QoL Pickup Scans - Weeds by item in Landing Site now don't have scan point
- Added: Combat/Scan/Thermal/X-Ray all have unique custom models
- Fixed: Safeguard against blowing past layer limits.
- Fixed: On Major custscene skip, Elite Quarters now stays locked until the player picks up the item. The hudmemo is now tied to the item rather than the death animation.
- Fixed: Ruined fountain not always showing the right scan.
- Fixed: Phazon Suit Small Samus Morph Ball Glow
- Fixed: Vent shaft item not being scannable on QoL Pickup Scans
- Fixed: Automatic crash screen
- Fixed: Wavesun not collecting item/unlocking door
- Fixed: Locked door on Storage Depot B (NTSC 0-02)
- Fixed: Bug in Elite Quarters where game would crash during OP death cutscene if the player changed suit during the fight
- Changed: The vines in arboretum which cover the scan panel remain in the room on the ghost layer to help aid newer players.
- Changed: Exo and Essence stay dead permanently if traversing Impact Crater multiple times
- Changed: Increased Maximum Missile/Etank/Capacity for seeds with more expansion count than is available in vanilla

#### Logic Database

- Fixed: Magma Pool - Added missing suit or heated runs trick requirement for non-grapple methods of crossing the room
- Fixed: HAT - Updated spawn node
- Fixed: Quarantine Cave - Properly model when the fight is required and when it is not
- Fixed: Bug where Biohazard Containment didn't check Power Conduit Requirements if Super Missiles were available
- Fixed: Typo in Frozen Pike - Hunter Cave Access requires Slope Jump (Advanced), not Single-Room OoB (Advanced)
- Added: New Event - Gravity Chamber Item (Lower)
- Added: New Trick Category - Infinite Speed
- Added: Magma Pool - Added standable terrain method to cross the room with a video example
- Added: Main Plaza - Hypermode Dash to get Grapple Ledge
- Added: Elite Quarters - BSJ to skip scan visor
- Added: Reactor Core - NSJ Gravityless Bomb Jumps
- Added: Cargo Freight Lift - NSJ Gravityless Boost or Bombs climbs
- Added: Flick BSJ in watery hall OoB
- Added: NSJ Bombless Lower GTH Climb (Wallboost)
- Added: NSJ Bombless Quarantine Cave Elevator Spider Skip
- Added: NSJ Bombless Gravity Chamber Escape (Gravity Wallboost)
- Added: NSJ Bombless Lower Phen's Edge
- Added: NSJ Bombless Frozen Pike (Mid-Section)
- Added: NSJ Bombless Life Grove (Wallboost)
- Added: NSJ Bombless HOTE Climb (Boost IUJs)
- Added: NSJ Bombless Elite Control Access (Wallboost)
- Added: Elite Control Access Item (Damage Boost)
- Added: Central Dynamo Item w/ Infinite Speed
- Added: Bomb jump to skip grapple in Biotech Research Area 2
- Added: Great Tree Hall - Jump Off Enemies Bomb Jump (Advanced) to reach GTC NSJ
- Added: Wallboost FCS Climb
- Added: Logic for Traversing Twin Fires Tunnel to Workstation NSJ Gravity
- Added: Logic for Traversing Twin Fires Tunnel to Workstation NSJ Bombless
- Added: Logic for Traversing Twin Fires Tunnel to Workstation Missileless Grappless
- Added: Gravityless Grappless Morphless method for crossing FCS
- Added: Waste Disposal Wallboosts
- Added: Climb Connection Elevator to Deck Beta Gravityless
- Added: Combat Requirements for Essence fight
- Added: 2 Additional NSJ methods for reaching FCS item
- Added: Lava Lake Item NSJ Combat Dash
- Added: Triclops Pit Item SJ Beginner Standable
- Added: 3 new ways to climb Tower of Light (L-Jump, R-Jump, Slope Jump)
- Added: Underwater Movement (Beginner) to get to Tower Chamber with Space Jump
- Added: Underwater Movement (Intermediate) for NSJ Tower Chamber
- Added: Frigate Crash Site climb with Space Jump and L-Jump (Intermediate) and Standable Terrain (Beginner)
- Added: More logical paths for Ice Ruins West NSJ
- Added: Ice Ruins West Middle-Left Rooftop to Item Combat/Scan Dash
- Added: Beginner L-Jump to reach Main Quarry Save Station
- Added: Main Quarry Crane Platform to Waste Disposal NSJ Advanced Combat Dash
- Added: Main Quarry Crane Platform to Item Intermediate Scan Dash
- Added: Expert Gravity Wallboost to get to Tower Chamber
- Added: Beginner Gravity Wallboost to get to Watery Hall
- Added: Expert Trick for NSJ+Boost Crossway
- Added: Movement (Intermediate) to skip Spider Ball in Crossway
- Added: L-Jump to skip SJ on 3rd tier of ore processing puzzle
- Added: NSJ Ore Processing with Spider+Bombs (Expert)
- Added: Bombless Ore Processing Puzzle with Wallboost(Advanced)
- Added: Phendrana Canyon Hypermode Boost
- Added: NSJ Combat Dash (Expert) to Temple Entryway from lower part of room
- Added: Various tricks in Uncrashed Frigate
- Added: Ore Processing Door To Elevator Access A to Storage Depot B Standable L-Jump with Power Bombs
- Added: Combat logic for Dynamo Access and Elite Control Elite Pirate fights
- Added: Intermediate/Advanced Standables to enter/escape Elite Control after/without triggering Elite Pirate
- Added: Logic now can expect players to play in just scan visor, using bombs to open doors
- Added: Knowledge/Combat (Intermediate) trick to skip needing Power Beam for Exo fight
- Changed: Renamed Misc Logic Option to "Allow Dangerous Gravity Suit Logic"
- Changed: Increased difficulty of Connection Elevator to Deck Beta DBJs to Advanced
- Changed: HAT Wallboosts can be done using Gravity at the same difficulty
- Changed: Removed under-used "Complex Movement" trick category
- Changed: All Gravityless Slope Jumps are now categorized as "Underwater Movement without Gravity", as opposed to just NSJ ones
- Changed: Knowledge (Beginner) to Traverse Magmoor Workstation without Varia
- Changed: Magma Pool - Gravity Suit lava dive difficulty was reduced to L-Jump (Intermediate) and Standable Terrain (Beginner)
- Changed: Hall of the Elders - Now properly model needing to kill the 1 ghost to leave the room. Chargeless 1 ghost fight combat difficulty reduced to beginner.
- Changed: Added requirement for X-Ray Visor or Invisible Platforms to Triclops Pit Item NSJ tricks
- Changed: Monitor Station climb to Warrior Shrine Bomb Jump difficulty changed from Advanced to Intermediate
- Changed: Monitor Station NSJ Combat Dash to Warrior Shrine lowered difficulty from Advanced to Intermediate
- Changed: Increase the difficulty of Tower of Light climb with combat dash from 'Beginner' to 'Intermediate' lowered Standable Terrain from 'Intermediate' to 'Beginner'
- Changed: Frigate Crash Site Climb Space Jump Slope Jump Standable Terrain difficulty was reduced to Standable Terrain (Beginner)
- Changed: Removed Slope Jump and Standable requirement from Ice Ruins West NSJ
- Changed: Main Quarry Save Station NSJ Movement difficulty from Beginner to Intermediate
- Changed: Main Quarry Crane Platform to Waste Disposal Standable/Slope Jumpe no longer requires L-Jump
- Changed: Main Quarry Crane Platform to Waste Disposal NSJ Scan Dash difficiulty from Advanced to Intermediate
- Changed: Ore Processing Storage Depot B to Waste Disposal NSJ Standable difficulty from Intermediate to Beginner
- Changed: Ore Processing Storage Depot B to Waste Disposal R-Jump to L-Jump
- Changed: Elite Research Spinners without Boost from Advanced to Intermediate
- Changed: Ore Processing Door To Elevator Access A to Storage Depot B Standable difficulty from Intermediate to Advanced
- Changed: Sun Tower Early Wild now requires Intermediate Knowledge on all methods
- Changed: Less damage required for Watery Hall with Gravity Suit

### Metroid Prime 2: Echoes

- Changed: Minimal Logic no longer checks for Light Suit or Agon Keys.

#### Patcher Changes

- Fixed: Exporting an ISO when Randovania is in a read-only path now works properly.
- Added: Ability to set a custom HUD color

#### Logic Database

- Changed: Shrine Access Seeker Door without Seekers is now Hypermode (from Expert).


## [3.2.2] - 2022-01-17

- Fixed: Presets for unknown games (for example, from a dev version of Randovania) are now properly ignored.

## [3.2.1] - 2021-10-23

- Fixed: The spin box for starting Energy Tanks no longer goes above 14.
- Fixed: Errors from the Prime 1 patcher are now properly displayed in error messages.
- Fixed: Converting presets from previous games should no longer cause invalid expansion ammo count.
- Fixed: Converting presets with multiple major items that give ammo no longer cause incorrect per-expansion ammo count.
- Fixed: Changing the default beam in Echoes no longer throws an error with invalid included ammo.
- Fixed: Sky Temple Keys on Guardians/Sub-Guardians are now properly counted for the item pool size.
- Fixed: Sky Temple Keys on Guardians/Sub-Guardians now appears on the preset description.
- Fixed: Safety check that there's enough available locations for all non-progression at the end of generation has been re-added.
- Changed: Improved error message for certain kinds of invalid permalinks.
- Changed: Presets with negative ammo count for expansions are invalid.

### Metroid Prime

#### Patcher Changes

- Fixed: PAL ISOs now correctly work again.

## [3.2.0] - 2021-10-16

- **Major** - Added: The Logic Database can now have comments in requirements.
- **Major** - Changed: Expansions contents are now configured directly, instead of being calculated from a target.
- Added: Files in the "Previously generated games" folder now includes the name of the games used.
- Added: Custom names for Prime 1 elevators
- Added: Support for Minimal Logic has been added for Metroid Prime and Metroid Prime 3.
- Added: New auto tracker layouts for Metroid Prime 2, with two lines and three lines.
- Changed: Force one specific certificate root when connecting to the server.
- Changed: Custom elevator names across both games now used throughout the entire UI
- Changed: Data Editor now raises an error if two Pickup Nodes share the same index.
- Changed: When changing Echoes Goals, the slider of the number of keys is now hidden when "Collect Keys" goal is not selected.
- Changed: Customizing the item pool causes permalinks to not get as long as before.
- Changed: The Qt theme was changed, as the previous one had serious issues on certain platforms and certain elements.
- Fixed: Items that include ammo are now configurable to provide up to the ammo's capacity.
- Fixed: Certain invalid permalinks are now properly recognized as invalid.
- Fixed: In connections editor, changing a requirement to "And/Or" no longer places ui elements in the wrong place.
- Removed: Metroid Prime 2: Echoes FAQ entry about the weird hint categories, as the issue has been fixed.
- Removed: Menu option to open STB's Echoes item tracker in a new window.

### Metroid Prime - Patcher Changes

- Added: New Nothing model.
- Added: Missile Expansions for yourself has a 1 in 1024 of being shiny.
- Fixed: Mine security station softlock so that defeating the purple pirates first doesn't fail to switch the room to the non-cutscene layer.
- Fixed: Qol scan for Ice Ruins West pickup.
- Fixed: Warp-to-start crash.
- Changed: Fewer forced popup alert for multiworld purpose, and popups now lasts 3s instead of 5s.

#### Cutscene Skips

- Added: Cutscene skip for arboretum gate (competitive+).
- Added: Mine Security Station now longer force switches to Combat Visor.
- Changed: Shorelines Tower cutscene skip is now Minor.
- Changed: Workstation cutscene is now Competitive.
- Changed: Wave panel cutscene in Main Quarry is now Competitive.
- Changed: Elevator leaving cutscenes back are now Major.

### Metroid Prime 2: Echoes - Patcher Changes

- Added: Cosmetic option to customize hud color.
- Fixed: Scanning hints now displays the correct, edited categories.

### Metroid Prime - Logic Database

- Added: Method of reaching pickup in Root Cave from Arbor Chamber with a Dash (Intermediate and above).
- Added: Knowledge (Beginner) trick to leave Central Dynamo without completing the maze or fighting the drone.
- Added: Additional Lower Mines NSJ logic.
- Added: Movement tricks for logical forced damage in Magmoor Caverns, Phazon Mines, and Impact Crater.
- Added: Tricks for climbing Research Lab Aether NSJ
- Added: Tricks for traversing Magmoor Workstation bombless NSJ
- Added: More detailed boss/combat logic
- Fixed: Shorelines tower item being accessible from Ruins Entryway and not Temple Entryway.
- Fixed: Backwards Lower Mines logic
- Fixed: Ice Ruins West NSJ logic now accounts for adult sheegoth layer
- Fixed: Added missing requirements for releasing the metroid in Research Lab Aether

### Metroid Prime 2: Echoes - Logic Database

- Added: Method of climbing halfpipe in Meeting Grounds with Space Jump, Screw Attack, and Standable Terrain (Beginner and above)
- Added: Method of killing Quad MBs using Bombs or Power Bombs and Combat (Beginner)
- Added: Method of killing Quad MBs using Screw Attack (Space Jump) and Knowledge (Beginner)
- Added: Requirement to either kill the Quad MBs or defeat Spider Guardian in order to collect the item in Hall of Combat Mastery in the intended way
- Fixed: A few broken Dark Forgotten Bridge paths have now been fixed.
- Changed: Simplified Meeting Grounds logic slightly, by removing the redundant Top of Halfpipe node
- Changed: Killing Quad MBs now uses a template, as it's a complex set of requirements repeated in three separate rooms

### Discord Bot (Caretaker Class Drone)

- Changed: Room images uses two-way arrows if a connection is two-way, instead of two arrows.

## [3.1.4] - 2021-09-19

- Changed: Force one specific certificate root when connecting to the server.
- Fixed: Checking for updated versions will no longer close Randovania when no internet connectivity is present.
- Fixed: The server will properly reject clients with mismatched versions.

## [3.1.3] - 2021-09-19

- Added: Dialog that shows all enabled tricks in a preset and a list of all rooms that have some combination of tricks that ends up active in that preset.
  - This dialog can be accessed by right-clicking a preset on the "Generate Game" tab, or by pressing the "..." menu in the "Game Details" window.
- Added: Multiworld Help entry regarding maximum number of players.
- Added: Metroid Prime FAQ entry regarding the forced popup alert.
- Changed: Long lines of requirements (Check for all artifacts in Artifact Temple) are now word wrapped.
- Changed: When changing Echoes Goals, the slider of the number of keys is now hidden when "Collect Keys" goal is not selected.
- Changed: In the description of Prime 1 presets, Quality of Life now comes before Game Changes.
- Changed: Clarify that only "Two-way, between areas" guarantees that all areas are accessible.
- Changed: Progress bar when generating a game now reports how many actions were taken, instead of how many items are left.
- Fixed: Nodes with no outbound connections now clearly display this in the visualizer, instead of an error.
- Fixed: Updated multiworld damage warning to mention Magmoor Caverns as well.

### Discord Bot (Caretaker Class Drone)

- Added: The bot now responds to permalinks, presets and rdvgame files sent via direct messages.
- Added: Response for permalinks now offers the permalink's presets for download.
- Changed: `/database-inspect` area responses now has a node selection.

## [3.1.2] - 2021-09-15

- Fixed: In game session, pressing the "Generate game" button no longer errors.

### Discord Bot (Caretaker Class Drone)

- Changed: The response to `.rdvgame` files now include the seed hash and permalink.
- Changed: `/database-inspect` response now includes an image of the requested room layout.

## [3.1.1] - 2021-09-12

- Added: When importing a preset in a game session, there's now an option to import directly from a file.
- Added: In game session, it's now possible to export a preset directly to a file.
- Added: In game session, there's now a "Generate game (no retries)" button. This option attempts generation only a single
time, before giving the error message of why it failed. It's useful for investigating bad presets.
- Changed: When multiworld generation fails, the error message is now clearer on which players haven't reached the end.
- Changed: Preset summaries have been split better into categories.
- Removed: The "Never" option for dangerous actions has been removed from the UI, as it currently doesn't work.

### Discord Bot (Caretaker Class Drone)

- Changed: `/database-inspect` response is now more readable and includes the name of who requested it.

## [3.1.0] - 2021-09-05

- **Major** - Added: Setting for requiring a number of actions/progression before artifacts are placed, to prevent early artifacts.
  - Default Prime 1 presets now default to 6 minimum progression for artifacts.
- **Major** - Added: Setting for controlling how dangerous checks are handled in logic.
- Added: Setting for toggling the pickup scan QOL adjustments.
- Added: The seed hash label in Game Sessions is now selectable.
- Added: One joke hint, requested in 2019.
- Added: Data Visualizer now only shows target nodes for selection that are non-impossible.
- Added: Data Visualizer now highlights nodes that have a path to the selected node.
- Added: Improved the error message when the patcher executable is somehow missing.
- Added: New entries to the Multiworld Help for collecting items and cross game.
- Fixed: Randovania no longer errors when the last selected preset is for a hidden game.
- Fixed: Quality of Life page link in Metroid Prime preset customization is now fixed.
- Fixed: The tracker now properly restores states for games other than Echoes.
- Fixed: Fixed a crash that sometimes occurs when deleting presets.
- Fixed: Generator now directly accounts for events weighting actions.
- Changed: Removed customization of Qt theme for decreasing whitespace.
- Changed: Upgrades in the tracker fills an entire column first, instead of filling rows first.
- Changed: Tracker now properly saves the preset used when persisting the state.

### Metroid Prime - Patcher Changes

- Added `Pickup Scans` option to toggle the patching of item locations so that they can always be scanned.
- Magmoor Workstation item scannable through the purple door (QoL Pickup Scan)
- Fixed shorelines tower item custom scan sometimes showing the incorrect text for certain models
- Certain pickups now always have the popup alert on collection during multiworlds.
- If there are multiple pickups for other players next to each other, these pickups are forced to have a popup alert, so Randovania can properly detect they were picked up.
- Fixed PCA crash patch not being applied when playing small samus.

#### Cutscene Skips
- Added `Competitive` cutscene skip option.
- Moved Shorelines Tower cutscene to major (it sometimes has a reposition that is sometimes useful in routing)
- Removed Main Quarry Combat Visor switch
- Speed up opening of gate in ice temple
- Speed up opening of gate in sun tower
- Fixed Thardus cutscene skip softlock

### Metroid Prime - Logic Database

- Added: Method of reaching Ruins Entryway from Plaza Walkway in Phendrana Shorelines with a Dash (Intermediate).
- Added: Easier NSJ trick to climb Ruined Courtyard using the water puzzle platforms.
- Added: Charge Beam requirements were added to the following rooms with combat trick alternatives:
    - (Beginner) Elite research - Phazon Elite
    - (Beginner) Research Entrance
    - (Intermediate) Hall of the Elders - Wave and Ice bomb slots
    - (Intermediate) Sunchamber - Ghosts fight
    - (Intermediate) Mine Security Station with >= 200 energy
    - (Advanced) Mine Security Station
- Fixed: Main Plaza door to Plaza Access is now properly a normal door, instead of a permanently locked door.
- Fixed: Sun tower now requires Knowledge (Intermediate) to collect the Sunchamber layer change event without falling down.
- Fixed: Removed broken/redudant trick for reaching Temple Entryway ledge using cutscene reposition
- Fixed: Trivial logic for Plaza Walkway to Ruins Walkway
- Fixed: Replaced Bomb Jump (Intermediate) with Dash (Beginner) trick to cross the gap to reach the Courtyard Access door in Ice Ruins West.
- Fixed: NSJ logic now accounts for stalactite in Ice Ruins West.
- Fixed: Crossing the gap by Specimen Storage door no longer sometimes requires L-Jump (Intermediate) instead of Beginner.
- Changed: Improved readability of Ruined Courtyard logic.
- Changed: Reorganized Sunchamber logic to improve usage by generator/solver.
- Changed: Picking up Sunchamber Ghosts item NSJ is now L-Jump (Beginner) instead of Intermediate.
- Changed: Crossing TFT to TF with Gravity+SJ now requires Movement (Beginner)
- Changed: FCS Item Scan Dash method is now Intermediate without SJ.
- Added: FCS Grapple strat - Movement (Beginner)

### Metroid Prime 2: Echoes - Patcher Changes

- Added: A-Kul's scan in Sky Temple Gateway now displays a list of previous tournament winners.
- Changed: Echoes now uses a different game ID when saving ISOs with menu mod enabled, preventing issues from incompatible save files.
- Changed: The elevator sound effect is never removed when elevators are vanilla, ignoring the preference.

### Metroid Prime 2: Echoes - Logic Database
- Added: Method of reaching the pickup in Reactor Core with Space Jump, Bombs, Spider Ball, and Standable Terrain (Intermediate and above).
- Fixed: Lore Scan in Meeting Grounds no longer believes that Boost is required to scan it.
- Fixed: Reactor Core has been cleaned up slightly.
- Fixed: Spawn point in Accursed Lake is now correctly set.

### Discord Bot (Caretaker Class Drone)

- Added: The `/database-inspect` command to send the logic of a room to the channel.
- Added: Messages with rdvgame files also get a reply with a summary of the preset.
- Changed: Responses with preset descriptions no longer pings the original message.

## [3.0.4] - 2021-08-10

- Added: Game Sessions now have an accessible audit log, which includes whenever a player accesses the spoiler log.
- Added: Metroid Prime 1 racetime.gg rooms are now viewable in the racetime.gg browser, with filters for each game
- Fixed: Importing a permalink from the racetime.gg browser while a race is currently in progress now selects the correct racetime.gg room

## [3.0.3] - 2021-08-08

- Fixed: "Open FAQ" in the main window now works correctly.
- Fixed: Pressing Yes to ignore invalid configuration now works correctly.
- Changed: Randovania now silently handles some invalid configuration states.
- Changed: Improved handling of corrupted repository for old preset versions.

## [3.0.2] - 2021-08-05

- Added: In-game crashes in Metroid Prime now automatically show the error screen.

- Changed: Game Sessions - The window now uses docks for the different parts, meaning you can resize, reorder and even split off.

- Changed: Use different colors for artifact hints in Metroid Prime, for better readability on both scan box and logbook.

- Fixed: Exporting a Metroid Prime ISO with Warp to Start enabled and starting at certain elevator rooms no longer fails.

## [3.0.1] - 2021-08-01

- Changed: Disabled the option to stop exporting a Prime 1 ISO to avoid crashes.

- Fixed: Server will now re-authenticate with Discord, preventing users from logging with the incorrect account.

- Fixed: Game Sessions - History entries with invalid locations no longer cause error messages.

## [3.0.0] - 2021-07-30

-   **Major** - Metroid Prime 1 is now fully supported, including multiworld and auto tracker!

-   **Major** - Presets are now presented in a tree view, with custom presets being nested under another one. They're also saved separately from Randovania data.

-   **Major** - The auto tracker now have support for different layouts, with their own assets and game support. New themes with icons similar to the game were also added, provided by MaskedKirby.

-   Added: Credits in Metroid Prime 2 now contains a list of where all non-expansions were placed, including possibly other player's for a multiworld. The credits now takes 75 seconds instead of 60 to accomodate this.

-   Added: Button to export the presets used in a game file.

-   Added: Add text description to unusual items in the Item Pool tab.

-   Added: New Help tab with information on how to read the Data Visualizer.

-   Added: In the Map Tracker, it's now possible to right-click a location to see a path from last action to it.

-   Added: A menu option to open the logs folder.

-   Added: The timeout limit is now progressively more forgiving, the more timeouts that happen.

-   Added: Button to set all gates to "Random with Unlocked' for Prime 2.

-   Changed: The items in the starting items popup is now sorted.

-   Changed: Customizing Dark Aether damage is now considered by logic.

-   Changed: Pickup visibility method is now configured in the Item Pool tab.

-   Changed: Multiworld connection is slightly more conservative when giving items.

-   Changed: Updated the Multiworld Nintendont for hopefully more stability.

-   Changed: The session history in multiworld now has different columns for the players involved, pickup and where the pickup was. It's also possible to sort the table by any of these fields.

-   Changed: The ISO prompt dialog now remembers your last used vanilla ISO, for when you delete the internal copy. When opening the file pickers, these start now with the paths from the input fields.

-   Changed: Many Spin/Combo boxes no longer react to the mouse wheel when not focused.

-   Fixed: Closing the dangerous settings warning via the X button is now properly recognized as "don't continue".

-   Fixed: Hint Item Names no longer breaks if you swap games while the table is sorted.

-   Fixed: Hint Item Names now properly list Artifacts and Energy Cells.

-   Fixed: Map Tracker now properly handles unassigned elevators.

-   Fixed: Trick names in the preset are always sorted.

### Metroid Prime 2 - Logic Database Changes

-   **Major** - "Suitless Ingclaw/Ingstorm" trick added to cover traversing rooms with either Ingclaw Vapor or Ingstorm.

#### Added

-   Method of getting over the gate in Mining Station A in reverse with Space Jump and Screw Attack (Expert and above).

-   Method of bypassing the breakable glass in Sand Processing from Main Reactor with Space Jump and Screw Attack (Expert and above).

-   Method of climbing to the top level of Main Gyro Chamber with Space Jump, Screw Attack, and Bombs, and no Scan Visor (Advanced and above).

-   Method of climbing the Sand Processing bomb slot with a Slope Jump for Bombless Bomb Slots (Advanced and above).

-   Method of leaving Dark Agon Temple by opening the gate from OoB with Single Room OoB, Slope Jump, Standable Terrain, Bomb Space Jump, Space Jump, and the Agon Keys (Expert and above).

-   Great Bridge:
    - Method of reaching Abandoned Worksite door with Space Jump and Extended Dash (Advanced and above).
    - Method of reaching Abandoned Worksite and Torvus Map Station doors from Temple Access Dark door with Boost Ball and Boost Jump (Advanced and above).
    - Method of reaching the pickup with Screw Attack and Single Room Out of Bounds (Expert and above).

-   Method of Crossing Grand Windchamber (both ways) Without Space Jump using Extended Dash (Hypermode).

-   Method of reaching the pickup in Watch Station:
    - With Space Jump, Screw Attack, and Single Room OoB (Expert and above).
    - With only Space Jump and Single Room OoB (Hypermode)

-   Alpha Blogg now has proper requirements for multiple difficulties.

-   Method of Bomb Slots without Bombs in Sanctuary Fortress/Ing Hive - Controller Access/Hive Controller Access without Space Jump (Expert and above).

-   Methods of crossing Torvus Bog - Fortress Transport Access with Gravity Boost or Bombs (No Tricks/Advanced and above).

-   Method of traversing Vault without Space Jump or Screw Attack using Extended Dashes (Advanced and above).

-   Method of reaching Windchamber Gateway item with only Scan Visor using Extended Dashes (Expert and above).

-   Method of reaching Kinetic Orb Cannon in Gathering Hall using Extended Dashes (Expert and above).

-   Method of reaching the pickup in Accursed Lake with a dash (Advanced and above).

-   Method of reaching Temple Security Access from the portal in Aerial Training Site with an Extended Dash (Hypermode).

-   Method of reaching the pickup in Mining Plaza with an Extended Dash (Hypermode).

-   Method of completing the Main Gyro Puzzle with only Space Jump and Screw Attack (Advanced and above).

#### Changed

-   Reaching the pickup in Temple Transport B with a Wall Boost is now Hypermode (from Expert).

-   Reaching the pickup in Path of Roots with only Bombs is now Expert (from Hypermode).

-   Reaching the portal in Hydrodynamo Shaft with Air Underwater and Screw Attack is now Hypermode (from Expert).

-   Reaching the pickup in Dark Torvus Arena with a Roll Jump is now Hypermode (from Expert).

-   Trial Grounds, reaching the door:
    - From the portal with Space Jump and a Slope Jump is now Beginner (from Intermediate).
    - From the left safe zone with a Dash is now Intermediate (from Expert) and without anything is now Advanced (from Expert).

-   Opening the Seeker Lock without Seekers in Mine Shaft is now Advanced (From Expert)

-   Opening the Seeker Lock without Seekers in Plain of Dark Worship is now Expert (From Hypermode).

-   Reaching the Windchamber Gateway Door from Windchamber Tunnel with a Boost Jump is now Hypermode (From Expert).

-   Reaching the pickup in Medidation Vista with a Boost Jump is now Expert (From Advanced).

-   Quadraxis and Boost Guardian now have proper health and item requirements with tricks disabled.

-   Activating Controller Access rooms Bomb Slots without Bombs is now Advanced (from Expert).

-   Reaching the Abandoned Worksite/Brooding Ground door from the bridge in Dark/Forgotten Bridge with an Extended Dash is now Hypermode (from Expert).

-   The initial Terminal Fall Abuses in Vault from the scan portal are separate from the final and are now Advanced (from Expert).

-   Catacombs NSJ dash to Transit Tunnel South has been modified to account for Scan Visor, with the original difficulty being raised to Advanced (from Intermediate).

-   Undertemple Shaft NSJ dash from bottom to top of cannon is now Intermediate (from Advanced).

-   Morph Ball is no longer required to reach the portal from the Echo Gate in Profane Path Scan Dash method.

-   Various Standable Terrain tricks (Dark Agon - Portal Site, Temple Grounds - Sacred Path) have been lowered to Beginner/Intermediate (from Advanced). This is to
    attempt to fix an old database limitation from before tricks had their own difficulty levels.

-   The dashes in Gathering Hall from Transit Tunnel South/West to the Kinetic Orb Cannon are now Intermediate (from Advanced).

-   The Bomb Space Jump NSJ to reach Abandoned Worksite in Great Bridge is now Expert (from Hypermode).

-   The dash to reach the portal in Aerial Training Site from Central Hive Transport West is now Hypermode (from Expert).

-   The dash to leave Hive Temple after Quadraxis via Security Station is now Hypermode (from Expert).

-   The dashes in Command Center (top level) and Accursed Lake without Space Jump are now Beginner (from Intermediate).

-   The dash in Mining Station A to reach Temple Access without Space Jump or Missiles is now Advanced (from Intermediate).

-   The dashes in Trial Grounds to Dark Transit Station without Space Jump are now Advanced (from Intermediate).

-   The dashes in Undertemple Shaft to reach Sacrificial Chamber Tunnel (and back) are now Advanced (from Intermediate).

-   The dash in Hall of Combat Mastery to reach the upper area after the glass is now Advanced (from Intermediate).

-   Bomb Guardian now has proper logic when shuffling Power Beam.

## [2.6.1] - 2021-05-05

-   Changed: Invalid values for the Multiworld magic item are ignored when detecting if the game is properly connected.

-   Fixed: "One-way anywhere" no longer shows up twice in preset warnings for multiworld

-   Fixed: Changing starting location to Ship or Save Stations now works again.

-   Fixed: Torvus Gate elevator is now properly hidden instead of Dark Torvus Ammo Station.

## [2.6.0] - 2021-05-02

-   **Major** - Added: New elevator randomization settings:
    * New mode: *One-way, elevator room with replacement*. One way elevator, but loops aren't guaranteed.
    * Select which elevators can be randomized.
    * Select possible destinations for *One-way, anywhere*.
    * Randomize Sky Temple Gateway, Sky Temple Energy Controller, Aerie Transport Station and Aerie elevators. *Warning*: These rooms have some details you must consider. Please read the elevators tab for more information.

-   **Major** - Added: The Energy Controllers in Agon Wastes, Torvus Bog and Sanctuary Fortress are always visible in the map, regardless if map is revealed by default. All regions are also always available for selection. This allows the light beam warps after U-Mos 2 to always be used.

-   **Major** - Added: An user preference (in *Customize in-game settings*) for the map to display names of unvisited rooms.
    When randomizing elevators, the elevator rooms are excluded to prevent spoiling their destinations. An option were added to disallow displaying names entirely, since otherwise you can use a Map Station to find the names.

-   Added: An option to disable the elevator sound effect, preventing it from playing endlessly in certain cases.

-   Added: When a crash happens, the game now displays an error screen instead of just stopping.

-   Added: The *Hint Item Names* tab now supports switching between all 3 Prime games.

-   Added: An option to use an experimental new pickup placement logic, able to place multiple pickups at once.

-   Added: Two additional joke hints. (Thanks CZeke and Geoffistopheles)

-   Added: It's now possible to add Infinite Beam Ammo, Infinite Missiles and Double Damage to the item pool.

-   Added: Player names are now colored yellow in hints.

-   Changed: Elevator names in the tracker uses their customized names, not the vanilla ones.

-   Changed: Optimized Randovania startup time and extensive logging of what's being done during it.

-   Changed: Improve scan text for expansions.

-   Changed: Some hints in multiworld games now also include the player names.

-   Changed: Missiles, Power Bombs and Ship Missiles are now only in logic after their respective main launcher, even if it's not required in game.

-   Changed: You can add up to 99 of any expansion to the pool, up from 64.

-   Fixed: The *Logic damage strictness* multipliers are no longer applied twice.

-   Fixed: *Up to* relative hints are no longer converted into *exactly* if the actual distance matches the displayed number.

-   Fixed: Dark Torvus Bog - Portal Chamber is no longer silently ignored as a starting location.

-   Fixed: Charging your beam to shoot when out of ammo now works even when customizing the ammo type required.

-   Fixed: Having the maximum number allowed of an expansion in a preset no longer causes permalink errors.

-   Fixed: Fixed the game defaulting to Combat Visor after an elevator.

-   Fixed: Multiworld spoiler logs now use 1-indexed player names for locations.

-   Removed: Using Dark Visor as the starting visor is no longer supported. (Game crashes on unmorph for unknown reasons)

### Logic Database Changes

-   Added: Method of reaching the pickup in Hive Gyro Chamber with Space Jump, Boost Ball, and a Boost Jump (Expert and above).

-   Added: Method of climbing Torvus Grove with Space Jump, Screw Attack, and Standable Terrain (Advanced and above).

-   Added: Method of reaching cannon in Great Bridge with Boost Ball and a Boost Jump (Expert and above).

-   Added: Method of reaching the main part of Hall of Combat Mastery with a Scan Dash and after blowing up the glass (Intermediate and above).

-   Added: Method of activating the portal in Portal Terminal with Screw Attack, Slope Jump, and No Bombs or Space Jump (Expert and above).

-   Added: Method of climbing Sacred Bridge with Bombs and a Bomb Space Jump (Advanced and above).

-   Changed: Logic paths that require Screw Attack without Space Jump now make sure to not have Space Jump to be valid.

-   Fixed: Spawn point of Aerie Transport Station is now the door, making DS2 required to take the elevator there.

## [2.5.2] - 2021-02-28

-   Added: The number of items in the pool is now included in the summary.

-   Fixed: Shuffling Combat Visor with item acquisition popups enabled no longer errors.

## [2.5.1] - 2021-02-26

-   Added: Drag and dropping rdvgame and rdvpreset files into the main Randovania window now imports that game file and preset, respectively.

-   Added: Discord bot now posts summary whenever a preset is attached to a message.

## [2.5.0] - 2021-02-19

-   Changed: Preset summary now only include differences from vanilla game.

-   Changed: The relative hint using an item category has been replaced with a relative hint using an area, with up to distance.

### Logic Database Changes

#### Added

-   Method of climbing Sanctuary Temple from the bottom with Bombs and Spider Ball (Intermediate and above).

-   Method of climbing Sanctuary Temple from the bottom with Screw Attack and Single Room Out of Bounds (Expert and above).

-   Method of reaching Worker's Path from the top level in Sanctuary Temple with Scan Visor and an Extended Dash (Expert and above).

-   Method of reaching Windchamber Gateway from Windchamber Tunnel in Grand Windchamber with a Boost Jump (Expert and above).

-   Method of reaching Temple Access in Mining Station A with a Boost Jump (Advanced and above).

-   Method of reaching pickup in Temple Access (Sanctuary) with Space Jump, Screw Attack, and Standable Terrain (Intermediate and above).

-   Method of climbing Temple Access (Sanctuary) with Space Jump, standing on a Rezbit, and dashing off the other Rezbit (Expert and above).

#### Changed

-   Increased weight for Energy Tanks to be selected as progression.

-   Reaching the pickup in Path of Roots from Torvus Lagoon with Gravity Boost, Space Jump, and a Slope Jump is now Intermediate (from Beginner).

-   Reaching the pickup in Grand Windchamber with Space Jump, Screw Attack, Slope Jump, Standable Terrain is now Advanced (from Intermediate).

-   Bomb Jumping over the 2nd light block heading to Hall of Eyes is now Intermediate (from Beginner).

-   Energy Tank requirements for Chykka have been lowered.

#### Fixed

-   Reliquary Grounds now has proper requirements for reaching Ing Reliquary with Light Suit.


## [2.4.2] - 2021-02-08

-   Fixed: Randovania no longer crashes if the connected Dolphin stops emulation.

## [2.4.1] - 2021-02-06

-   Added: Detect if the internal game copy was modified by a future version of Randovania, prompting for the user to press "Delete internal copy".

-   Changed: An error popup now shows up when exporting an ISO fails.

-   Removed: "Automatically track inventory" toggle, as the functionality was already removed.

-   Fixed: Randovania now considers any inventory item with amount above capacity, or capacity above the strict maximum as the game not being connected.

-   Fixed: Error message when the server rejects your client version not being displayed.

-   Fixed: Setting beam ammo expansions to 0 pickups no longer hides the boxes.

## [2.4.0] - 2021-02-01

-   **Major** - Added: The visor and beam you start the game equipped with is now configurable.

-   **Major** - Changed: In multiworld, items are now delivered at the same time as the message. It should also no longer fail to send with Nintendont.

-   Added: Additional joke hints were added.

-   Added: Method to climb to the portal Base Access with just Screw Attack (Intermediate and above).

-   Added: Method to reach the pickup in Grand Windchamber with Space Jump, Screw Attack, and a Slope Jump (Intermediate and above).

-   Added: Method to traverse Ventilation Area B from Bionenergy Production without Bombs by Screw Attacking into the tunnel and destorying the barriers with Missiles (Advanced and above).

-   Added: Method to reach the pickup in Path of Roots from Torvus Lagoon without Morph Ball (Beginner and above).

-   Added: Method to enter the tunnel in Underground Tunnel to Torvus Temple from Torvus Grove with an Instant Morph (Advanced and above).

-   Added: Method to reach the halfpipe pickup in Dark Torvus Arena with Space Jump and a Roll Jump (Expert and above).

-   Added: Method to climb to the upper level in Biostorage Station with Bomb Space Jump (Advanced and above).

-   Added: Method to reach the pickup in Grand Windchamber with a Space Jump, Bomb Space Jump, and a Scan Dash (Expert and above).

-   Added: Method to climb Mining Station B with Space Jump and a Slope Jump (Expert and above).

-   Added: Method to reach the portal in Mining Station B with Space Jump, Scan Visor, and Dashing for Single Room OoB (Expert and above).

-   Added: Method to cross Bitter Well to Phazon Site with Wall Boosts (Hypermode).

-   Added: Method to reach the bomb slot in Training Chamber with Gravity Boost and Air Underwater (Advanced and above).

-   Added: Method to open activate the Bomb Slot in Training Chamber with Darkburst or Sonic Boom (Hypermode).

-   Changed: Auto tracker internally uses a configuration file for the item positions.

-   Changed: The item pool tab when customizing presets now can edit major items directly.

-   Changed: Defeating Quadraxis with Power Bombs is now Advanced (from Beginner).

-   Changed: Bypassing the statue in Training Chamber from the back with Screw Attack and a Bomb Space Jump is now Expert (from Advanced).

-   Changed: Escaping Hive Temple without Spider Ball is now Expert (from Hypermode).

-   Changed: Bomb Space Jump in Great Bridge/Venomous Pond to reach Abandonded Worksite/Brooding Ground is now Expert (from Hypermode).

-   Changed: Using Seeker Missiles now requires either Combat Visor or Dark Visor.

-   Changed: Bomb Slots without Bombs in Sand Processing, Main Gyro Chamber, and Vault are now Advanced (from Expert).

## [2.3.0] - 2021-01-08

-   Added: Method to enter tunnels in Transit Tunnel East/Undertransit One from Catacombs/Dungeon to Training Chamber/Sacrificial Chamber with an Instant Morph (Intermediate and above).

-   Added: Method to reach the pickup on the Screw Attack wall in Aerial Training Site with a Roll Jump (Expert and above).

-   Added: Method to reach the pickup in Abandoned Worksite from the tunnel with a Boost Jump (Advanced and above).

-   Added: Method to bypass the statue in Training Chamber from the back with Screw Attack and a Bomb Space Jump (Advanced and above).

-   Added: Methods to reach the pickup in Mining Station B with Space Jump, Screw Attack, and Standable Terrain or after the puzzle with a Bomb Jump (Advanced and above).

-   Changed: In multiworld, keybearer hints now tells the player and broad category instead of just player.

-   Changed: Dark Alpha Splinter no longer strictly requires Power Beam.

-   Changed: Crossing Main Gyro Chamber with Screw Attack before stopping the gyro is now Hypermode (from Expert).

-   Changed: Phazon Grounds and Transport to Agon Wastes (Torvus) Seeker Locks without Seekers are now Expert (from Hypermode).

-   Fixed: Properly handle invalid ammo configurations in preset editor.

-   Fixed: Randovania no longer instantly crashes on macOS.

-   Fixed: Logic properly considers the Transport A gate being gone after entering from that side in Random Elevators.

## [2.2.0] - 2020-12-20

-   Added: 1 HP Mode, where all Energy Tanks and Save Stations leave you at 1 HP instead of fully healing.

-   Added: Added a detailed report of the generator's state when a game fails to generate.

-   Fixed: Generator will no longer ignore players that have no locations left. This would likely cause multiworld generation to fail more often.

-   Fixed: Error messages are properly shown if a game fails to generate.

-   Fixed: Alerts are now properly saved as displayed.

-   Fixed: Errors in the default preset no longer prevent Randovania from starting.

-   Changed: Optimized game generation, it now takes roughly 2/3 of the time.

-   Changed: Optimized game validation, it now also takes roughly 2/3 of the time.

-   Changed: Relative hints no longer cross portals.

-   Changed: In multiworld, keybearer hints now instead tells the player the item is for, instead of a category.

-   Changed: Decreased the chance of Power Bombs being late in a game.

-   Changed: Account name are updated every time you login via Discord.

-   Changed: Warning about dangerous presets in Multiworld sessions now include the player name.

-   Changed: Roll Jump in Meditation Vista to reach the pickup is now Hypermode (from Expert).

## [2.1.2] - 2020-12-05

-   Added: The Item Pool size now displays a warning if it's above the maximum.

-   Changed: The minimum random starting items is now considered for checking the pool size.

-   Fixed: Being kicked from an online session would leave the window stuck there forever.

-   Fixed: Bulk selecting areas for starting location no longer includes areas that aren't valid starting locations.

## [2.1.1] - 2020-12-02

-   Added: A prompt is now shown asking the user to install the Visual C++ Redistributable if loading the Dolphin backend fails.

-   Fixed: Changing ammo configuration breaks everything.

-   Fixed: Patching ISOs should work again.

-   Fixed: Clean installations can select presets again.

## [2.1.0] - 2020-12-02

-   Changed: Multiworld session history now auto-scrolls to the bottom

-   Changed: The lowest level for a trick is now called "Disabled" instead of "No Tricks".

-   Changed: Minimum Varia Suit Dark Aether is now 0.1, as 0 crashes the game.

-   Changed: Permalinks are now entirely different for different games.

-   Changed: Preset summary now specifies if hidden model uses ETM or random item.

-   Added: A very basic visualization of the map to the tracker.

-   Added: Trick Details can now be used with all 3 games.

-   Fixed: Changing a trick level to No Tricks no longer cause inconsistent behavior with the permalinks.

-   Removed: Intermediate path for reaching item in Main Reactor from Security Station B door without Screw Attack since it was broken and impossible.

-   Changed: Renamed "Before Pickup" to "Next to Pickup" in various locations for more clarity


## [2.0.2] - 2020-11-21

-   Added: Starting locations tab has checkboxes to easily select all locations in an area

-   Added: The map tracker now supports random elevators, translator gates and starting location.

-   Changed: The pickup spoiler in game details is now sorted.

-   Fixed: Multiworld sessions should no longer occasionally duplicate messages.

-   Fixed: Custom safe zone healing should now work in multiworld sessions.

-   Fixed: Occasional error with switching an observer into a player.

## [2.0.1] - Skipped

## [2.0.0] - 2020-11-15

This version is dedicated to SpaghettiToastBook, a great member of our community who sadly lost her life this year.

Her contributions to Randovania were invaluable and she'll be missed.

---

-   **Major** - New game mode: Multiworld. In this co-op multiplayer mode, there's one different world for each player which is filled with items for specific players.

-   **Major** - Tricks are more organized and can be customized more precisely to a player's desire.

### General

-   Removed: Presets no longer have a global trick level. Each trick is now configured separately.

-   Added: Options for configuring usage of new tricks:
    - Bomb Jump (renamed from Difficult Bomb Jump)
    - Bomb Slot without Bombs
    - Boost Jump
    - Combat
    - Difficult Movement
    - Extended Dash
    - Knowledge
    - Open Gates from Behind
    - Respawn Abuse
    - Screw Attack into Tunnels
    - Seeker Locks without Seekers
    - Single Room Out of Bounds
    - Standable Terrain

-   Changed: The following trick level difficulties were renamed:
    - Trivial -> Beginner
    - Easy -> Intermediate
    - Normal -> Advanced
    - Hard -> Expert
    - Minimal Checking -> Minimal Logic

-   Changed: Replaced Beginner Friendly with Starter Preset, which is now the default preset.

-   Fixed: Energy Tanks can now properly be used as progression.

### Hints

-   Added: Relative hints, where an item is described as being some rooms away from another item or room.

-   Added: Guaranteed hints which tells in which areas (Agon Wastes, Ing Hive, etc) contains the keys for each of your dark temples.
    These hints are placed purely randomly, similarly to the guaranteed Temple Bosses hints.

-   Added: Free hint spots after generation now prefer items from late in progression instead of pure random.

-   Removed: Hints with green item names/joke item names have been removed.

-   Removed: Temple Keys are no longer hinted by progression-based Luminoth lore hints.

-   Changed: All games now have precisely 2 joke hints, which no longer randomly replace a progression hint.

-   Changed: Hints from keybearer corpses now uses a broader category, which leaves unclear if it's an expansion or not.

### GUI

-   Added: An automatic item tracker based on a Dolphin running on the same computer or a special Nintendont build on the same Wifi.

-   Added: A dark theme has been added. It can be toggled in the Advanced menu.

-   Added: Requirements in the logic database can now use templates of requirements, allowing for easy re-use.

-   Added: Data Editor can now edit all fields of a node, from type, name and all type specific fields.

-   Added: Data Visualizer and Editor now can operate in the included database for Prime 1 and 3.

-   Added: The Data Editor now displays a warning if you're closing with unsaved changes.

-   Added: Randovania can generate a game by importing permalinks directly from a race on racetime.gg.

-   Added: Some tricks now have a description on the Trick Details popup.

-   Fixed: Some complex combination of requirements with different depths now are displayed correctly.

-   Fixed: The Data Visualizer no longer opens behind the Customize Preset window when using the Trick Details popup.

-   Changed: After generating a game, the details shows up in a new window instead of in a new tab.

-   Changed: In game details, the permalink is now placed inside a line edit, so the window doesn't stretch with long permalinks.

-   Changed: All cosmetic game changes are now configured in the same dialog as the in-game options.

### Quality of Life

-   Added: A button in the Open menu now opens the folder where previously generated games are placed.

-   Added: Charge Beam and Scan Visor now use their respective models in game instead of Energy Transfer Module.

-   Added: The rate of healing for Safe Zones is now configurable.

-   Fixed: Removed Aerie Access and Credits from possible starting locations.

-   Changed: The Mission Final screen now includes the seed hash instead of Permalink, as many permalinks are bigger than the screen.

-   Changed: The elevator scan now includes the world of the connected area.

### Internals/Developer

-   Added: Energy Tanks have doubled weight for the generator.

-   Added: It's now possible to set the default spawn point of an area.

-   Fixed: Fixed solver when an event only connects to a pickup, but that pickup has connections from other nodes.

-   Fixed: The Data Editor no longer errors when saving after creating a new node.

-   Fixed: Certain combinations of item requirements with damage requirements weren't being processed correctly.

-   Fixed: Duplicated requirements are now properly removed when simplifying requirements.

-   Fixed: Exclude from Room Randomizer is now properly set, restoring many logic paths.

-   Changed: Better error messages when there are references to unknown resources in the database.

-   Changed: The `database` command is no longer a subcommand of `echoes`. It also has the `--game` argument to choose which database to use.

-   Changed: The `_locations_internal` field is no longer needed for .rdvgame files.

### Logic Database changes

#### Added

-   General:
    - Methods to open all Seeker Missile Doors with Screw Attack (Advanced and above).
    - Method to activate most Bomb Slots without Bombs (Advanced and above).
    - Dark/Light/Annihilator doors and Dark/Light portals require either ammo or Charge Beam.

-   Sanctum, method to fight Emperor Ing without Spider Ball (Hypermode).

-   Transport A Access, method of reaching Temple Transport A door with a Wall Boost (Advanced and above).

-   Abandoned Base, method of reaching portal with Space Jump and Screw Attack (Intermediate and above).

-   Accursed Lake, method of collecting the item and leaving with Morph Ball, Light Suit, Gravity Boost, and Reverse Air Underwater (Advanced and above).

-   Hall of Honored Dead, method of leaving through the Morph tunnel without Space Jump (Expert and above).

-   Industrial Site, method of opening the gate to Hive Access Tunnel from behind with just Charge Beam (Intermediate and above).

-   Ing Windchamber, method of completing the puzzle with Power Bombs instead of Bombs (Beginner and above).

-   Landing Site, method of reaching Service Access door:
    - With Bombs and Screw Attack (Intermediate and above).
    - With Space Jump and Bomb Space Jump (Intermediate and above).

-   Meeting Grounds, method of reaching the tunnel with Space Jump and a Bomb Space Jump (Intermediate and above).

-   Temple Assembly Site:
    - Methods of reaching Dynamo Chamber door with a Bomb Jump (Beginner and above), a Dash (Intermediate and above), or a Roll Jump (Advanced and above).
    - Methods of reaching the portal without moving the light block with Single Room Out of Bounds and either Screw Attack or Space Jump (Expert and above).
    - Method of leaving from the portal with Single Room Out of Bounds and Screw Attack (Expert and above).

-   Windchamber Gateway:
    - Method of reaching the item with a Boost Jump (Advanced and above) and returning with an Extended Dash (Expert and above).
    - Method of reaching Path of Eyes door from Grand Windchamber door with an Extended Dash (Advanced and above).

-   Bioenergy Production, method to reach Storage C door or item from top level with Extended Dash (Expert and above).

-   Central Station Access/Warrior's Walk, method of climbing the ledge with an Instant Unmorph Jump (Hypermode).

-   Crossroads, method to reach the item from the half pipe with just Screw Attack (Advanced and above).

-   Dark Transit Station, method to reach the ledge from Duelling Range with a Bomb Jump (Beginner and above).

-   Portal Access, method of crossing to Judgement Pit using Screw Attack without Z-Axis (Beginner and above).

-   Doomed Entry, method to climb room with Space Jump and Screw Attack (Beginner and above).

-   Feeding Pit:
    - Method of reaching Ing Cache 1 door with Space Jump and Screw Attack (No Tricks and above).
    - Method of climbing to Watering Hole door without any items (Expert and above).
    - Method of escaping the pool using Light Suit and a Bomb Space Jump no Space Jump or Gravity Boost (Hypermode)

-   Main Reactor, method of reaching Dark Samus 1 fight from Ventilation Area A door with Space Jump, Bombs, and a Bomb Space Jump (Intermediate and above).

-   Mining Station B:
    - Method to climb to the Seeker door without Morph Ball and with Space Jump (Beginner and above).
    - Method to reach the portal without breaking the rock with Single Room Out of Bounds and Screw Attack (Expert and above).

-   Sandcanyon, method to reach the item with Space Jump and Single Room Out of Bounds (Expert and above).

-   Transport Center/Crossroads, method to climb the halfpipe with Space Jump (Advanced and above).

-   Abandoned Worksite:
    - Method of reaching the item with a Bomb Space Jump without Space Jump (Advanced and above).
    - Method of reaching the tunnel from Forgotten Bridge with a Slope Jump (Intermediate and above).

-   Catacombs:
    - Method to reach the Bomb Slot with Air Underwater and Screw Attack (Advanced and above).
    - Method to reach Transit Tunnel East with a Combat/Scan Dash (Advanced and above).
    - Method to reach the portal with Screw Attack (Intermediate and above).
    - Method to reach Transit Tunnel East/South with Morph Ball, Gravity Boost, and Reverse Air Underwater (Advanced and above).
    - Method to reach Transit Tunnel South with Jump Off Enemy (Advanced and above).

-   Dark Arena Tunnel, method of reaching either door with Screw Attack and Single Room Out of Bounds (Advanced and above).

-   Dark Forgotten Bridge:
    - Method to perform the gate clip to Dark Falls/Dark Arena Tunnel with a Ledge Clip Jump (Hypermode).
    - Method to reach Bridge Center from Putrid Alcove door with only Scan Visor (Advanced and above).
    - Method to reach Brooding Ground door from the bridge before rotating and with an Extended Dash (Expert and above).

-   Forgotten Bridge:
    - Method to reach Abandoned Worksite door from the bridge before rotating and with an Extended Dash (Expert and above).
    - Method to reach Bridge Center with Morph Ball, Gravity Boost, and Reverse Air Underwater (Advanced and above).

-   Gathering Hall:
    - Method to reach the Kinetic Orb Cannon with Gravity Boost and Bombs (Expert and above) or Gravity Boost and Space Jump (Beginner and above).
    - Method to reach Transit Tunnel South from Transit Tunnel West with Morph Ball, Gravity Boost, and Reverse Air Underwater (Advanced and above).
    - Method to reach the Spider Ball tracks with Morph Ball, Gravity Boost, and Reverse Air Underwater (Advanced and above).
    - Methods to escape the halfpipe after draining the water with Space Jump and Bomb Space Jump or Space Jump and Screw Attack (Advanced and above).

-   Great Bridge, method of reaching the lower Temple Access door from Path of Roots door with Screw Attack and Slope Jump (Intermediate and above).

-   Main Hydrochamber/Hydrodynamo Station, methods to climb rooms without Gravity Boost and with Air Underwater (Advanced and above), Space Jump, and Screw Attack (Hypermode).

-   Meditation Vista, methods of reaching the item with a Boost Jump (Advanced and above), Roll Jump (Expert and above), or Extended Dash (Hypermode).

-   Path of Roots, method of reaching the item using:
    - Morph Ball, Bombs and Space Jump (Advanced and above).
    - Morph Ball, Gravity Boost, and Reverse Air Underwater (Advanced and above).
    - Morph Ball, Bombs, and Standable Terrain (Hypermode).

-   Plaza Access, method of reaching the doors and the item with Screw Attack and Single Room Out of Bounds (Advanced and above).

-   Portal Chamber (Light World), method of reaching the portal from Torvus Lagoon door with Screw Attack and Single Room Out of Bounds (Advanced and above).

-   Putrid Alcove, method of getting the item and leaving without any items (Expert and above).

-   Sacrificial Chamber, method of crossing gap to Sacrificial Chamber Tunnel with Extended Dash (Expert and above).

-   Torvus Grove, method of climbing the room without Boost Ball (Expert and above).

-   Torvus Plaza:
    - Method of getting the item without Boost Ball and/or Spider Ball (Advanced and above).
    - Method of leaving the room with Space Jump and Bombs (Advanced and above).

-   Torvus Temple, method of reaching the pirate fight from the lower level with Screw Attack and Single Room Out of Bounds (Advanced and above).

-   Training Chamber:
    - Method to exit the spinner with Power Bombs instead of Bombs (Beginner and above).
    - Method to climb to the top of the statue with Gravity Boost and Bombs (Intermediate and above).
    - Method to climb to the top of the statue with Space Jump, Scan Dash, and Underwater Dash (Advanced and above).
    - Method to climb to the top of the statue with Space Jump and Extended Dash (Expert and Above).

-   Underground Tunnel, method to access Torvus Temple from Torvus Grove with Screw Attack (Expert and above).

-   Undertemple, method to have PB Guardian break PB door using bombs (Advanced and above).

-   Undertemple Access, method of reaching the item using Screw Attack and Jump Off Enemy (Hypermode).

-   Venomous Pond, method to reach the key from the Save Station with Screw Attack and Standable Terrain (Beginner and above).

-   Aerial Training Site, methods to cross the room from various nodes with Dashes, Roll Jumps, and Extended Dashes (Intermediate/Expert and above).

-   Aerie, method of collecting the item:
    - Without entering the Dark World (Expert and above).
    - With only Screw Attack (Beginner and above).

-   Dynamo Access, method to cross over the Spider Track with Space Jump and Standable Terrain (Beginner and above).

-   Dynamo Works:
    - Method of collecting the item with a Roll Jump and Instant Morph (Expert and above).
    - Method of reaching the upper door with a Bomb Space Jump (Beginnner and above).

-   Grand Abyss, methods of crossing the gap with Boost Jump (Advanced and above) or Extended Dash (Expert and above).

-   Hall of Combat Mastery:
    - Method of collecting the item with a Wall Boost (Expert and above).
    - Methods of reaching the item, and skipping the Spider Track to and from Central Area Transport East with Screw Attack (Intermediate and above).

-   Hive Entrance, method of reaching the Flying Ing Cache with Screw Attack and Single Room Out of Bounds (Hypermode).

-   Hive Dynamo Works:
    - Method of collecting the Flying Ing Cache item and leaving with Space Jump and Scan Visor (Advanced and above).
    - Method of reaching the Flying Ing Cache from portal side and vice versa with Screw Attack and Single Room Out of Bounds (Expert and above).

-   Hive Summit, method of reaching the portal:
    - With Space Jump and Standable Terrain (Intermediate and above).
    - With Space Jump, Boost Ball, Boost Jump, and Out of Bounds (Expert and above).

-   Hive Temple:
    - Method of fighting Quadraxis with Power Bombs instead of Bombs (Beginner and above).
    - Methods of leaving the room without Spider Ball after Quadraxis with Boost Ball or Space Jump (Hypermode).

-   Judgment Drop, method of reaching the portal with Space Jump and Single Room Out of Bounds (Expert and above).

-   Main Research, method of fighting Caretaker Drone without Bombs (Expert and above).

-   Reactor Core, method of reaching the item with only Space Jump (Expert and above).

-   Sanctuary Entrance, method to reach the cannon to the item with only Morph Ball, Spider Ball, and Power Bombs (Advanced and above).

-   Vault Attack Portal, method to cross either direction with just Screw Attack (Expert and above).

-   Watch Station, method of accessing the Spider Ball track to Watch Station Access door and Sentinel's Path door and back with an Instant Morph (Intermediate and above).

-   Watch Station Access, methods to cross the pit in either direction using:
    - Boost Ball and Boost Jump (Advanced and above).
    - Space Jump, Scan Visor, and Scan Dash (Advanced and above).

-   Workers Path, method of crossing the room from Sanctuary Temple with a Boost Jump (Advanced and above).

#### Fixed

-   Scan Visor Requirements:
    - Dash Requirements in many rooms
    - Grand Abyss Bridge terminal
    - Sand Processing item
    - Staging Area terminal
    - Torvus Lagoon terminal
    - Trooper Security Station Event coming from Communication Area
    - Various Dash Requirements

-   Dark Aether Damage Requirements have been added to every room in the Dark World.

-   Morph Ball requirements added to Morph Ball Doors and various rooms.

-   Invisible Objects and Dark Visor Requirements:
    - Screw Attack without Space Jump in Unseen Way (Intermediate and above)
    - Screw Attack without Space Jump in Phazon Grounds (Advanced and above)

-   Entrance to Agon Map Station now requires Bombs, Power Bombs, or Boost Ball if coming from either direction, or Screw Attack and Space Jump as well if coming from Mining Plaza.

-   Added Charge Beam and Beam Ammo Requirements to Profane Path and Sentinel's Path.

-   Sand Processing:
    - Now requires items to climb the room before draining the sand: Space Jump, with a Bomb Jump (Beginner and above) or with Screw Attack (Intermediate and above)
    - Screw Attacking into the tunnel is now Expert (from Hypermode).

-   Portal Site:
    - Now does not require the gate open to enter from Portal Access.
    - Now does not require the gate closed to enter from Crossroads.

-   Service Access now properly includes Wall Boost to Meeting Grounds from Landing Site on Advanced.

#### Changed

-   Many nodes with missing requirements have been updated/cleaned up.

-   Simplified nodes in many rooms for ease of logic navigation.

-   Various tricks have been changed to more accurately represent the required method.

-   Abandoned Base, Bomb Jump to transport is now Advanced (from Intermediate).

-   Accursed Lake, Dash to Safe Zone from Flying Ing Cache is now Intermediate (from Beginner).

-   Communication Area:
    - Standable Terrain to reach the item is now Beginner (from Intermediate).
    - Screw Attack without Space Jump to reach Storage Cavern A is now Beginner (from Intermediate).
    - Double Bomb Jump up Standable Terrain is now Intermediate (from Advanced).

-   GFMC Compound, Extended Dash to reach the item on the Ship without Space Jump is now Expert (from Hypermode).

-   Grand Windchamber, reaching the pickup with Terminal Fall Abuse after solving the Ing Windchamber puzzle is now Beginner (from Intermediate).

-   Path of Eyes, Bomb Jumps to get over Light blocks are now Beginner (from Intermediate).

-   Service Access, crossing upper tunnel without Boost Ball is now Advanced (from Intermediate).

-   Temple Assembly Site, method to reach the item with Screw Attack is now Beginner (from Intermediate).

-   Agon Temple, Slope Jumps to skip the fight barriers are now Beginner (from Advanced).

-   Battleground, climbing to top safe zone via Standable Terrain is now Beginner (from Intermediate).

-   Central Mining Station, Scan Dash to upper level from Central Station Access is now Expert (from Advanced).

-   Command Center Access, exiting tunnel without Space Jump is now Beginner (from Intermediate).

-   Doomed Entry, Slope Jump to reach the upper level from the portal is now Beginner (from Intermediate).

-   Double Path, crossing lower path without Space Jump is now Beginner (from Intermediate).

-   Feeding Pit, method to climb to Watering Hole with just Screw Attack is now Beginner (from Intermediate).

-   Mining Plaza, climbing the room with Screw Attack is now Beginner (from Intermediate).

-   Mining Station A, reaching Front of Lore Scan from Room Center with a Bomb Jump is now Intermediate (from Advanced).

-   Mining Station B:
    - Reaching Transit Station door from room center with Screw Attack after opening the portal is now Intermediate (from Hypermode).
    - Reaching the bomb slot to open the portal with Standable Terrain and Screw Attack is now Intermediate (from Advanced).
    - Reaching the bomb slot to open the portal with Slope Jump and Space Jump is now Advanced (from Expert).

-   Portal Access, returning from Judgment Pit without Space Jump is now Beginner (from Intermediate).

-   Trial Grounds, Standable Terrain to reach the door from the portal is now Beginner (from Intermediate).

-   Catacombs, reaching the portal with Morph Ball and Reverse Air Underwater is now Advanced (from Expert).

-   Crypt, Bomb Jump to Laser Platfrom from bottom Safe Zone is now Beginner (from Intermediate).

-   Forgotten Bridge, reaching Bridge Center with Bombs and Screw Attack is now Intermediate (from Advanced).

-   Gathering Hall:
    - Reaching Transit Tunnel South/West Doors from top door with Morph Ball and Roll Jump is now Expert (from Advanced).
    - Reaching Transit Tunnel East with Spider Ball and Boost Ball is now Beginner (from Intermediate).

-   Great Bridge:
    - Slope Jumps to reach Map Station from Bottom Level and from Map Station to Upper Level are now Beginner and Intermediate (from Intermediate and Advanced, respectively).
    - Bomb Space Jump with Space Jump to reach the Translator Gate is now Advanced (from Expert).

-   Poisoned Bog, reaching Portal Chamber door with just Screw Attack is now Advanced (from Intermediate).

-   Torvus Lagoon, reaching Portal Chamber from Temple Transport Access is now Intermediate (from Advanced).

-   Training Chamber, Standable Terrain to reach Fortress Transport Access from Top of Statue and back is now Beginner (from Intermediate).

-   Venomous Pond, reaching the key from the Save Station with Screw Attack is now Beginner (from Intermediate).

-   Aerial Training Site, Screw Attack at Z-Axis from Central Hive Area West door to the portal or Temple Security Access door is now Intermediate (from Advanced).

-   Dynamo Access, crossing over the Spider Track with a Slope Jump is now Beginner (from Intermediate).

-   Hall of Combat Mastery, Instant Morph tricks to the item and Central Area Transport East and back are now Advanced (from Intermediate).

-   Hive Dynamo Access, opening Echo Gate from behind is now Beginner (from Intermediate).

-   Hive Dynamo Works:
    - Reaching the Seeker Lock Safe Zone from Hive Dynamo Access door with Terminal Fall Abuse is now Beginner (from Intermediate).
    - Reaching the Flying Ing Cache from the tunnel with Screw Attack is now Beginner (from Intermediate).
    - Reaching the Flying Ing Cache from the tunnel and back with Standable Terrain is now Intermediate (from Advanced).
    - Opening the Seeker Lock from behind is now Beginner (from Intermediate).

-   Hive Summit, Standable Terrain to reach portal inside glass area is now Beginner (from Intermediate).

-   Hive/Temple Access, reaching the upper door with Screw Attack at Z-Axis is now Beginenr (from Intermediate).

-   Transit Station, reaching the top portal with Screw Attack is now Beginner (from Intermediate).

-   Vault:
    - Terminal Fall abuse to reach Grand Abyss door from bridge portal with Space Jump is now Beginner (from Intermediate).
    - Reaching the Bomb Slot with Screw Attack from the bridge portal is now Beginner (from Intermediate).

-   Watch Station, Screw Attack at Z-Axis from Watch Station door to Sentinel's Path door is now Beginner (from Intermediate).

-   Watch Station Access, reaching the Watch Station door from the pickup with just Screw Attack is now Beginner (from Intermediate).

## [1.2.2] - 2020-06-06

-   Changed: Re-organized the tabs in the preset customization window

-   Changed: The reset map tracker menu action is now visible on non-windows platforms.

-   Fixed: Exporting ISOs with Menu Mod should now work on macOS.

## [1.2.1] - 2020-05-30

-   Added: Randovania releases now includes a packages for macOS.

## [1.2.0] - 2020-05-25

-   *Major* - Added: The text of the scan that unlocks an elevator now includes the
    elevators destination.

-   *Major* - Added: Translator gates can be configured as Unlocked: the hologram will be invisible and can be scanned
    without any translator.

-   *Major* - Added: The default in-game options can now be configured from Randovania.

-   *Major* - Added: How much ammo each beam uses to shoot uncharged, charged and charge combos is now configurable,
    along with the ammo it uses.

-   *Major* - Changed: The database now uses a new format which allows for any combination of "Or"/"And" statements.
    The Data Visualizer and Editor were both updated to take advantage of this.

-   Added: An option to connect Sky Temple Gateway directly to the credits, skipping the final bosses.

-   Added: How much energy you get for each Energy Tank is now configurable.

-   Added: The in-game Hint System has been removed. The option for it remains, but does nothing.

-   Changed: The spoiler log now lists the order in which items where placed, with their location and hints,
    instead of a detailed playthrough for completion.

-   Changed: The logbook entries that contains hints are now named after the room they're in, with the categories
    being about which kind of hint they are.
    KNOWN ISSUE: While scanning something, the categories that show up are incorrect.

-   Added: Open -> Trick Details menu entry, similar to what's available in the
    Trick Level tab when customizing a preset.

-   Added: Play -> Import game file, to load spoiler logs.

-   Added: The "Heals?" checkbox in the database editor now works.

-   Added: The permalink import dialog now shows an error message for invalid permalinks.

-   Changed: One-way elevators now have a chance of warping to credits.

-   Changed: Clarified that the item from Space Jump Guardian and Power Bomb Guardian
    must be collected for the appropriate events to be triggered.

-   Changed: In Menu Mod, the list of rooms to warp to is now sorted.

-   Changed: The export-areas command line option now outputs details about requirements for each area.

-   Internal: A human-readable copy of the database is now kept next to the database file, for easier diffs.

-   Fixed: Debug logs can no longer be enabled for non-spoiler permalinks.

-   Added: Missile Expansions have a 1/8192 chance of using Dark Missile Trooper model.

-   Fixed: Progress bar no longer goes to an indefinite status when generation fails.

-   Added: Checkbox for automatically exporting a spoiler log next to the ISO.

-   Fixed: Only the last digit of the game id is changed, instead of the full game id.

### Logic Database changes

-   Fixed: Staging Area is now correctly considered a dark world room.

-   Fixed: The Ing Cache in Dark Oasis now requires Power Bombs.

-   Fixed: Bioenergy Production correctly requires Scan Visor for connections using the racks.

-   Added: In Bioenergy Production, method of reaching the Storage C door with Space Jump and Screw Attack (Easy and above)

-   Added: In Bioenergy Production, method of reaching the Storage C door using a roll jump (Normal and above).

-   Added: In Bioenergy Production, method of reaching the Ventilation Area B door using Screw Attack without Space Jump (Normal and above).

-   Added: In Bioenergy Production, additional upper level connections using Space Jump and Screw Attack.

-   Added: In Sandcanyon, method of reaching the center platform using a roll jump and boost ball (Hard and above).

-   Changed: In Command Center Access, the wall boosts to reach the lower Central Mining Station and Command Center doors from the morph ball tunnel are now Normal difficulty (from Hard).

-   Changed: In Portal Chamber (both light and dark Torvus) , all wall boosts are now Normal difficulty (from Hard).

-   Changed: In Undertransit Two, all wall boosts are now Easy difficulty (from Hard).

-   Changed: In Temple Security Access, all wall boosts are now Normal difficulty (from Hard).

-   Changed: In Watch Station, all wall boosts are now Normal difficulty (from Hard).

-   Added: In Watch Station, a wall boost method of reaching the Watch Station Access door from the Sentinel's Path door using Spider Ball and Boost Ball (Normal and above).

-   Changed: In Service Access, methods using a wall boost to reach the Meeting Grounds door from the upper Morph Ball tunnel are now Normal difficulty (from Hard).

-   Changed: In Great Bridge, the wall boost to reach the lower Temple Access Door from the Path of Roots door is now Easy difficulty (from Hard).

-   Changed: In Transit Tunnel East, the wall boost to reach the Training Chamber door from the Catacombs door is now Easy dififculty (from Hard).

-   Changed: In Transit Tunnel South, all wall boosts are now Easy difficulty (from Hard).

-   Added: In Hall of Honored Dead, a method of obtaining the item with Power Bombs (Trivial and above).

-   Added: Many Light Ammo/Dark Ammo/Morph Ball/Charge Beam requirements.

-   Added: In Bioenergy Production, methods of reaching the item and the door to Ventilation Area B using a Bomb Space Jump and Screw Attack without Space Jump (Hypermode).

-   Fixed: Biostorage Station now requires Space Jump or Scan Visor to reach the upper level (No Tricks and above).

-   Changed: In Sand Processing, the method of reaching the item without Boost Ball requires the Bomb Space Jump trick, and no longer requires Screw Attack.

-   Added: In GFMC Compound, a method of reaching the ship item with Screw Attack (Normal and above).

-   Added: In Main Gyro Chamber, a method of reaching the bottom of the gyro area from the middle of the room with Screw Attack (Easy and above).

-   Changed: In Workers Path, Morph Ball Bomb is no longer required.

-   Changed: In Main Reactor, unlocking the gate no longer requires Space Jump, and is now Trivial difficulty (from Easy).

-   Added: In Landing Site, a method of reaching the door to Service Access using Morph Ball Bomb and a Slope Jump (Normal and above).

-   Added: Methods of climbing Central Station Access and Warrior's Walk using Screw Attack (Hard and above) and a wall boost (Hypermode).

-   Added: A method of opening the echo gate in Hive Dynamo Access from the Hive Gyro chamber side using Sonic Boom or Darkburst (Easy and above).

-   Changed: In Reliquary Grounds, the method of reaching the door to Ing Reliquary using Screw Attack is now Normal difficulty (from Hard).

-   Added: In Reliquary Grounds, a method of reaching the door to Ing Reliquary using Morph Ball Bomb and Screw Attack without Space Jump (Easy and above).

-   Added: In Phazon Pit, a method of reaching the door to Phazon Grounds using a roll jump and boost ball (Hard and above).

-   Changed: Climbing Hall of Stairs with Space Jump is now Trivial difficulty (from Easy).

-   Added: In Transport Center, a method of reaching the elevator door from the portal using Screw Attack without Space Jump (Trivial and above).

-   Added: In Mining Station A, a method to reach the Temple Access door using Screw Attack (Trivial and above).

-   Added: In Gathering Hall, a method to reach the Transit Tunnel South from the Gathering Access door using Space Jump (Easy and above).

-   Added: In Industrial Site, a method of opening the Industrial Site gate from the wrong side using a missile (Trivial and above).

-   Fixed: Removing the Aerial Training Site barrier requires Scan Visor.



## [1.1.1] - 2020-03-11

-   Added: The preset summary now includes if menu mod is enabled.

-   Fixed: The cursor no longer snaps to the end on all changes, in the permalink
    input field.

-   Fixed: "Starting Items" is now properly implemented in the preset summary.

-   Changed: "Custom Items" is now "Item Pool" in the preset summary, and lists all
    deviations from the standard item pool.

## [1.1.0] - 2020-03-10

-   Added: The pickup notice for a locked expansion is more clear of what's going on.

-   Added: The "Save ISO" dialog now remembers the last output directory used.

-   Added: A copy of the game file is automatically saved to
    `%LOCALAPPDATA%\Randovania\game_history` whenever a game is generated. There's no
    interface in Randovania to view this history.

-   Changed: The "Save Spoiler" button now provides a default name for the game file.

-   Changed: Shortened permalinks with customized starting locations.

-   Changed: Preset are now exported to `.rdvpreset` files, to avoid Discord truncating the
    file names.

-   Fixed: When changing a preset name, the cursor no longer moves to end after any change.

### Logic Database changes

-   Fixed: The pickup in Undertransit One now requires Power Bombs, to avoid soft locks.

-   Fixed: The second Portal Chamber is now correctly considered a Dark Torvus Bog room.

## [1.0.0] - 2020-02-09

-   *Major* - Added: Support for multiple presets of options, as well as saving your own presets.

-   *Major* - Changed: The user experience for creating a new game has been changed completely.

-   Added: Three new methods of shuffling elevators: *Two-way, unchecked*, *One-way, elevator room*
    and *One-way, anywhere*. The elevators tab has more details of how these work.

-   Added: Add a setting for how strict the damage requirements are.

-   Added: It's now possible to exclude locations from having any progression on them.

-   Added: You can choose an arbitrary number of locations to choose randomly from for starting location.

-   Changed: A Luminoth Lore scan is less likely to have hints for what was already accessible
    when that scan was found.

-   Changed: Power Bombs and Progressive Grapple are now slightly more likely to appear earlier.

-   Changed: The hints randomly assigned at the end of generation are less likely to be repeats.

-   Changed: Loading a new game will automatically clear any existing one.

-   Changed: Minimal Checking now also checks of Dark Agon Temple Keys and Dark Torvus Temple Keys.

-   Removed: The Progressive Launcher has been removed.

-   Removed: The settings for fixing the translator gates have been removed for now, to be re-added
    on a future "Advanced" tab.

-   Removed: The create-permalink command line argument has been removed.

### Logic Database changes

-   Fixed: Spider Guardian fight now requires Dynamo Works Quads Gone to be triggered.

-   Fixed: Boost Guardian now properly requires Bombs.

-   Added: Escaping Dark Torvus Arena with a BSJ, for Normal. (See #581).

-   Added: Activating the Industrial Site gate backwards, using charged Annihilator Beam, for Trivial. (See #582).

## [0.29.1] - 2019-10-01

-   Fixed: Fix AttributeError preventing major/minor randomization from working.

-   Fixed: Seeds where no progression is needed to finish should no longer fail to generate.

## [0.29.0] - 2019-10-01

-   *Major* - There is now an option for a major/minor split randomization mode, in which expansions and
    non-expansion items are shuffled separately.

-   *Major* - Changed: Item hints and Sky Temple Key hints now distinguish between the light and dark worlds.
    For example, the room in which Quadraxis resides will be shown as "Ing Hive - Hive Temple" rather than
    "Sanctuary Fortress - Hive Temple".

-   *Major* - Added: the "Invisible Objects" trick in places where a visor would otherwise be used to be able to see
    something (such as an invisible platform).

-   *Major* - Added: Title screen now shows a three-word representation of the seed hash.

-   Added: As an experimental feature, it is now possible to shuffle Power Beam, Charge Beam, Scan Visor and Morph Ball.
    These items use Energy Transfer Module model in game.

-   Added: You can now place a pickup that temporarily gives Cannon Ball when collected. It uses Boost Ball's model.

-   Changed: Some item categories were given clearer names:
    - Dark Agon Keys, Dark Torvus Keys, and Ing Hive Keys are now referred to as "red Temple Keys" instead of
    "Temple Keys".
    - Items that aren't keys or expansions are collectively referred to as "major upgrades" instead of "major items".
    - Red Temple Keys and Sky Temple Keys are now collectively referred to as "Dark Temple Keys" instead of "keys".

-   Fixed: "Beam combos" are now called "charge combos".

-   Changed: The hints acquired from keybearer corpses now clarify that the item is the one contained in a Flying
    Ing Cache.

-   Changed: Each hint for the items guarded by Amorbis, Chykka, and Quadraxis now contains the corresponding
    Guardian's name.

-   Changed: The hint for the vanilla Light Suit location now has special text.

-   Changed: Item names in hints are now colored orange instead of red.

-   Changed: Some hints were added, some removed, and some modified.

-   Changed: Item scans were slightly edited.

-   Changed: The Sky Temple Key hints no longer use ordinal numbers.

-   Added: The seed hash is shown in Randovania's GUI after patching is done.

-   Changed: Generation will now be retried more times before giving up.

-   Changed: Joke hints are now used at most once each when placing hints.

-   Changed: The generator is now more likely to fill the worlds evenly.

-   Fixed: Added proper default nodes for rooms that were missing one, allowing those rooms to be selected as the
    starting room.

-   Fixed: Minimal Checking now correctly handles progressive suit and grapple.

-   Fixed: Config files with invalid JSON are now correctly dealt with.

-   Changed: Improved the performance of the resolver considerably.

-   Added: In the data visualizer, the damage requirements now have more descriptive names.

-   Added: In the data visualizer, requirements are now described with simpler to understand terms.

-   Changed: Windows releases are now created with PyInstaller 3.5.

-   Changed: The generator is now more likely to fill the worlds evenly.

### Logic Database changes

-   Changed: All NTSC-specific tricks are now in logic. These are always in logic, since the fixes from other versions
    are patched out.

-   Changed: Screw Attacking without Space Jump Boots in Hive Temple is no longer required on No Tricks.

-   Changed: In Hive Temple, scan dashing to the door to Temple Security Access is now Hypermode difficulty,
    from Hard and above.

-   Changed: The method to get the Main Research item with only Spider Ball was removed.

-   Fixed: Using charged Light Beam shots to get the item in Hazing Cliff now requires 5 or more Light Ammo.

-   Added: Method to open the gate in Main Reactor with Space Jump Boots and Screw Attack.

-   Changed: Opening the barrier in Crypt with Screw Attack is now always Easy and above.

-   Added: Method to climb to the door to Crypt Tunnel in Crypt via a Bomb Space Jump (Normal and above).

-   Added: Method to open Seeker Launcher blast shields with four missiles, Seeker Launcher, and Screw Attack (Easy
    and above). Underwater, the trick Air Underwater is also required, and the difficulty is Normal and above.

-   Fixed: Dark world damage during the Quadraxis fight is now correctly calculated.

-   Fixed: Requirements for crossing Sacred Path were added.

-   Added: Method to cross gap in the upper level of Command Center using Screw Attack without Space Jump Boots
    (Trivial and above).

-   Added: In Central Mining Station, a method to get to upper door to Command Center Access using a
    Bomb Space Jump (Easy and above) and another using Space Jump Boots and Screw Attack (Easy and above).

-   Added: Methods to climb Mining Plaza using the Morph Ball Bomb (Trivial and above) and using Screw Attack
    without Space Jump Boots (Easy and above).

-   Changed: In Forgotten Bridge, the difficulty of scan dashing to the door to Abandoned Worksite or the portal to
    Dark Forgotten Bridge was lowered to Easy, from Normal.

-   Added: In Forgotten Bridge, a method to get to the door to Grove Access from the portal to Dark Forgotten Bridge
    using only Screw Attack (Easy and above).

-   Added: In Forgotten Bridge, a method to get to the door to Abandoned Worksite via a roll jump (Easy and above).

-   Added: In Forgotten Bridge, a method to get to the bridge center from the door to Grove Access via a scan dash
    (Easy and above).

-   Added: In Hydrodynamo Station, a method to get from the room's top to the door to Save Station B with Screw Attack
    without Space Jump Boots (Trivial and above).

-   Changed: Climbing Hydrodynamo Station with only Gravity Boost and before all three locks are unlocked is now
    Trivial difficulty (from No Tricks).

-   Changed: Getting to the three doors in the middle section of Hydrodynamo Station using Air Underwater is now
    Normal difficulty (from Hard).

-   Fixed: A method to get the item in the Sunburst location by abusing terminal fall now has a damage requirement.

-   Added: A method to get to the turret in Sanctuary Entrance with only Space Jump Boots and Screw Attack, even
    after the bridge is destroyed.

-   Fixed: Lowering the portal barrier in Hive Dynamo Works now requires five missiles.

-   Added: Methods to cross Hive Dynamo Works using a roll jump (Easy and above) and using Space Jump Boots and
    Screw Attack (No Tricks).

-   Added: In Hive Dynamo Works, a method to cross the gap from the door to Hive Dynamo Access by abusing terminal
    fall (Easy and above).

-   Changed: In Hive Dynamo Works, returning from the Flying Ing Cache location using Space Jump Boots and
    Screw Attack is now Trivial difficulty (from Easy).

-   Added: Method to cross Watch Station Access from the door to Main Gyro Chamber using a Bomb Space Jump and
    Screw Attack without Space Jump Boots (Normal and above).

-   Added: In Watch Station Access, method to get from the scan post to the door to Watch Station by bomb jumping
    (Trivial and above) and by using Screw Attack without Space Jump Boots (Easy and above).

-   Fixed: The instant morph into the Morph Ball tunnel in Hall of Honored Dead now lists the Instant Morph trick.

-   Added: Method to get into the Morph Ball tunnel in Hall of Honored Dead using Space Jump Boots and Screw Attack
    (Easy and above).

-   Added: In Phazon Site, methods to get to the door to Bitter Well and to remove the barrier using Screw Attack
    without Space Jump Boots (both Easy difficulty).

-   Changed: The method to go over the Training Chamber statue from the back using Boost Ball and Spider Ball is
    now Normal difficulty (from Hard).

-   Added: In Phazon Site, a method to get to the door to Bitter Well by bomb jumping (Trivial and above).

-   Added: Many connections in Sacrificial Chamber.

-   Added: A method to get to the door to Fortress Transport Access from the top of the statue in Training Chamber
    using only Space Jump Boots (Easy and above). Morph Ball is also required if the statue hasn't been moved.

-   Added: A method to get to the doors to Transit Tunnel West/East in Training Chamber using Air Underwater (Normal
    and above).

-   Fixed: The method to get to the top of the Training Chamber statue using Gravity Boost and Spider Ball now lists
    the Instant Morph trick.

-   Added: In Training Chamber, a method of getting to the top of the statue from the door to Fortress Transport Access
    using just Space Jump Boots (Easy and above).

-   Added: Many connections in Windchamber Gateway.

-   Added: Method to get from the Kinetic Orb Cannon to the door to Transit Tunnel West via Grapple Beam in
    Gathering Hall.

-   Fixed: The slope jump in Abandoned Base now has a damage requirement.

-   Added: Method of getting the Temple Assembly Site item with Screw Attack and without Space Jump Boots.

-   Changed: The slope jump to get to the item in Temple Assembly Site is now Normal difficulty (from Hard).

-   Fixed: Requirements for crossing Dynamo Access were added.

-   Added: In Landing Site, method of reaching the door to Service Access from the Save Station using Space Jump and
    Screw Attack (No Tricks and above).

-   Fixed: The Culling Chamber item now has a damage requirement.

-   Changed: The trick to shoot the Seeker targets in Hive Dynamo Works from the wrong side is now Easy (from Trivial).

-   Fixed: The Watch Station Access roll jump now has a damage requirement.

-   Changed: The Watch Station Access roll jump is now Normal (from Easy).

-   Fixed: Added missing Space Jump Boots requirement for a Bomb Space Jump in Mining Station B.

-   Added: Method to unblock the portal in Mining Station B without Scan Visor (Normal and above).

-   Added: Method to get to the Darkburst location in Mining Station B with just Space Jump Boots and Screw Attack,
    and without using slope jumps or bomb space jumps (Hypermode difficulty).

-   Added: Method to manipulate Power Bomb Guardian into opening the Power Bomb Blast Shield on the door to
    Undertemple Access, using Boost Ball (Normal and above).

-   Fixed: The method to open the Hydrodynamo Station Seeker door using Screw Attack without Seeker Launcher now
    requires Gravity Boost to not have been collected.

-   Added: Method to get to the portal in Mining Station B with Space Jump Boots and Screw Attack (Trivial and above).

-   Fixed: Transport A Access, Collapsed Tunnel, Dynamo Chamber, Trooper Security Station, Mining Station Access, and
    Portal Access A now correctly require Morph Ball.

-   Fixed: Elevator rooms with missing Scan Visor requirements now have them.

-   Fixed: Removed erroneously added method to cross Sanctuary Entrance with Screw Attack without Space Jump Boots.

-   Fixed: Going through Sacred Bridge on No Tricks now requires Scan Visor and Morph Ball when coming from GFMC
    Compound.

-   Added: Method to skip Scan Visor and Morph Ball using Space Jump Boots in Sacred Bridge, when coming from GFMC
    Compound (Easy and above).

-   Fixed: Added Scan Visor requirement in Temple Transport Access (Sanctuary).

-   Changed: Connections in Venomous Pond were redone.

-   Changed: Getting to the door to Dark Transit Station in Trial Grounds with no items is now Hard difficulty, from
    Easy.

-   Added: Methods to get to the door to Dark Transit Station in Trial Grounds with Screw Attack without Space Jump
    Boots (Easy and above) and with a Bomb Space Jump (Normal and above).

-   Fixed: Added missing requirements for the Dark Samus 3 and 4 fight.

-   Changed: Fighting Dark Samus 2 with only Echo Visor is now Trivial difficulty, from Easy.

-   Fixed: Power Bomb doors now require Morph Ball, and Super Missile doors now require Power Beam and Charge Beam.

-   Added: Method to destroy the second web in Hive Tunnel when going through the room backwards using Sonic Boom
    (Easy and above).

## [0.28.1] - 2019-06-14

-   Fixed: Resetting settings would leave the launchers' configuration in an invalid state.

## [0.28.0] - 2019-06-12

-   *Major* - Changed: The resolver now keeps track of current energy during resolution.
    This ensures you'll always have enough Energy Tanks for trips to Dark Aether.

-   *Major* - Added: Scanning a keybearer corpse provides a hint of what is in the matching Flying
    Ing Cache.

-   Added: The tracker now persists the current state.

-   Added: Some generation failures are now automatically retried, using the same permalink.

-   Added: Buttons to see what a difficulty unlocks that doesn't involve tricks at all.

-   Changed: Increased Hint Scan value for logic to the intended value from the previous
    change.

-   Changed: There's no more hints with joke locations.

-   Changed: The lore hint in Mining Station A is now able to be scanned from the room center.

-   Added: A warning is now displayed when trying to disable validation.

-   Fixed: Seeker Missile's included missiles now respect the "needs Missile Launcher"
    option.

-   Changed: Progressive Launcher is now disabled by default.

-   Fixed: Clicking the connection's link in the Data Visualizer should now always work.

-   Changed: Hint Locations page now has a more usable UI.

-   Changed: On No Tricks, the logic will ensure that you can get Missiles, Seeker Launcher, and either
    Grapple Beam or both Space Jump Boots and Screw Attack before fighting Chykka.

-   Added: Methods to cross Workers Path with Screw Attack.

## [0.27.1] - 2019-05-30

-   Fixed: Specific trick levels are now persisted correctly across multiple sessions.

## [0.27.0] - 2019-05-28

-   *Major* - Changed: Optimized the seed generation step. It should now take roughly
    half as long or even faster.

-   *Major* - Added: It's now possible to configure the difficulty on a per-trick basis.

-   *Major* - Added: It's now possible to check where a certain trick is used on each
    difficulty.

-   Added: Hint Scans are valued more by the logic, making Translators more likely.

-   Changed: Joke item and locations now have a `(?)` added to make then slightly more
    obvious they're not serious.

-   Changed: Average ammo provided per expansion is now shown with more precision.

-   Added: `randovania echoes database list-dangerous-usage` command to list all
    paths that require a resource to not be collected.

-   Added: Methods to get to Sunburst location by reaching the platform with the cannon
    with a scan dash (Normal and above) or with just Space Jump Boots (Easy and above).

-   Added: Method to leave and enter the arena in Agon Temple with only Space Jump Boots
    (Trivial and above to enter; Easy and above to leave).

-   Added: Method to get to Darkburst location in Mining Station B via a Bomb Space Jump
    and without Screw Attack (Easy and above).

-   Fixed: In Hydrodynamo Station, going from the door to Hydrodynamo Shaft to the door to
    Save Station B now always requires all three locks in Hydrodynamo Station to be unlocked.

-   Added: Method to cross Phazon Pit using a Bomb Space Jump (Easy and above).

-   Added: Method to open the Seeker door in Hydrodynamo Station without the Seeker Launcher,
    using Screw Attack and one missile (Hard and Above).

-   Changed: The Ing Windchamber puzzle now only requires four missiles instead of five.

-   Changed: The cannon in Sanctuary Temple Access now only requires four missiles to
    activate instead of five.

-   Changed: Sanctuary Temple Access now requires a way to defeat the Quad to get through.

-   Added: Support for damage requirements without exactly one damage reduction item.

-   Changed: Seed validation should run faster and with fewer errors now.

-   Added: Another joke hint.

-   Changed: Updated credits.

-   Fixed: Crossing Sanctuary Entrance via the Spider Ball Track now requires Boost Ball.

-   Added: Method to cross Sanctuary Entrance with Screw Attack and without Space Jump Boots
    (Trivial and above).

-   Added: Method to cross Sanctuary Entrance, from the door to Power Junction to the door to
    Temple Transport Access, with Spider Ball and Power Bombs (Easy and above).

-   Fixed: The method to get the Sanctuary Entrance item without Spider Ball now requires
    Spider Guardian to not have been defeated.

-   Added: Method to get to and use the Vigilance Class Turret in Sanctuary Entrance using
    Space Jump Boots, Screw Attack, and Spider Ball. Spider Ball isn't required if Spider
    Guardian hasn't been defeated.

-   Fixed: In Sanctuary Entrance, going up the Spider Ball Track near the lore scan via the
    intended method now requires Boost Ball and the Morph Ball Bomb.

-   Added: Methods to go up the Spider Ball Track near the lore scan in Sanctuary Entrance
    with Spider Ball and only one of the following items:
    - Morph Ball Bomb (Trivial and above);
    - Boost Ball (Trivial and above);
    - Space Jump Boots (Easy and above).

-   Changed: In Sanctuary Temple, getting to the door to Controller Access via scan dashing
    is now Hard and above, from Normal and above.

-   Added: A tab with all change logs.

## [0.26.3] - 2019-05-10

-   Changed: Tracker now raises an error if the current configuration is unsupported.

-   Fixed: Tracker no longer shows an error when opening.

## [0.26.2] - 2019-05-07

-   Fixed: An empty box no longer shows up when starting a game with no
    extra starting items.

-   Fixed: A potential crash involving HUD Memos when a game is randomized
    multiple times.


## [0.26.1] - 2019-05-05

-   Fixed: The in-app changelog and new version checker now works again.

-   Fixed: Patching with HUD text on and using expansions locked by major item now works.

-   Changed: Missile target default is now 175, since Seeker Launcher now defaults to
    giving 5 missiles.


## [0.26.0] - 2019-05-05

-   **MAJOR** - Added: Option to require Missile Launcher and main Power Bombs for the
    respective expansions to work.

-   **MAJOR** - Added: Option to change which translator each translator gate in the
    game needs, including choosing a random one.

-   **MAJOR** - Added: Luminoth Lore scans now includes hints for where major items
    are located, as well as what the Temple Guardians bosses drop and vanilla Light Suit.

-   Added: Welcome tab, with instructions on how to use Randovania.

-   Added: Option to specify how many items Randovania will randomly place on your
    starting inventory.

-   Added: Option to change how much damage you take from Dark Aether when using
    Varia Suit and Dark Suit.

-   Added: Progressive Launcher: a progression between Missile Launcher and Seeker Launcher.

-   Changed: Logic considers the Translator Gates in GFMC Compound and Torvus Temple
    to be up from the start, preventing potential softlocks.

-   Changed: Escaping Main Hydrochamber after the Alpha Blogg with a Roll Jump is
    now Hard and above, from Easy and above.

-   Changed: The no-Boost return method in Dark Arena Tunnel is now Normal and above only.

-   Changed: The Slope Jump method in Great Bridge for Abandoned Worksite is now Hard
    and above, from Normal.

-   Changed: Crossing the statue in Training Chamber before it's moved with Boost and
    Spider is now Hard and above, from Hypermode.

-   Added: Option to disable the Sky Temple Key hints or to hide the Area name.

-   Changed: The location in the Sky Temple Key hint is now colored.

-   Changed: There can now be a total of 99 of any single Major Item, up from 9.

-   Changed: Improved elevator room names. There's now a short and clear name for all
    elevators.

-   Changed: The changed room names now apply for when elevators are vanilla as well.

-   Fixed: Going from randomized elevators to vanilla elevators no longer requires a
    clean unpack.

-   Added: `randovania echoes database list-resource-usage` now supports all types of
    resources.

-   Added: `list-resource-usage` and `list-difficulty-usage` now has the `--print-only-area`
    argument.

-   Changed: Areas with names starting with !! are now hidden in the Data Visualizer.

-   Added: Docks and Elevators now have usable links in the Data Visualizer. These links
    brings you to the matching node.

-   Added: The message when collecting the item in Mining Station B now displays when in
    the wrong layer.

-   Added: A warning now shows when going on top of the ship in GFMC Compound before
    beating Jump Guardian.

## [0.25.0] - 2019-03-24

-   Changed: Reworked requirements for getting the Missile in Crossroads from the doors. You can:
    - On Normal and above, with Boost, Bombs, Space Jump and Screw Attack
    - On Hard and above, with Bombs, Space Jump and Screw Attack
    - On Hypermode, with Bombs and Space Jump

-   Changed: Logic requirements for Dark Samus 2 fight are now the following:
    - On all trick levels, Dark Visor
    - On Easy and above, Echo Visor
    - On Normal and above, no items

-   Changed: The Slope Jump in Temple Assembly Site is now Hard and above, from Normal and above.

-   Changed: All occurrences of Wall Boost are now locked behind Hard or above.

-   Added: Added method to get the Power Bomb in Sanctuary Entrance with just Space Jump
    and Screw Attack. (See [#29](https://github.com/randovania/randovania/issues/29))

-   Added: Added method to cross Dark Arena Tunnel in the other direction without Boost.
    (See [#47](https://github.com/randovania/randovania/issues/47))

-   Added: Basic support for running Randovania on non-Windows platforms.

-   Added: You can now create Generic Nodes in the Data Editor.

-   Changed: Drop down selection of resources are now sorted in the Data Editor.

-   Changed: Shareable hash is now based only on the game modifications part of the seed log.

-   Fixed: Python wheel wasn't including required files due to mising \_\_init__.py

-   Fixed: error when shuffling more than 2 copies of any Major Item

-   Fixed: permalinks were using the the ammo id instead of the configured

## [0.24.1] - 2019-03-22

-    **MAJOR**: New configuration GUI for Major Items:
     - For each item, you can now choose between:
        - You start with it
        - It's in the vanilla location
        - It's shuffled and how many copies there are
        - It's missing
     - Configure how much beam ammo Light Beam, Dark Beam and Annihilator Beam gives when picked.
        - The same for Seeker Launcher and missiles.

-    **MAJOR**: New configuration GUI for Ammo:
     - For each ammo type, you choose a target total count and how many pickups there will be.

        Randovania will ensure if you collect every single pickup and every major item that gives
        that ammo, you'll have the target total count.

-    **MAJOR**: Added progressive items. These items gives different items when you collect then,
        based on how many you've already collected. There are two:
     - Progressive Suit: Gives Dark Suit and then Light Suit.
     - Progressive Grapple: Gives Grapple Beam and then Screw Attack.

-    **MAJOR**: Add option to split the Beam Ammo Expansion into a Dark Ammo Expansion and
        Light Ammo Expansion.

        By default there's 10 of each, with less missiles instead.


-    **MAJOR**: Improvements for accessibility:
     - All translator gates are now colored with the correct translator gate color they need.
     - Translators you have now show up under "Visors" in the inventory menu.
     - An option to start the game with all maps open, as if you used all map stations.
     - An option to add pickup markers on the map, that identifies where items are and if
        you've collected them already.
     - When elevators are randomized, the room name in the map now says where that elevator goes.
     - Changed the model for the Translator pickups: now the translator color is very prominent and easy to identify.

-    Added: Option to choose where you start the game

-    Added: Option to hide what items are, going from just changing the model, to including the
    scan and even the pickup text.

     You can choose to replace the model with ETM or with a random other item, for even more troll.

-    Added: Configure how many count of how many Sky Temple Keys you need to finish the game

-    Changed: Choosing "All Guardians" only 3 keys now

-    Changed: Timeout for generating a seed is now 5 minutes, up from 2.

0.24.0 was a beta only version.

## [0.23.0] - 2019-02-10

-   Added: New option to enable the "Warp to Start" feature.
-   Added: A "What's new" popup is displayed when launching a new version for the first time.
-   Fixed: changed text in Logic Settings to mention there _are_ hints for Sky Temple Keys.
-   Changed: Updated Claris' Randomizer, for the following fixes:
    -   Added the ability to warp to the starting room from save stations (-t).
    -   Major bug fix: The game will no longer immediately crash when not playing with Menu Mod.

## [0.22.0] - 2019-02-06

-   Changed: "Faster credits" and "Skip item acquisitions popups" are no longer included in permalinks.
-   Changed: Updated Claris' Randomizer, for the following fixes:
    -   Fixed an issue with two of the Sky Temple Key hints being accidentally switched.
    -   FrontEnd editing now works properly for PAL and Japanese versions.
    -   Attract video removal is now integrated directly into the Randomizer.
    -   Getting the Torvus Energy Controller item will no longer block you from getting the Torvus Temple item.

## [0.21.0] - 2019-01-31

-   **Major**: now using Claris' Randomizer version 4.0. See [Changelog](https://pastebin.com/HdK9jdps).

-   Added: Randovania now changes the game id to G2ME0R, ensuring it has different saves.
-   Added: Game name is now changed to 'Metroid Prime 2: Randomizer - SEEDHASH'. Seed hash is a 8 letter/number
      combination that identifies the seed being played.
-   Changed: the ISO name now uses the seed hash instead of the permalink. This avoids issues with the permalink containing /
-   Changed: Removed Agon Temple door lock after fighting Bomb Guardian, since this has been fixed in the Randomizer.
-   Fixed: Selecting an non-existent directory for Output Directory had inconsistent results

## [0.20.2] - 2019-01-26

-   Fixed: changed release zip to not use BZIP2. This fixes the native windows zip client being unable to extract.

0.20.1 was skipped due to technical issues.

## [0.20.0] - 2019-01-13

-   Added: an icon! Thanks to Dyceron for the icon.
-   Added: a simple Tracker to allow knowing where you can go with a given item state
-   Changed: Don't consider that Seeker Launcher give missiles for logic, so it's never
      considered a missile source.

## [0.19.1] - 2019-01-06

-   Fixed: Hydrodynamo Station's Door to Training Access now correctly needs Seekers
-   Added: New alternatives with tricks to get the pickup in Mining Plaza A.
-   Added: Trick to cross the Mining Plaza A backwards while it's closed.
-   Changed: Added a chance for Temple Keys not being always placed last.
-   Changed: Light Suit now has a decreased chance of being placed early.

0.19.0 was skipped due to technical issues.

## [0.18.0] - 2019-01-02

-   Added: Editor for Randovania's database. This allows for modifications and contributions to be made easily.
      There's currently no way to use the modified database directly.
-   Added: Options to place the Sky Temple Keys on Guardians + Sub-Guardians or just on Guardians.
-   Changed: Removed Space Jump method from Training Chamber.
-   Changed: Added Power Bomb as option for pickup in Hive Chamber B.
-   Changed: Shortened Permalinks when pickup quantities aren't customized.
-   Added: Permalinks now include the database version they were created for.
-   Fixed: Logic mistake in item distribution that made some impossible seeds.
-   Changed: For now, don't consider Chykka a "can only do once" event, since Floaty is not used.
-   Fixed: Permalinks now properly ignore the Energy Transfer Module.

## [0.17.2] - 2018-12-27

-   Fixed: 'Clear loaded game' now properly does its job.
-   Changed: Add an error message to capture potential Randomizer failures.
-   Changed: Improved README.

## [0.17.1] - 2018-12-24

-   Fixed: stray tooltips in GUI elements were removed.
-   Fixed: multiple typos in GUI elements.

## [0.17.0] - 2018-12-23

-   New: Reorganized GUI!
    -   Seed Details and Data Visualizer are now different windows opened via the menu bar.
    -   There are now three tabs: ROM Settings, Logic Settings and Item Quantities.
-   New: Option to disable generating an spoiler.
-   New: All options can now be exported and imported via a permalink.
-   Changed: Renamed "Logic" to "Trick Level" and "No Glitches" to "No Tricks". Appropriate labels in the GUI and files
    changed to match.
-   Internal: no longer using the py.path and dataset libraries

## [0.16.2] - 2018-12-01

-   Fixed: adding multiples of an item now works properly.

## [0.16.1] - 2018-11-25

-   Fixed: pressing the Reset button in the Item Quantity works properly.
-   Fixed: hiding help in Layout Generation will no longer hide the item names in Item Quantity.

## [0.16.0] - 2018-11-20

-   Updated item distribution: seeds are now less likely to have all items in the beginning, and some items less likely to appear in vanilla locations.
-   Item Mode (Standard/Major Items) removed for now.

## [0.15.0] - 2018-10-27

-   Added a timeout of 2 minutes to seed generation.
-   Added two new difficulties:
    -   Trivial: An expansion of No Glitches, where no tricks are used but some clever abuse of room layouts are used.
    -   Hypermode: The highest difficulty tricks, mostly including ways to skip Space Jump, are now exclusive to this difficulty.
-   Removed Controller Reset tricks. This trick doesn't work with Nintendont. This will return later as an additional configuration.

## [0.14.0] - 2018-10-07

-   **Major**: Added support for randomizing elevators.
-   Fixed spin boxes for item quantities changing while user scrolled the window.
    It is now needed to click on them before using the mouse wheel to change their values.
-   Fixed some texts being truncated in the Layout Generation window.
-   Fixed generation failing when adding multiple of some items.
-   Added links to where to find the Menu Mod.
-   Changed the order of some fields in the Seed Log.

## [0.13.2] - 2018-06-28

-   Fixed logic missing Amber Translator being required to pass by Path of Eyes.

## [0.13.1] - 2018-06-27

-   Fixed logic errors due to inability to reload Main Reactor after defeating Dark Samus 1.
-   Added prefix when loading resources based on type, improving logs and Data Visualizer.

## [0.13.0] - 2018-06-26

-   Added new logic: "Minimal Validation". This logic only checks if Dark Visor, Light Suit and Screw Attack won't lock each other.
-   Added option to include the Claris' Menu Mod to the ISO.
-   Added option to control how many of each item is added to the game.

## [0.12.0] - 2018-09-23

-   Improved GUI usability
-   Fixed Workers Path not requiring Cobalt Translator to enter

## [0.11.0] - 2018-07-30

-   Randovania should no longe create invalid ISOs when the game files are bigger than the maximum ISO size: an error is properly reported in that case.
-   When exporting a Metroid Prime 2: Echoes ISO if the maximum size is reached there's is now an automatic attempt to fix the issue by running Claris' "Disable Echoes Attract Videos" tool from the Menu Mod.
-   The layout log is automatically added to the game's files when randomizing.
-   Simplified ISO patching: by default, Randovania now asks for an input ISO and an output path and does everything else automatically.

## [0.10.0] - 2018-07-15

-   This release includes the capability to generate layouts from scratch and these to the game, skipping the entire searching step!

## [0.9.2] - 2018-07-10

-   Added: After killing Bomb Guardian, collecting the pickup from Agon Energy Controller is necessary to unlock the Agon Temple door to Temple Access.
-   Added a version check. Once a day, the application will check GitHub if there's a new version.
-   Preview feature: option to create item layouts, instead of searching for seeds. This is much more CPU friendly and faster than searching for seeds, but is currently experimental: generation is prone to errors and items concentrated in early locations. To use, open with randovania.exe gui --preview from a terminal. Even though there are many configuration options, only the Item Loss makes any difference.

## [0.9.1] - 2018-07-21

-   Fixed the Ing Cache in Accursed Lake didn't need Dark Visor.

## [0.9.0] - 2018-05-31

-   Added a fully featured GUI.

## [0.8.2] - 2017-10-19

-   Stupid mistake.

## [0.8.1] - 2017-10-19

-   Fix previous release.

## [0.8.0] - 2017-10-19

-   Save preferences.
-   Added Claris Randomizer to the binary release.

## [0.7.1] - 2017-10-17

-   Fixed the interactive .bat

## [0.7.0] - 2017-10-14

-   Added an interactive shell.
-   Releases now include the README.

## [0.5.0] - 2017-10-10

-   Releases now include standalone windows binaries<|MERGE_RESOLUTION|>--- conflicted
+++ resolved
@@ -9,11 +9,8 @@
 
 ### Metroid: Samus Returns
 
-<<<<<<< HEAD
 - Added: More starting locations have been added for all areas.
-=======
 - Changed: Room Names on the HUD are now enabled by default.
->>>>>>> 226ccbf9
 
 ## [8.2.0] - 2024-07-03
 

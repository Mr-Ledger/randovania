# Change Log

All notable changes to this project will be documented in this file.

The format is based on [Keep a Changelog](https://keepachangelog.com/en/1.0.0/)
and this project adheres to [Semantic Versioning](https://semver.org/spec/v2.0.0.html).

## [7.1.0] - 2023-12-??

<<<<<<< HEAD
### AM2R

#### Logic Database

- Changed: Zeta and Omegas combat rebalanced for lower difficulties.
=======
- Fixed: Bug with progressive suits in the autotracker always highlighting first suit
>>>>>>> 35a54f3a

### Metroid Dread

- Added: Power Bomb Limitations now shows up on the Preset Summary when enabled.

#### Logic Database

##### Artaria

- Added: In Screw Attack Room: Get from Door to Freezer(Power) to Start Point 2 by sliding.
- Added: In Screw Attack Room: Get from Start Point 2 to Early SA Platform with Space Jump.
- Added: In Screw Attack Room: Get from Door to Freezer(Power) to Screw Attack Pickup by using Shinespark. Requires Speed Booster Conservation Beginner and Disabled Door Lock Randomizer.

##### Cataris
- Added: In Underlava Puzzle Room 2: Use Speed Booster with at least one upgrade to shinespark through the speed blocks from the right. 

##### Ferenia

- Added: In EMMI Zone Exit Middle: Use Wave Beam and Charge Beam or Power Bombs to open the Upper Door to EMMI Zone Exit West, then traverse through that room to get to the upper door.
- Changed: In EMMI Zone Exit Middle: Going from the Dock to Map Station to the Door to EMMI ZONE Exit West (Lower) is now trivial.

##### Ghavoran

- Changed: Golzuna logic has been overhauled to include Storm Missiles, Bombs, or Cross Bombs to fight it and forcing Flash Shift, Spin Boost, or Space Jump to dodge its attacks if not using shinesparks to defeat it.
- Fixed: Missing check on PB limitations to get to Orange Teleportal by opening the door from the tunnels below.

### Metroid Prime

- Fixed: Parasite Queen permadeath when skipping death cutscene
- Changed: Update in-game text when refilling PBs at missile stations
- Changed: The Missile Launcher's broad category is now "missile system" instead of "missile-related upgrade".

#### Logic Database

##### Chozo Ruins

- Added: Vault NSJ with Wallboosts
- Changed: Decreased Difficulty of Tower of Light NSJ Slope Jump

##### Magmoor Caverns

- Added: Fiery Shores wallcrawl to reach Upper Item

##### Phazon Mines

- Added: Difficult HBJ in MQB Phazon Pit
- Added: Elite Research Single Room OOB to Item
- Added: Upper Elite Research Dash to Reach Item NSJ

##### Phendrana Drifts

- Changed: Thardus Thermaless with Bombs and w/o adjusted
- Added: Phendrana Canyon NSJ Scanless Damage Boost
- Added: Phendrana's Edge NSJ Grappleless BSJ
- Added: Ruined Courtyard NSJ Climb UBJ
- Added: Thardus Skip NSJ from North Quarantine Tunnel

##### Tallon Overworld

- Added: Great Tree Hall Lower NSJ Climb BSJ
- Added: Landing Site B Hop to Reach Gully NSJ

## [7.0.1] - 2023-11-??

- To be decided if it will be necessary.

## [7.0.0] - 2023-11-03

- **Major** - Added: AM2R has been added with full single player support. Includes Door Lock Rando, some toggleable patches and more.
- Changed: The Changelog window has received a slight overhaul. The date of each release is shown, hyperlinks are fixed, and patch notes are now accessed through a drop-down box (previously used vertical tabs).
- Changed: Trick level sliders ignore mouse scroll inputs, preventing unintended preset changes. 
- Changed: The Trick Details list in the menu bar no longer displays tricks that shouldn't be visible in the UI.
- Changed: For Multiworld, sending collected locations to the server can no longer fail if there's an error encoding the inventory.
- Changed: The directory layout has now changed, moving everything that isn't the executable to an `_internal` folder.
- Changed: When verifying the installation, missing files and modified files are listed in the console and log. 
- Changed: An explicit error is now displayed when a preset has minimum random starting items higher than the maximum.
- Fixed: Map tracker selects the correct start location if the preset has only one start location that is not the default.
- Fixed: When verifying the installation, the title of the popup now properly says "Verifying installation".
- Fixed: Exporting with hidden item models in a multiworld now works properly.

### Resolver

- Fixed: Bug where damage constraints in chains were not understood correctly.
- Fixed: Damage reductions from multiple suits are no longer multiplied together.
- Improved: The output from the resolver now includes the node with the victory condition.
- Improved: When using verbosity level High or above, the energy is displayed in the output.
- Improved: Speed up resolving of hard seeds by allowing skipping of more kinds of unsatisfied requirements.

### Cave Story

- **Major** - Added: Multiworld support. Currently only supports the version of freeware provided by Randovania.
- Fixed: Exporting Cave Story no longer causes a runtime error.
- Fixed: Presets that start in Camp no longer error in generation.
- Changed: The bookshelf in Prefab House now returns you to Prefab Building, before the boss rush.
- Fixed: Alt-tabbing while in fullscreen no longer crashes the game.
- Fixed: You can no longer select a negative weapon slot from the inventory.
- Fixed: The teleporter menu no longer flickers.

### Metroid Dread

- Fixed: Custom shields now use the correct shader and texture effects and no longer a black background
- Fixed: Issues with negative amount for ammo items. The current amount was set to a wrong value and you had to use a ammo refill station. This also caused issues with the auto tracker and multiworld. 

#### Logic Database

- Fixed: The "Power Bomb Limitations" setting is now respected for opening Charge Beam Doors.

##### Artaria

- Changed: Going to Transport to Dairon with Speed Booster now requires the Speed Booster Conservation trick set to Beginner.
- Changed: The item above Proto EMMI now requires Speed Booster Conservation set to Beginner when reaching it with Speed from the top.
- Changed: Using Speed Booster to reach the pickup in EMMI Zone First Entrance now requires either the EMMI defeated or Speed Booster Conservation set to Beginner.

##### Burenia

- Added: Use Spin Boost with Wall Jump to climb from left to right at the top of Gravity Suit Tower.
- Changed: The Early Gravity sequence now requires the Speed Booster Conservation trick set to Beginner.

##### Cataris

- Added: Ledge warp out of the Diffusion Beam Room to avoid being trapped by the one way door and the blob.
- Changed: The item in Dairon Transport Access now requires the Speed Booster Conservation trick set to Beginner.
- Changed: The speed blocks leading to Underlava Puzzle Room 2 now require the Speed Booster Conservation trick set to Beginner or Power Bombs.

##### Dairon

- Changed: The lower item in the Freezer now requires the Speed Booster Conservation trick set to Beginner.
- Changed: The item in Ghavoran Transport Access now requires the Speed Booster Conservation trick set to Beginner when using Space Jump.
- Changed: The item in Storm Missile Gate Room now requires the Speed Booster Conservation trick set to Beginner when coming from above.

##### Elun

- Added: Elun's Save Station is now a valid starting room.
- Changed: The item in Fan Room now requires the Speed Booster Conservation trick set to Beginner.

##### Ferenia

- Added: Emmi Zone West Exit now has a Damage Boost trick to move from the center platform to the west door.
- Changed: The item in Fan Room now requires the Speed Booster Conservation trick set to Beginner or Gravity Suit with door lock rando disabled.
- Changed: The item in Speedboost Slopes Maze now requires the Speed Booster Conservation trick set to Beginner.
- Changed: The Missile+ Tank in Space Jump Room now requires the Speed Booster Conservation trick set to Beginner.

##### Ghavoran

- Changed: Going up Right Entrance with Speed Booster now requires the Speed Booster Conservation trick set to Beginner.
- Changed: The upper item in Golzuna Tower now requires the Speed Booster Conservation trick set to Beginner when using Spin Boost from the top.

### Metroid Prime

- Changed: In the Auto-Tracker Pixel Theme, visors are now pilled, Boost Ball icon with a proper trail, improvements to Power Bomb icon.
- Fixed: Counting normal damage reductions from suits twice.
- Fixed: Item position randomizer not being random.
- Fixed: Foreign object in ruined shrine
- Fixed: Room rando + cutscene skip compatibility
- Fixed: Crash when exporting a seed with a blast shield in phazon infusion chamber and essence death teleporter
- Fixed: [PAL/JP] Restored Missile and Charge shot stun in one hit on Ridley
- Fixed: [PAL/JP] Restored Wavebuster cheese on Ridley
- Fixed: When customizing cosmetic options, the labels are now properly updated. 

### Metroid Prime 2: Echoes

- Added: One new Joke Hint referring to Raven Beak added to the pool
- Changed: In the Auto-Tracker Pixel Theme, visors are now pilled, Boost Ball icon with a proper trail, Screw Attack icon now faces clockwise, dedicated Power Beam icon.
- Changed: Damage Requirements for Warrior's Walk Item Pickup has been lowered from 80 to 60 dmg in total (30 energy getting the item and 30 energy going back)

## [6.4.1] - 2023-10-12

### Metroid Dread

- Removed: The "Power Bomb Limitations" has been disabled due to issues. This will be re-added in the future.

## [6.4.0] - 2023-10-05

### Metroid Dread

- Fixed: The "Power Bomb Limitations" setting is now accounted for by logic.

### Metroid Prime:

- Fixed: When room rando is enabled, cutscenes are no longer skippable to avoid a bug with elevators. This will be properly fixed in the future.

## [6.3.0] - 2023-10-02

- Added: During generation, if no alternatives have a non-zero weight, try weighting by how many additional Nodes are reachable.
- Added: Data Visualizer now has a very visible checkbox to quickly toggle if the selected trick filters are enabled.
- Added: When trick filters are enabled, a line is added indicating how many requirements are being filtered.
- Changed: The generator will now consider placing Energy Tanks, if there's a damage requirement that's exactly high enough to kill the player.
- Fixed: The menu option for viewing all Randovania dependencies and their licenses has been restored.
- Fixed: The generator should now handle cases with negative requirements a little better.
- Fixed: Map tracker works again for Metroid Dread and Metroid Prime.

### Resolver

- Fixed: Bug where nested requirements were combined wrongly.
- Improved: Order of exploring certain dangerous events.

### Metroid Dread

- Added: Enky and Charge Beam Doors can be made immune to Power Bombs. This is enabled in the Starter Preset, and can be toggled in Preset -> Game Modifications -> Other -> Miscellaneous -> Power Bomb Limitations.
- Added: Warning in the FAQ about custom text not displaying if the game is played in languages other than English.
- Changed: Exporting games is now significantly faster.

#### Logic Database

- Added: 3 videos to the logic the database for a diagonal bomb jump in Ghavoran, a single-wall jump in Cataris, and a diffusion abuse trick in Artaria.

##### Artaria

- Changed: EMMI Zone Spinner: The connection to the pickup that is available before flipping the spinner now also requires door lock rando and Highly Dangerous Logic to be enabled.

##### Burenia

- Changed: Teleport to Ferenia: Using Speed Booster to get past the Shutter Gate now requires Speed Booster Conservation Beginner.

##### Cataris

- Changed: Thermal Device Room South: The connections to the thermal door that closes after using the thermal device now logically remains open when door lock rando is disabled and the "Can Slide" and "Shoot Beam" templates are satisfied. This is a handwave that makes the thermal device no longer a dangerous resource.
- Changed: Single-wall Jump trick in Cataris Teleport to Artaria (Blue) now requires a slide jump.
- Changed: Exclude Door above First Thermal Device from Door Randomization. Effectively making the First Thermal Device a safe action also when doors are randomized.

##### Dairon

- Changed: Yellow EMMI Introduction: Using Speed Booster to go through the Shutter Gate, right to left, no longer requires Flash Shift Skip.

##### Ferenia

- Changed: Purple EMMI Introduction: Using Speed Booster to get past the Shutter Gate now requires Speed Booster Conservation Intermediate instead of Flash Shift Skip Beginner.

##### Ghavoran

- Changed: The connection of EMMI Zone Exit Southeast and EMMI Zone Exit West is now a proper door. This enables it to now be shuffled in door lock rando.
- Changed: Going backwards through the Eyedoor now requires having first destroyed it, Flash Shift and Intermediate Movement, or being able to tank the damage.

### Metroid Prime

- Fixed: Door from Quarantine Access A to Central Dynamo being inoperable with Reverse Lower Mines enabled.
- Fixed: Minor issues with new skippable cutscenes option.
- Fixed: PAL export with skippable cutscenes
- Fixed: Flaahgra crash with skippable cutscenes (fingers crossed)
- Fixed: Warrior shrine loading behavior
- Changed: Remove white screen flash effect when crates explode.
- Changed: Skippable cutscene modes are no longer experimental. Skippable is the new default. Competitive cutscene mode has been updated appropriately.
- Changed: Update tournament winner scan in Artifact Temple
- Changed: Improve loading times when leaving MQB
- Changed: Parasite Queen no longer respawns on 2nd pass
- Changed: The post-Parasite Queen layer in Biotech Research Area 1 now prevents backtracking through Emergency Evacuation Area (1-way door)
- Removed: Major/Minor Cutscene Mode (Major hidden behind experimental options)

#### Logic Database

##### Impact Crater

- Added: The Metroid Prime Exoskeleton fight has full combat logic.

##### Chozo Ruins

- Added: Sun Tower Sessamoharu Complex Bomb Jump to Skip Super Missiles/Scan Visor

##### Phazon Mines

- Added: Phazon Processing Center between Pickup and Maintenance Tunnel Door
- Fixed: Traversing from the Spider Track Bridge to the Quarantine Access A door in Metroid Quarantine A now properly requires the barrier to be removed or `Backwards Lower Mines` to be enabled.

##### Phendrana Drifts

- Added: New Thardus Skip Method from Room Center
- Added: Quarantine Monitor to North Quarantine Tunnel Thardus Skip
- Added: Phendrana Shorelines Spider Track item without spider ball out of bounds trick

### Metroid Prime 2: Echoes

- Changed: When Progressive Grapple is enabled, it will now show `2 shuffled copies` rather than `Shuffled` for better consistency.
- Changed: A proper error message is displayed when mono is not found, when exporting a game on macOS and Linux.

#### Logic Database

- Added: 22 videos to the logic database. see the [Video Directory]
(https://randovania.github.io/Metroid%20Prime%202%20Echoes/) for the full collection
- Added: Comments to some Beginner Bomb Jump tricks
- Changed: The trick setting "Suitless Ingclaw/Ingstorm" got renamed to "Suitless Dark Aether" with the intention to cover more tight Dark Aether energy requirements outside of Ingclaw or Ingstorm related checks.

##### Sky Temple Grounds:

- Changed: War Ritual Grounds, Shrine Access, Lake Access, Accursed Lake, Phazon Pit and Phazon Grounds will now require a Suit on trickless settings

##### Agon Wastes:

- Added: Main Reactor: Scan Dash (Advanced) to reach the Luminoth Corpse which allows to reach the item through Slope Jumps and Standable Terrain (Advanced).
- Added: Main Reactor: It is now possible to get to the item with only Spider Ball, Morph Ball Bombs, Standable Terrain (Intermediate) and Bomb Space Jump (Expert) without Space Jump.

##### Dark Agon Wastes:

- Added: Hall of Stairs: Bomb Space Jump (Advanced) to reach Save Station 3 Door without Space Jump

##### Dark Torvus Bog:

- Added: Portal Chamber (Dark): It is now possible to reach the Portal with a Slope Jump (Intermediate) and Screw Attack without Space Jump.

##### Sanctuary Fortress:

- Added: Main Gyro Chamber: Instant Morph (Hypermode) into boost, to destroy the glass to Checkpoint Station
- Added: Reactor Core Item pickup now possible with just Spider Ball and Morph Ball Bombs via Standable Terrain (Intermediate) and Bomb Jump (Intermediate)
- Added: Vault: Extended Dash (Expert) and Boost Jump (Expert) Method to reach the Spinner Side
- Added: Accessing the portal in Watch Station with a Bomb Space Jump (Advanced) to reach the Spider Track, Standable Terrain (Advanced) to reach the Bomb Slot, and an Instant Morph (Advanced)

##### Ing Hive:

- Added: Hive Temple Access: Slope Jump (Expert) into Screw Attack to skip Hive Temple Key Gate
- Changed: Temple Security Access: Z-Axis Screw Attack Trick is changed into Screw Attack into Tunnels (Advanced)
- Changed: Culling Chamber and Hazing Cliff will now require a Suit on trickless settings

## [6.2.0] - 2023-09-02

- Added: "Help -> Verify Installation" menu option, to verify that your Randovania installation is correct. This is only present on Windows.
- Changed: Game generation is now up to 150% faster.
- Changed: The resolver now tries otherwise safe actions behind a point of no return before it tries actions that give dangerous resources. This makes the solve faster by avoiding some cases of backtracking.
- Changed: Comments no longer prevent And/Or requirements from being displayed as short form.
- Fixed: Auto Tracker icons that were supposed to be always visible no longer show as disabled.
- Fixed: Opening race rdvgame files from older Randovania versions now works properly.
- Fixed: Exporting games with hidden Nothing models don't crash during the exporting process anymore.
- Fixed: For macOS, exporting Metroid Prime 2: Echoes games does not require you to run Randovania from within a terminal anymore to see the Mono installation.

### Metroid Dread

- **Major** - Added: Elevator and Shuttle randomizer. The destination is shown on the elevator/shuttle's minimap icon and in the room name, if enabled. This will show different area names to the logic database for some items.
- **Major** - Added: Split beams and missiles. When playing with non-progressive beams or missiles, each individual upgrade provides a unique effect instead of providing the effects of all previous upgrades.
- Added: An in-game icon will appear if the player becomes disconnected from the multiworld server.
- Changed: The Starter Preset and April Fools 2023 preset now have non-progressive beams and missiles, instead of progressive.
- Changed: Bomb Shields are no longer vulnerable to Cross Bombs.
- Fixed: The door model for certain door types now uses the intended textures correctly.
- Fixed: The save file percentage counter and the per-region percentage counter are now all updated correctly.

#### Logic Database

- Added: Diagonal Bomb Jump in Ferenia - Speedboost Slopes Maze.
- Added: Diagonal Bomb Jump in Burenia - Main Hub Tower Top, to the Missile Tank, using either Gravity Suit or an out of water bomb jump.
- Added: In Dairon - West Transport to Ferenia, use Wave Beam to push the Wide Beam Block from above, without Wide Beam.
- Added: Logic to handle having Ice Missiles without Super Missile.
- Added: In Ghavoran - Teleport to Burenia, Cross Bomb Skip using just Morph Ball to get to and from the Pickup. Rated one level higher than the corresponding usage with Flash Shift or Spin Boost.
- Added: Ledge Warp usage to flip the spinner in Ghavoran next the Transport to Elun, and in Elun to release the X.
- Added: All Chozo-X encounters now have energy requirements.
- Changed: Added Wide Beam to missile farming during Kraid's fight.
- Changed: Fighting Kraid in Phase 2 without going up is moved from Beginner Combat to Intermediate.
- Changed: Fighting Kraid with no energy is now Intermediate Combat. Fighting with 1 Energy Tank is Beginner.
- Changed: Dodging in all Chozo-X fights now has Flash Shift as trivial, Spin Boost with Beginner Combat, and nothing with Intermediate.
- Changed: In Dairon - Teleport to Artaria, breaking the speed blocks is no longer "dangerous". This is done by removing the "Before Event" condition on breaking the blocks from above.
- Changed: In Artaria - Water Reservoir, breaking the blob is no longer "dangerous", as long as Slide is not randomized. This was previously dangerous because there's a connection in EMMI Zone Exit Southwest that makes use of Speed Booster, however, by simply adding a "Can Slide" option on the same condition, the logic now sees the blob as safe.
- Changed: In Burenia: Fighting Drogyga is now only "dangerous" if Highly Dangerous Logic is enabled. This is achieved by adding a Highly Dangerous Logic constraint on all instances where the logic uses "Before Drogyga" on connections in the Underneath Drogyga room.
- Changed: Move victory condition to after Raven Beak, and encode all requirements to finish the escape sequence to that connection. This avoids having a "dangerous" resource at the end of the game.
- Changed: In Burenia - Main Hub Tower Middle, lowering the Spider Magnet Wall is now "dangerous" only when Highly Dangerous Logic is enabled. The connection from the bottom of the room to the Pickup Platform that uses Grapple Movement requires the Spider Magnet Wall to not be lowered now requires Highly Dangerous Logic. The randomizer currently doesn't have the necessary options to make this connection mandatory in any seeds anyway.
- Changed: Most instances of pushing Wide Beam Blocks by using Wave Beam through walls now no longer need Wide Beam. Notable exception is Dairon - West Transport to Ferenia, from below.
- Changed: Boss fight logic using Ice Missile without Super Missile is no longer an option, and effectively requires as many missiles as with normal Missiles.
- Changed: Boss fight logic now understands how damage values work with Split Beams behavior.
  - Affected bosses: Robot Chozo fights, Chozo X fights and Raven Beak.
  - Having only Plasma Beam or only Wave Beam is only used to fight the Robot Chozos, at Combat Intermediate.
  - Having both Plasma Beam and Wave Beam is considered as the same bracket as only Wide Beam.
  - Having Wide Beam and Wave Beam is considered as the same bracket as Wide Beam and Plasma Beam.
- Changed: Exclude Ghavoran door between Flipper Room and Elun Transport Access from being shuffled as a Grapple Beam door in Door Lock rando. This is to enable a Ledge Warp to flip the Spinner from below.
- Changed: In Ghavoran - Flipper Room, rotating the flipper the normal way can now be in logic before having pulled the Grapple Block at Right Entrance or having turned on Power Switch 2 in Dairon, if Transport Randomizer is enabled.
- Changed: Revised logic for fighting Corpius
  - When using missiles without an ammo requirement, the X must not have been released.
  - Using Cross Bomb is moved to Combat Beginner
  - For Missiles, Super Missiles and Ice Missiles, the number of required missiles is reduced by 1, which matches the pre-existing comments. These alternatives remain Combat Intermediate.
  - For Missiles, Super Missiles and Ice Missiles, these can now also be used without combat tricks, but you need 1.5x as many units of Missiles ammo as the combat trick version.
  - Added Storm Missiles.
- Fixed: A typo in the room name Ferenia - East Transport to Dairon has been changed from East Transport to Darion.
- Fixed: In Burenia - Teleport to Ghavoran, to open the Plasma Beam door from below, add requirement to have Plasma Beam. This becomes relevant with Separate Beam Behavior.
- Fixed: In Artaria - Teleport to Dairon, to enter the teleport itself using Wave Beam, add requirements to have Wide Beam and Door Lock Rando being disabled. The former becomes relevant with Separate Beam Behavior.
- Fixed: In Cataris - Kraid Area, when using Wave Beam to fight Kraid from behind, you now also need the rest of the rest of the requirements to fight Kraid.

### Metroid Prime

- Fixed: One-way elevator mode not able to generate
- Fixed: Doors openable underneath blast shields
- Fixed: Doors and Blast shields hurting the player with reflected shots
- Fixed: Starting items getting  ignored when starting in Connection Elevator to Deck Alpha
- Fixed: Skipping the cutscene in Connection Elevator to Deck Alpha also skips item loss
- Fixed: Doors in Omega Research not locking
- Fixed: Elite Control entry Barrier activating again
- Fixed: Hall of the Elders "New Path Opened" HUD Memo not appearing
- Fixed: Some unskippable cutscenes
- Fixed: Removed HUD Memos in Emergency Evacuation Area
- Fixed: Timing of Metroids in Metroid Quarantine A
- Fixed: Stuck camera in control tower
- Fixed: Timing of flying pirates in control tower
- Fixed: Echoes Unlimited Missiles model now appears larger
- Added: More Quality of life improvements over vanilla
  - Colorblind friendlier flamethrower model
  - Power Bombs now have a heat signature
  - Power Conduits activate even if only 1 of 3 wave particles hit
  - Main Quarry power conduit no longer reflects charged wave
  - Added lock to top door during Phazon Elite fight
  - Doors unlock from picking up the artifact item instead of the Phazon Elite dying

#### Logic Database

##### Chozo Ruins

- Added: Reverse Flaahgra in Sun Tower is now logical
- Added: Furnace E Tank Wall Boost Escape
- Added: Transport Access North Wallboost to Hive Totem from Elevator
- Added: Trigger Ghosts from Sun Tower Access without Bombs or Spider

##### Phazon Mines

- Added: Fungal Hall A now has Energy and Combat Logic
- Added: Fungal Hall A SJ Scan Dash Grapple Skip
- Added: Fungal Hall Access NSJ Bombless Escape to Fungal Hall A

##### Phendrana Drifts

- Changed: Phendrana Canyon Pickup NSJ Bombless Triple Boost Adjustments
- Changed: Control Tower Plasma Skip is now Beginner
- Added: Hunter Cave Bunny Hop to reach Hunter Cave Access from Lower Edge Tunnel
- Added: Hunter Cave Slope Jump to reach Chamber Access from Lake Tunnel

##### Tallon Overworld

- Added: Root Cave Climb NSJ Boost Strat

### Metroid Prime 2: Echoes

- Added: New cosmetic suit options. Please note that these suits require the experimental patcher to be enabled.
- Added: The internal game copy is automatically deleted when exporting a game fails in certain situations.

#### Logic Database

- Added: 307 videos to the logic database. see the [Video Directory]
(https://randovania.github.io/Metroid%20Prime%202%20Echoes/) for the full collection.

##### Temple Grounds

- Added:  NSJ Extended Dash (Expert) to cross Grand Windchamber through the middle platform.

##### Sky Temple Ground

- Removed: Phazon Grounds NSJ, No SA -> Invisibil Objects (Hypermode) or Movement (Expert) and Dark Visor. Doesn't exist.

##### Agon Wastes

- Added: NSJ Extended Dash (Advanced) to reach Temple Access Door in Mining Station A.

##### Sanctuary Fortress

- Added: Extended Dash (Expert) to reach the Scan Post in Watch Station Access from Main Gyro Chamber Door.
- Added: Extended Dash (Expert) to reach Main Gyro Chamber Door in Watch Station Access from the Scan Post Side.
- Added: Workers Path - Screw Attack from Z-Axis (Intermediate) now requires Bomb Space Jump (Intermediate) from Dynamo Works
- Added: Workers Path - Bomb Jump (Advanced) method added to reach cannon NSJ from landing platform

## [6.1.1] - 2023-08-07


- Changed: Improve performance significantly when opening a Multiworld session with long history.
- Changed: Slightly improve performance when opening game details.
- Fixed: The correct error is displayed when the incorrect password is provided for Multiworld Sessions.

### Metroid Dread

- Fixed: The progress bar when exporting no longer reaches 100% earlier than intended in some situations.
- Added: Racetime seeds can now be directly imported into Randovania

## [6.1.0] - 2023-08-02

- **Major** - Removed: Starting sessions is no longer necessary and has been removed as an option. It's now always possible to clear a generated game.
- Added: Importing permalinks and rdvgames in a multiworld session now creates new worlds if missing.
- Added: The Generation Order spoiler now has a field to filter it.
- Added: An "Export Game" button has been added to "Session and Connectivity" tab as a shortcut to export any of your worlds.
- Added: It's now possible to filter the history tab in a Multiworld session.
- Added: Add Ready checkbox for Multiworld sessions.
- Added: A new tool was added to the Pickup tab of Game Details that lets you quickly find in which worlds your pickups are.
- Added: The time a world last had any activity is now displayed in the Multiworld session.
- Added: A toggle for allowing anyone to claim worlds in a Multiworld session.
- Added: Sending pickups to an offline world now updates the auto tracker.
- Added: Warnings now show up in Multiworld sessions if you're not connected to any of your worlds.
- Changed: The popup when replacing a preset for a Multiworld Session now has the same features as the solo game interface.
- Changed: Text prompts now default to accepting when pressing enter.
- Changed: Reorganized the top menu bar. The Advanced menu is now called Preferences, with an Advanced sub-menu. Opening the Login window is now in the Open menu.
- Changed: The handling for presets that can't be loaded have been improved.
- Changed: Finishing a session is now called hiding a session, and now can be undone.
- Fixed: Multiworld now properly respects major/minor configuration of each world.
- Fixed: The generation order for multiworld session now correctly handles any kind of names.
- Fixed: Any buttons for changing presets or deleting worlds are properly disabled when a game is being generated.
- Fixed: Import rdvgames for games that uses certain features, like Sky Temple Keys on Bosses or Metroid DNA in Dread, now works properly.
- Fixed: Session Browser now properly sorts by creation date and user count. It also now properly defaults to showing recent sessions first.
- Fixed: Tracking another user's inventory now properly keeps working after a connection loss.
- Fixed: Sorting the session history and audit log now works properly.
- Fixed: In Multiworld session, the Claim world button is now properly disabled when you don't have permissions.
- Fixed: Changing a preset no longer causes it to lose its position in the tree.
- Removed: Connecting to Dolphin on Linux executable builds is now hidden on known situations that it doesn't work properly.

### Metroid Dread

- **Major** - Added: Multiworld support for Dread.
- Changed: Ryujinx (Legacy) is disabled when auto-tracker support is on, or in a multiworld.
- Fixed: Dairon - Navigation Station North can no longer be assigned a hint, which would then be replaced with DNA Hints.
- Added: A new auto-tracker layout featuring progressive items.
- Added: Custom shields now have alternate and more accessible models, which can be toggled per-shield in Cosmetic Options.

#### Logic Database

- Added: 2 videos to the database
- Added: Slide from right to left in Cataris - Total Recharge Station South.
- Added: Grapple Movement to get from Lower Door to Wide Beam Block Room to Upper Door in Artaria - EMMI Zone Hub.
- Added: Crossing the water gap in Ferenia EMMI Zone Exit East with just Bombs (Hypermode IBJ and DBJ) or Cross Bombs and a Slide Bomb Boost (currently Movement Advanced).
- Added: Use Speed Booster and Gravity Suit to escape Cataris - Kraid Arena after fighting Kraid.
- Added: Using Wall Jump to get past the Flash Shift gate in Burenia - Teleport to Ferenia.
- Changed: Make it possible to get to the Diffusion Beam location without Morph Ball.
- Fixed: Entering Hanubia Orange EMMI Introduction from the right now requires having beaten the Red Chozo.
- Fixed: The Pseudo Wave Beam in Burenia - Burenia Hub to Dairon now correctly requires Wide Beam.
- Fixed: Logic issues surrounding ending the Chain Reaction sequence in Artaria, aka the Vanilla Varia Suit area.
- Removed: In Cataris - Green EMMI Introduction, the advanced Pseudo Wave Beam to break the blob from below is removed.
- Removed: In Ghavoran - Blue EMMI Introduction, the trickless Ballspark to climb the room has been removed.

### Metroid Prime

- Added: Experimental Option - `Skippable` Cutscene Mode. Keeps all cutscenes in the game but makes it so they can be skipped with the START button
- Added: Experimental Option - `Competitive (Experimental)` Cutscene Mode Removes some cutscenes from the game which hinder the flow of competitive play. All others are skippable. This will eventually replace the existing Competitive implementation.
- Added: Introduction of non-critical fixes and improvements to the base game such as fixed sound effects and removed tutorial popups. Those wanting an untainted experience of the vanilla game may still do so at their own risk by activating "Legacy Mode". For technical description of what's changed, see [qol.jsonc](https://github.com/toasterparty/randomprime/blob/randovania/generated/json_data/qol.jsonc)
- Added: Completely overhauled how custom Blast Shields and Doors look
- Added: Morph Ball Bomb and Charge Beam door locks now use Blast Shields so that they only need to be opened once with that weapon
- Added: New "Gamecube" pickup model which acts as a placeholder for all non-nothing items without a suitable model which can be displayed natively
- Added: The "Hints" page in the "Game" window now lists the location of the Phazon Suit hint.
- Changed: Non-NTSC enemies now have their health reset to match NTSC 0-00
- Changed: Blast Shields are much more visible in dark rooms
- Fixed: Random Elevators settings should no longer have mismatches between the UI and the preset regarding which elevators are excluded.
- Fixed: HoTE statue door can now handle a blast shield cover
- Fixed: Old scan points lingering in Door Lock Rando
- Fixed: Door Lock Rando shields now make explosion sounds

#### Logic Database

- Added: 52 videos to logic database, bringing the total available via the [Video Directory](https://randovania.github.io/Metroid%20Prime/) to 276

##### Chozo Ruins

- Added: The Hall of the Elders Ghost Skip from Reflecting Pool Access to reach Crossway Access South, using advanced level tricks.
- Added: Knowledge (Intermediate) for reaching Elder Chamber without fighting the Chozo Ghost.
- Added: Main Plaza - Tree item OoB logic.
- Added: Crossway - Easier boost only method for item.
- Changed: Tower of Light - Reduced gravityless SJ slope jump to tower chamber to Beginner.
- Fixed: Ice Beam has been removed from the connection to Elder Chamber in Hall of the Elders.
- Fixed: The Door in Tower of Light Access that leads to Ruined Shrine is now a normal Door instead of a Wave Beam Door.
- Changed: Ruined Nursery Bombless Standables Logic Adjustments
- Added: Ruined Nursery Bombless w/ Boost strat
- Added: Training Chamber Ghost Skip

##### Phendrana Drifts

- Changed: Quarantine Cave - Various cleanup with Thardus fight logic. Reworked visor requirements. Added Missile strategy (allows Ice Beam only fight logically).
- Added: Added Quarantine Cave NSJ Scan Dash to Q-Mon Tunnel
- Added: Dash to Q Mon from Room Center with SJ
- Added: Reverse Thardus Skip Logic (Scan and Scanless)
- Added: Thardus Hop
- Changed: Ice Ruins West Baby Sheegoth Jump Damage Requirements and Trick Adjustments
- Added: Gravity Chamber Pickup (Missile) NSJ w/o Grapple/Plasma Dash Method and Bombu Method

##### Phazon Mines

- Added: Metroid Hop to reach Missile from Quarantine Access A
- Changed: Various Metroid Quarantine A logic adjustments
- Fixed: NSJ Phazon Processing Center having too few requirements

### Metroid Prime 2: Echoes

- Added: Tracker layout "Debug Info", which also shows details useful for investigating errors.
- Added: The Coin Chest model from multiplayer is now used for offworld items instead of the ETM model.
- Changed: The Power Beam and the Morph Ball now use the Coin Chest model when shuffled, instead of the ETM model.
- Added: 4 new joke hints in the pool.
- Fixed: The gate in Command Center now opens correctly when using the new patcher.
- Fixed: Doors in Venomous Pond can no longer become blast shields.
- Fixed: The door from Sacrificial Chamber Tunnel to Sacrificial Chamber has been excluded from door lock rando.
- Fixed: Random Elevators settings should no longer have mismatches between the UI and the preset regarding which elevators are excluded.

#### Logic Database

- Added: 4 videos to logic database, see the [Video Directory](https://randovania.github.io/Metroid%20Prime%202%20Echoes/) for the full collection

## [6.0.1] - 2023-07-04

- Added: Option for disabling crash reporting and monitoring.
- Added: In multiworld sessions, you're prevented from selecting a preset that is incompatible with multiworld.
- Added: In multiworld sessions, world names must now be unique.
- Changed: The Privacy Policy has been updated to mention crash reporting and monitoring.
- Changed: Tweaked the error reporting for generating and exporting games.
- Fixed: Importing permalinks and spoilers in multiworld no longer fails.
- Fixed: Generation order is no longer hidden when Door Lock is enabled with Types mode.
- Fixed: Pickups providing negative resources can now be sent in multiworld games.
- Fixed: The prompt for a session name no longer deletes spaces at the end, making it easier to split words.
- Fixed: In multiworld sessions, the copy permalink button is properly disabled before a game is available.

## [6.0.0] - 2023-07-03

- **Major** - Multiworld support has been significantly changed! New features include:
  *  Sessions now have Worlds instead of rows with users, and users can be associated with any number of Worlds.
     * This means it's now possible to play a Multiworld entirely solo.
  *  You can connect to one Dolphin and any number of Nintendont at the same time.
  *  Multiple sessions can be opened at the same time.
  *  A session window is no longer required to be kept open. As long as Randovania is connected to a game, the server communication works.
- Added: It's now possible to drag presets directly into the root of the presets.
- Added: The order you place presets when drag and dropping is now saved.
- Added: New command line arguments `--local-data` and `--user-data` to allow configuring where Randovania saves its data.
- Added: New Door Lock rando mode - Types. In this mode, every single door of a type is swapped with another type. Generation times should be fast and be compatible with multiworld.
- Added: Interface to customize preset description.
- Added: It's now possible to save rdvgame files for race games. This is not available for multiworld.
- Added: When editing a Pickup Node, there's now a button to find an unused pickup index.
- Added: When viewing the spoiler log in a Multiworld session, it will now display the names for each world rather than "Player 1", "Player 2", etc.
- Changed: Discord login is now performed via your browser, instead of the Discord client.
- Changed: Door Lock mode Two-way is now named Doors. The functionality is unchanged.
- Changed: Improved preset descriptions, making them significantly simpler.
- Changed: Some preset options which are not ready for wide consumption have been hidden by default. To show all preset options, please select `Advanced > Show Experimental Settings`.
- Changed: In the Data Visualizer, requirements are now displayed using a tree widget, which allows for collapsing the and/or blocks.
- Changed: Optimized the solver by allowing more resources as additional resources, allowing more actions to be skipped until the necessary resources are found.
- Changed: For Multiworld, it's now preferred to have an additional pickups than placing it in another player's game, when there's no locations left in your game.
- Changed: Randovania now internally uses the term `Region` for what used to be called a `World`. This is mostly an internal change.
- Changed: Connecting to Dolphin is now hidden on macOS, as it never was supported.
- Changed: Door Lock rando generation is now up to 50% faster.
- Fixed: Issue where the resolver didn't find the paths that lead to taking the least damage.
- Fixed: The resolver no longer allows events as additional requirements. This fixes a problem that could lead to an event locking itself.
- Fixed: The `database render-region-graph` command now works properly.

### Cave Story

- Nothing.

### Metroid Dread

- **Major** - Added: Random Starting Locations is now supported. This enables all Save Stations, Navigation Stations, and Map Stations as possible starting options.
- Added: New cosmetic option to display Randovania's area names on the HUD, either always or after room transitions.
- Added: Door Lock Randomizer can randomize doors to be weak to Ice Missile, Storm Missile, Diffusion Beam, Bombs, Cross Bombs, Power Bombs.
- Added: New option under "Game Modifications" to choose how inconsistencies in Raven Beak's damage resistance are handled.
- Added: Auto tracker is now supported via a new game connection choice.
- Added: Exporting now checks if the RomFS folder has some required files.
- Changed: The doors in Itorash are now excluded from being shuffled in Door Lock Randomizer.

#### Patcher Changes

- Added: Belated April Fools 2023 preset. Enables door rando by default, as well as some surprise changes to the item pool. Make sure to see what advice ADAM has to give!
- Changed: Pickups can be configured to take away some of an item instead of giving more (e.g. missile tanks could take away missiles when collected).
- Fixed: Using Morph Ball in Proto Emmi sequence no longer crashes the game.

#### Logic Database

- Added: Grapple Movement (Beginner) for going up the left side of Burenia - Main Hub Tower Middle.
- Added: Movement (Intermediate) and Water Bomb Jump (Intermediate) for getting out of the water at the same spot.
- Added: Grapple Movement (Beginner) for the Grapple only method of reaching the Missile Tank in Main Hub Tower Top.
- Added: Use Speed Booster to skip breaking the blob submerged in water in Artaria Early Cloak room, requires Speed Booster Conservation (Beginner).
- Added: Use Flash Shift to go right after getting the pickup in Artaria EMMI Zone Spinner.
- Added: Use Flash Shift and Slide Jump to go from Artaria White EMMMI Arena to the top door to EMMI Zone Spinner.
- Added: A new way to reach the tunnel in EMMI Hub Zone with Spider Magnet, Flash Shift and Single-wall Wall Jump (Advanced).
- Added: Use a Shinespark to climb up from Above Screw Attack Blocks in Burenia Main Hub Tower Bottom with only Gravity Suit.
- Added: Use a Shinespark to climb up from Alcove Across Grapple Block in Burenia Main Hub Tower Bottom with only Speed Booster using Speed Booster Conservation Beginner.
- Added: Use a Shinespark with Gravity Suit to reach Ammo Recharge South at the bottom of Burenia Gravity Suit Tower before the Destroy Gravity Suit Floor event.
- Added: Use Spin Boost And Gravity Suit with different trick strategies to cross the big gap in Burenia Main Hub Tower Middle.
- Added: Use a Shinespark with Gravity Suit to reach the Spider Magnet wall in Burenia Main Hub Tower Middle from the bottom of the room.
- Added: Climb up to the Charge Beam Door in Burenia Main Hub Tower Middle using Gravity Suit and Flash Shift.
- Added: Climb up from the Charge Beam Door in Burenia Main Hub Tower Middle using Gravity Suit, a Slide Jump, Spin Boost and a Wall Jump.
- Added: Allow using Shinesparks in Gravity Suit Tower by storing speed in the upper part of Gravity Suit Room, also when Door Lock rando is enabled.
- Added: Pseudo-Wave Beam to break the blob in Ferenia Wave Beam Tutorial, from the right.
- Added: Use Spider Magnet with Grapple Beam in Ghavoran Spider Magnet Elevator.
- Added: Use Speed Booster to get past the pool of water in Dairon Freezer before turning on the power.
- Added: Various trick alternatives to get past the pool of water in Dairon Freezer with Bomb Jumps.
- Added: Water Bomb Jump in Burenia Underneath Drogyga to get up to the left ledge with Normal Bomb, rated as Intermediate.
- Changed: Wall Jump from Flash Shift for reaching the left Dock to Main Hub Tower Top in Main Hub Tower Middle has been removed; it is now trickless.
- Changed: Wall Jump from Flash Shift for reaching the left Dock to Main Hub Tower Top in Main Hub Tower Middle has been removed; it is now trickless.
- Changed: Avoid treating Gravity Suit as a dangerous resource, by removing the "No Gravity Suit" constraint from the "Perform WBJ" template.
- Changed: Going through Artaria Lower Path to Cataris using Damage Boost no longer requires Morph Ball.
- Changed: Reduced the difficulty of the Wall Jump in Dairon Teleporter to Artaria, to reach the pickup from the teleporter, from Advanced to Intermediate.
- Changed: Using Wall Jump Advanced to climb across Moving Magnet Walls (Small) in Cataris, aka Adam Skip, now correctly requires Spider Magnet.
- Changed: The Upper Tunnel from Burenia Teleport to Ghavoran to Main Hub Tower Middle has been converted from a Morph Ball Tunnel to a Slide Tunnel. In order to use this tunnel with Slide, Gravity Suit is also required.
- Changed: In Burenia Teleport to Ghavoran, using Power Bombs to get back up from Early Gravity Speedboost Room now requires 2 ammo units of Power Bomb. The purpose is to account for using one unit on the way down in the first place.
- Changed: Water Bomb Jump in Artaria First Tutorial, after adding the water has been changed to Infinite Bomb Jump.
- Changed: Infinite Bomb Jump in Artaria Screw Attack Room to jump out of the water under the Recharge Station has been changed to Water Bomb Jump.
- Changed: Water Bomb Jump in Burenia Underneath Drogyga to get the pickup is now Beginner with Cross Bombs.
- Changed: Water Bomb Jump in Burenia Underneath Drogyga to get up to the left ledge with Cross Bomb is now Beginner.
- Changed: Bomb Jumping to the upper part of Ghavoran Map Station Access now requires Water Bomb Jump Intermediate with Normal Bomb and Beginner with Cross Bomb. This was previously trivial with both of those.
- Changed: Bomb Jumping to the upper part of Ghavoran EMMI Zone Exit Southeast with Cross Bombs is changed from trivial to Water Bomb Jump Intermediate.
- Changed: Bomb Jumping to the upper part of Ghavoran EMMI Zone Exit Southeast with Normal Bombs is changed from Infinite Bomb Jump Intermediate to both Water Bomb Jump Intermediate and Diagonal Bomb Jump Intermediate.
- Fixed: Correctly require breaking the blob in Burenia Teleport to Ghavoran to be able to go from Main Hub Tower Middle to Teleport to Ghavoran through the upper Tunnel.
- Fixed: Burenia Hub to Dairon Transport Blob from Below giving the wrong event resource.
- Removed: Use Cross Bombs to skip the blob submerged in water in Artaria Early Cloak room. The point of this connection is to skip breaking the blob, which is no longer dangerous when you have the Morph Ball.

### Metroid Prime

- Changed: Divided the "Other" tab into "Quality of Life" and "Chaos".
- Changed: QoL Game Breaking, QoL Cosmetic, QoL pickup scans, Varia-only Heat Protection and Deterministic RNG settings are now always enabled. A new chaos option "Legacy Mode" has been added as a catch-all replacement, including the PB Refill from 5.8.0.
- Changed: Pickups can be configured to take away some of an item instead of giving more (e.g. missile tanks could take away missiles when collected).
- Removed: One-Way door lock randomizer has been removed. This has actually been the case since 5.3.0!
- Fixed: The "Unlock Save Station doors" option should now correctly unlock them.

#### Logic Database

##### Chozo Ruins

- Changed: Reorganized Morph Ball pickup in Ruined Shrine to better fit database good practices.

### Metroid Prime 2: Echoes

- **Major** - Added: Door Lock randomizer has been added. Note that this feature requires enabling the new patcher.
- Added: New random elevators mode: Shuffle Regions. In this mode, we keep the game world consistent by shuffling the regions around Temple Grounds, and then changing the elevators to match. See [this map](randovania/data/gui_assets/echoes_elevator_map.png) for reference.
- Added: When the new patcher is enabled, Security Station B starts in the post-Dark Samus appearance. This change is supported by logic.
- Changed: Pickups can be configured to take away some of an item instead of giving more (e.g. missile tanks could take away missiles when collected).
- Changed: When the new patcher is enabled, some cosmetic effects are removed from Torvus Temple in an attempt to make it crash less.
- Changed: For Multiworld ISOs, the game name now mentions the session name and world name.
- Removed: The elevator sound effect removal is no longer an option and is now automatically enabled in the appropriate circumstances.
- Fixed: The progress bar when exporting a seed is now much more accurate.

#### Logic Database

- Fixed: Re-Added Vanilla Method to access Storage C to logic.
- Changed: Movement trick level for reaching the door to Security Station B from Bioenergy Production with a NSJ Screw jump extension from Advanced to Beginner.
- Changed: Combat/Scan Dash trick level for reaching the door to Security Station B from Bioenergy Production with a Scan Dash from Expert to Intermediate.
- Added: 142 videos to the logic database
- Added: Method to climb Forgotten Bridge with Jump Off Enemy (Advanced)
- Added: Scan Dash to grab the half pipe item in Dark Torvus Arena with Combat/Scan Dash (Intermediate)
- Added: Method to collect the pickup in Reactor Core using the top Rezbit, Bombs, Bomb Space Jump (Advanced), Standable Terrain (Advanced), Movement (Advanced), and Jump Off Enemies (Expert).
- Added: Method to reach the top cannon in Sanctuary Entrance using Bombs, Space Jump Boots, Bomb Space Jump (Advanced), and Standable Terrain (Advanced).
- Added: Method to collect the pickup in Abandoned Worksite using just Screw Attack, and Screw Attack into Tunnels/Openings (Advanced).
- Added: Method to collect the pickup in Bioenergy Production using Boost Ball, Spider Ball, Screw Attack, and Movement (Advanced).

## [5.8.0] - 2023-06-05

- Added: It's now possible to save rdvgame files for race games. This is not available for multiworld.
- Changed: Use the user's new discord display name instead of their username, for users that migrated.
- Fixed: Batch generation now properly prevents Windows from going to sleep.

### Metroid Prime

- Fixed: Generator unable to pass through one-way permanently locked doors such as the ones in uncrashed Frigate
- Fixed: Exporting games with both Door Lock Rando and Room Rando will now preserve both modifications
- Added: Missile Stations refill Power Bomb. In this version, this is always enabled.

#### Logic Database

- Added: 55 videos to logic database, bringing the total available via the [Video Directory](https://randovania.github.io/Metroid%20Prime/) to 224

##### Tallon Overworld

- Added: Biotech Research Area 1 - Easier gravityless NSJ method from room center to Deck Beta Security Hall
- Added: Root Cave - L-Jump method to reach upper area

#### Magmoor Caverns

- Added: Twin Fires Tunnel - Transport to Talon -> Twin Fires, NSJ & SJ dashes now require standable terrain

##### Phendrana Drifts

- Added: Hunter Cave - Lower Edge Tunnel -> Hunter Cave Access, NSJ requires a slope jump or bomb jump after the grapple point to reach the platform with the doors.
- Added: Hunter Cave - Hunter Cave Access -> Lower Edge Tunnell, NSJ requires an L-Jump to reach the platforms across the water without falling in. Added Gravity logic if falling in (matches Lake Tunnel -> Lower Edge Tunnel).

##### Phazon Mines

- Fixed: Fungal Hall B - Scan dash method now requires scan visor
- Fixed: Ventillation Shaft - Combat dash to climb room now requires door lock rando to be off

## [5.7.0] - 2023-05-05

- Added: Skip usual Door Lock randomizer logic when the only valid lock option is unlocked doors.
- Added: When major/minor mode is enabled, the count of majors and minors is also displayed next to how many items are the in the pool.
- Fixed: Unsupported features are now disallowed from use in Multiworld sessions.

### Cave Story

- Fixed: Exporting on Linux no longer fails due to Rest Area in Plantation using "lounge" instead of "Lounge".

### Metroid Dread

- Fixed: All pickups in the pool are now correctly assigned major or minor.

#### Logic Database

- Fixed: Experiment Z-57's pickup is now a major item location in Major/Minor split.

### Metroid Prime

- Added: Selecting an ISO that isn't for Metroid Prime is now explicitly refused when exporting.
- Fixed: All pickups in the pool are now correctly assigned major or minor.
- Fixed: Room Rando no longer overrides the results of Door Lock Rando when exporting.

#### Logic Database

- Fixed: The Artifact of Truth pickup is now a major location for Major/Minor split.

### Metroid Prime 2: Echoes

- Added: Selecting an ISO that isn't for Metroid Prime 2 is now explicitly refused when exporting.
- Fixed: Energy Tanks are now considered major items in Major/Minor split.

## [5.6.1] - 2023-04-??

- Nothing.

## [5.6.0] - 2023-04-02

- Added: Trick Details popup now lists the usages in each area.
- Added: Opening the Data Visualizer from the Trick Details while customizing a preset now automatically configured the trick filters based on the preset being edited.
- Changed: Setting trick filters in the Data Visualizer based on a preset now sets all tricks, even those at disabled.
- Changed: Optimize Solver by choosing actions in a smarter order. Prefer actions of types that are likely to progress th. Postpone dangerous actions. This should make the solver able to validate seeds where it previously timed out. Solving should in general be faster in general.
- Fixed: Solver bug that made it unable to detect dangerous actions, which could result in some possible seeds being considered impossible.
- Fixed: Searching for Multiworld sessions by name is no longer case sensitive.

### Metroid Prime 2: Echoes

#### Logic Database

- Added: Proper combat requirements for the Amorbis fight.
- Removed: Incorrect and improper connections to and from the Amorbis fight.

### Metroid Prime

#### Logic Database

- Added: 48 videos to logic database, bringing the total available via the [Video Directory](https://randovania.github.io/Metroid%20Prime/) 216

### Metroid Dread

#### Logic Database

- Added: Use Flash Shift and Spin Boost with Wall Jump (Beginner) in Burenia Main Hub Tower Bottom to reach the tunnel.
- Changed: The logic for Spin Boost Room in Ghavoran now requires either the template to fight the Chozo X or Highly Dangerous logic to climb out of the room.
- Changed: Simplified various database connections.
- Changed: All three kinds of Chozo X fights now consider Use Spin Boost a valid means of dodging.
- Fixed: Missile ammo requirement when fighting Chozo X with Storm Missile. The numbers were previously too high and the numbers with and without the combat trick were swapped.
- Fixed: Resolve bug with fighting the Twin Robots fights, where to fight them using only missiles for damage always required both the expert level combat trick and the 153 missiles that are intended for trickless.
- Fixed: Add missing fight requirement to fight the Chozo X in Elun when entering the arena from the left.
- Fixed: Add missing requirement to release the X before leaving Elun.

## [5.5.1] - 2023-02-28

- Added: Game Details now contains a tab describing all door locks, when Door Lock rando is enabled.
- Changed: Certain spoiler tabs in Game Details now only show up when relevant, such as Elevators spoiler only when elevators are shuffled.
- Changed: Generation Order in Game Details is now hidden when there's incompatible settings, such as Door Lock rando.
- Changed: A nicer error message is now given when generating with a preset with configuration errors, such as no starting locations.
- Changed: A nicer error message is now given when an error occurs when loading a game layout file.
- Fixed: Customizing an included preset should properly place the resulting preset nested to that preset.
- Fixed: Customizing a preset should no longer reset where it's been placed at.
- Fixed: Generated games now keep track of extra starting pickups instead of starting items, fixing some cases you'd start with the middle of a progressive chain.
- Fixed: Changing trick filters in the Data Visualizer no longer resets the selected connection.
- Fixed: Using trick filters in the Data Visualizer no longer unnecessarily expands templates or remove comments.
- Fixed: Using trick filters in the Data Visualizer now properly removes extra requirements when tricks are removed.
- Fixed: Hiding the pickup collection message now correctly works for other player's pickups in a multiworld.

### Metroid Prime

#### Patcher Changes

- Fixed: Several soft-locks and janky cutscenes when shuffling the Essence elevator
- Fixed: Research Lab Aether wall not breaking when approached from behind (QoL Game Breaking)
- Fixed: Watery Hall lore scan being replaced with QoL Scan Point text
- Fixed: Escape sequence counting up instead of down
- Fixed: Small Samus spawning in ship instead of on top
- Added: Ridley shorelines, biotech research 2, and exterior docking hangar actors now scale with boss size

#### Logic Database

##### Tallon Overworld

- Fixed: Landing Site - PAL SJF is now only logical if Dock Rando is disabled
- Added: Life Grove - Alternate method to skip Bombs and SJ (Scan Dash Expert) to reach item *Found by Vertigo*
- Added: Life Grove - Trick to skip wallboosts when also skipping SJ and Bombs *Found by Vertigo*

##### Chozo Ruins

- Changed: Main Plaza - Lowered Half-Pipe roll-in to Expert ([See Video](https://youtu.be/ne8ap0xa_UE))
- Changed: Ruined Shrine - Wave door to half-pipe item is now L-Jump instead of R-Jump
- Added: Hive Totem - Fight Skip Intermediate Combat Dash
- Added: Hive Totem - Fight Skip "TAS Walk" Advanced Movement+Knowledge
- Added: Crossway Access West - Advanced Standable Terrain (Skips Morph) *Found by toasterparty*

##### Magmoor Caverns

- Fixed: Twin Fires Tunnel - Combat dash is now only logical if Dock Rando is disabled
- Added: Monitor Station - NSJ Heat Run Expert *Found by JustinDM*
- Added: Twin Fires Tunnel - NSJ Bunny Hop Expert Movement *Found by JustinDM*

##### Phendrana Drifts

- Changed: Quarantine Cave - More detailed Thardus Fight requirements (e.g. Plasma Beam, PBs, Boost)
- Changed: Labs - More detailed combat requirements
- Added: Chozo Ice Temple - Expert NSJ Bombless Climb *Found by MeriKatt*
- Added: Quarantine Cave - Thardus Skip Hypermode Slope Jump *Found by JustinDM*
- Added: Quarantine Cave - Expert R-Jumps to skip grapple *Found by toasterparty*
- Added: Control Tower - SJ/DBJ/BSJ/Wallboost tricks(s) to skip fight both ways
- Added: Transport to Magmoor Caverns South - Alternate NSJ Spider Skip BSJ Advanced *Found by Cyberpod*

##### Phazon Mines

- Fixed: Mine Security Station - Starting Room/Elevator doesn't account for doors locking
- Fixed: Mine Security Station - Entering from Storage Depot A doesn't check for lowered barrier
- Fixed: Metroid Quarantine A - Wallboost doesn't require Spider Ball
- Added: Main Quarry - Intermediate Wallboost to skip Bombs for item
- Added: Main Quarry - Intermediate Knowledge+Movement to skip Bombs for item *Found by toasterparty*
- Added: Metroid Quarantine A - Advanced Dashes to skip PBs
- Added: Metroid Quarantine A - Alternate R-Jump from item to door
- Added: Metroid Quarantine A - NSJ Expert Dashes from item to door
- Added: Fungal Hall Access - NSJ Advanced BSJs *Found by JustinDM*

### Metroid Prime 2: Echoes

- Added: Updated A-Kul's scan with the 2022 Echoes Randomizer tournament winner.
- Added: When the experimental patcher is enabled, Dynamo Chamber and Trooper Security Station now start in post-layer change state.

### Metroid Dread

- **Major** - Added: Door Lock randomizer has been added. In this mode, the weapons needed to open doors in the game are also changed, with full support of our logic database.
- Added: A new cosmetic option for adding an in-game death counter to the HUD.
- Added: Exporting with a custom path now checks for conflicts with the input path.
- Fixed: Ryujinx no longer hangs when stopping emulation.

## [5.5.0] - Skipped

## [5.4.1] - 2023-02-16

- Added: Linux releases are now also published to Flathub.
- Fixed: Canceling the prompt from "View previous versions" no longer causes an error.

## [5.4.0] - 2023-02-06

- Added: Experimental generation setting for staggering the placement of selected pickups.
- Added: Experimental generation setting for removing redundant possible actions.
- Added: Automatic reporting of exceptions for the client, and monitoring for requests to the server.
- Added: New pixel icons for Prime 1 & 2 autotracker
- Added: New 8x3 layouts for all Prime 1 & 2 autotracker styles
- Fixed: The minor/major split setting is obeyed much more accurately by the generator.
- Fixed: Starting with ammo no longer causes all requirements for that ammo to be ignored.
- Fixed: The generator no longer attempts placing pickups based on alternatives to satisfied requirements, such as Missile Expansions for Quadraxis while already having Light Beam.
- Fixed: Minor typos in the UI are fixed.
- Fixed: Canceling certain actions will no longer cause the UI to react as if it were an error.
- Changed: Unsupported features are now restricted to dev builds.
- Changed: Requirements where different amount of the same item, such as both Missile = 5 and Missile = 1, are expected are now properly simplified.

  This results in certain pickup combinations no longer being considered for placement in the generator, such as Sunburst for unlocking the Industrial Site from behind.

### Metroid Prime

- Changed: All included presets now have "Unlocked Save Station doors" enabled.
- Changed: "Unlocked Save Station doors" no longer remove the lock in Chozo Ruins - Save Station 3.

#### Patcher Changes

- Added: CGC Tournament Winners to Artifact Temple lore scan
- Fixed: Chapel IS giving the player lightshow on 2nd pass
- Fixed: Items in every room incompatibility with shuffled essence elevator
- Changed: Always apply Elite Quarters item softlock patch regardless of cutscene skip mode

#### Logic Database

- Fixed: Collecting the Missile Expansion in Burn Dome before the fight no longer causes the generation to fail.

### Metroid Prime 2: Echoes

- Changed: Inverted Aether is now an unsupported feature.

### Metroid Dread

- Fixed: Energy Parts are now considered minor items, and Missile+ Tanks are now considered major items.

#### Patcher Changes

- Changed: Main Power Bomb has a different color than Power Bomb tanks
- Changed: Cutscene in Hanubia - Tank Room was removed because it teleports the player to the lower section, which can softlock the player
- Fixed: You now retain Drogyga's and Corpius's item if you reload checkpoint after defeating them. This eliminates a way of rendering a seed impossible to complete.

#### Logic Database

- Added: New trick "Flash Shift Skip" to account for skipping Flash Shift gates.
- Added: Traverse to the bottom of Ferenia: Space Jump Room Access with some more options.
- Added: Pseudo-Wave Beam (Beginner) for the two blobs in Cataris - Teleport to Dairon.
- Added: Water Bomb Jump to reach the item in Cataris - Teleport to Dairon without Gravity Suit.
- Added: Flash Shift (Intermediate), Morph Ball (Intermediate), and Spin Boost (Beginner) wall jumps for climbing up Experiment Z-57's arena.
- Added: Spin Boost and Slide Jump (Beginner) for climbing the upper part of Experiment Z-57's room.
- Added: Speed Booster Conservation (Intermediate) for climbing to either the top platform or Double Obsydomithon Room in Cataris - Teleport to Artaria (Blue).
- Added: Grapple Movement (Beginner) to climb Cataris - Moving Magnet Walls (Tall).
- Added: Flash Shift (Intermediate), Morph Ball (Advanced), and Spin Boost with Spider Magnet wall jumps to climb Cataris - Moving Magnet Walls (Tall).
- Added: Speed Booster Conservation (Beginner) to collect the lower item in Cataris - Teleport to Ghavoran without Gravity Suit.
- Added: Damage Boost (Intermediate) for reaching the teleport in Cataris - Teleport to Ghavoran with Spider Magnet.
- Added: "Adam Skip" added to logic as Wall Jump (Advanced) in Cataris - Moving Magnet Walls (Small).
- Added: Space Jump method of Cross Bomb Skip (Hypermode) to skip needing Speed for the item in Cataris - EMMI Zone Item Tunnel.
- Added: Spin Boost Movement (Intermediate) and Speed Booster Conservation (Beginner) for getting up Hanubia - Central Unit without Space Jump or Infinite Bomb Jump.
- Added: Spin Boost method to climb Hanubia - Escape Room 3.
- Added: Morph Ball Single-Wall Wall Jumps to get to the Nav Station in Itorash - Transport to Hanubia.
- Added: Flash Shift Skip (Intermediate) with Bombs to skip the Flash Shift gate in Teleport to Ferenia.
- Added: Aim Down Clips (Intermediate/Advanced) to go to and from Storm Missile Gate Room without Morph Ball.
- Added: Shine Sink Clip/Aim Down Clip (Intermediate) and Speed Booster Conservation (Advanced) to reach the bottom of Teleport to Ghavoran from the top level.
- Added: Aim Down Clip (Expert) to reach the blobs in Gravity Suit Tower from the top level.
- Added: Aim Down Clip (Intermediate) in Main Hub Tower Middle to Main Hub Tower Bottom.
- Added: Shine Sink Clip/Aim Down Clip (Intermediate) in Gravity Suit room top door to bottom door.
- Added: Climb Golzuna Tower using Spin Boost and Flash Shift using Wall Jump (Intermediate).
- Added: Movement (Intermediate), Simple IBJ, or Spin Boost to reach top tunnel in Vertical Bomb Maze.
- Added: Flash Shift Skip (Beginner) in Purple EMMI Introduction; (Intermediate) with normal bombs.
- Added: Moving from Ferenia - Transport to Ghavoran to Pitfall Puzzle Room with Spin Boost, Flash Shift, or Speed Booster.
- Added: Using Normal Bomb Jump with a Cross Bomb at the top, for sideways movement, to reach the item in Artaria Proto EMMI Introduction.
- Changed: Increased difficulty of Flash Shift Wall Jump to reach the Raven Beak elevator from Intermediate to Advanced.
- Changed: Simplified many room nodes and connections.
- Changed: Shine Sink Clip in Main Hub Tower Middle to Main Hub Tower Bottom is now Intermediate (from Expert).
- Changed: Using Flash Shift to collect the fan pickup in Burenia Hub to Dairon is now Advanced (from Beginner).
- Changed: All three fan skips are now classified as Movement instead of Infinite Bomb Jump.
- Changed: Convert most of the harder IBJ instances to new Diagonal Bomb Jump trick.
- Changed: Increase difficulty of the few harder IBJs that weren't changed to Diagonal Bomb Jumps. This should better reflect the fact that Intermediate IBJ is applied for performing Simple IBJ with Normal Bombs.
- Fixed: Correctly require Morph Ball in all cases where Power Bombs are used.
- Fixed: Replace some instances of Beginner Infinite Bomb Jump in Ferenia with the Simple Infinite Bomb Jump template. This ensures that the missing bomb or cross bomb item is required.
- Fixed: Reaching the upper tunnel in Ferenia - Speedboost Slopes Maze properly accounts for the ability to destroy the beamblocks using Wave Beam, Diffusion Beam, explosives, or Movement (Beginner)
- Fixed: Usage of Infinite Bomb Jump in Ferenia Separate Tunnels Room now correctly requires the respective Bomb type. The trick is now set at different difficulty depending on which bomb type is being used.
- Removed: Infinite Bomb Jump for reaching Wave Beam Tutorial from the cold rooms.
- Removed: Shinespark in Ghavoran Total Recharge Station North. This one requires either short boost or charging speed in the room to the left. Removing this for now.

## [5.3.0] - 2023-01-05

- Added: You can now open a tracker for other player's inventories in a multiworld session.
- Changed: LogbookNodes are now called HintNodes.

### Metroid Prime

#### Patcher Changes

- Fixed: Spring ball has been nerfed to prevent abusing steep terrain marked as standable.
- Fixed: Spring ball cooldown is now properly reset when morphing/unmorphing.
- Fixed: Vanilla blast shields not being removed in door lock randomizer.

### Metroid Prime 2: Echoes

- Changed: The Auto Tracker icon for Spider Ball now uses the Dark Suit model instead of the Prime 1 model.

#### Logic Database

- Changed: Sand Processing - Screw Attack clip to access the halfpipe from Main Reactor side without Missiles is now Intermediate and without Space Jump (from Expert).
- Fixed: Main Gyro now properly accounts for solving the puzzles.

### Metroid Dread

#### Patcher Changes

- Fixed: Incorrect color during animation of killing an EMMI.

#### Logic Database

- Added: Climbing Z-57 Arena with Spin Boost and Ice Missiles (Beginner).
- Changed: Major/Minor Item Location Updates: Energy Tanks -> Major, Energy Parts -> Minor, Drogyga -> Major, Missile+ Tanks -> Major
- Removed: Water Bomb Jump in Ghavoran - Map Station Access Secret.

## [5.2.1] - 2022-12-01

- Fixed: Exporting Metroid Prime 2 when converting Metroid Prime models now works.
- Fixed: Experimental Metroid Prime 2 patcher no longer errors with some settings.

## [5.2.0] - 2022-12-01

- Added: Help -> Dependencies window, to see all dependencies included in Randovania, including their versions and licenses.
- Added: A warning is now displayed when using presets with unsupported features enabled. These features are not present in the UI.
- Added: When the generated game fails due to the solver, you're now offered to retry, cancel or keep the generated game.
- Changed: Experimental games are no longer available on stable versions.
- Fixed: Solver debug now contains previously missing rollback instances.

### Cave Story

- Nothing.

### Metroid Dread

- Added: The Power Beam tiles in the Artaria EMMI Zone Speed Boost puzzle have been changed to Speed Boost tiles to prevent softlocks.
- Added: Entering Golzuna's arena without releasing the X displays a message explaining why the boss won't spawn.
- Added: All doors locked while fighting an EMMI now unlock immediately upon defeating it.
- Changed: Exporting for Ryujinx now also utilizes the Dread Depackager, for a smaller mod size. This requires an up to date Ryujinx.
- Fixed: You now retain Kraid's item if you reload checkpoint after defeating him. This eliminates a way of rendering a seed impossible to complete.

#### Logic Database

- Added: New Highly Dangerous Logic setting for enabling situations that may be unrecoverable upon saving.
- Added: Cross Bomb alternative for crossing Flash Gates.
- Added: Pseudo-wave beam trick for destroying the bottom blob in Cataris' Central Unit Access.
- Added: Traversal through Ghavoran Total Recharge Station North without Morph Ball, before pulling the grapple block, by destroying the left Enky.
- Changed: Cataris' Thermal Device Room North now forces picking the Energy Tank pickup and the Magnet Wall Thermal Device event before going to the Final Thermal Device, or uses Highly Dangerous Logic.
- Changed: Removed the Cataris EMMI Zone Door Trigger event now that the door remains unsealed.
- Fixed: Going to the red teleporter in Cataris no longer forces needing to use bombs.

### Metroid Prime

- Fixed: The infinite scanning bug has been fixed.

### Metroid Prime 2: Echoes

- Added: A new experimental option, Inverted Aether. In this mode, it's the Light Aether atmosphere that is dangerous! All safe zones are moved to Light Aether, but that's not enough so it's still extremely dangerous. This mode has no logic.

#### Logic Database

- Added: Intermediate Slope Jump and Intermediate Wall Boost to get next to the pickup in Communication Area.
- Added: Beginner Movement for crossing Hall of Combat Mastery from the Portal Side with NSJ Screw Attack after the tunnel is destroyed.
- Changed: Standable Terrain to reach the upper Command Center Access door in Central Mining Station with Space Jump and Screw Attack has had its difficulty decreased from Intermediate to Beginner.

## [5.1.0] - 2022-10-01

- Added: You can now view past versions of the presets and revert your preset to it.
- Added: A Playthrough tab where you can run the validator has been added to the Game Details window.
- Added: Deleting a preset now has a confirmation dialog.
- Added: A development mode for permalinks, to help investigate issues.
- Changed: Discord slash command for FAQ has better usability on mobile.
- Changed: The parent for a preset is now stored in your preferences, instead of in the preset itself.
- Fixed: The solver can no longer consider collecting a location a requirement to collecting itself. This is a regression from 4.3.0.

### Discord Bot

- Added: `/website` command that gives instructions to where Randovania's website is.
- Changed: `/randovania-faq` is now just `/faq`.
- Changed: `/database-inspect` is now just `/database`.

### Cave Story

- Nothing.

### Metroid Dread

- Fixed: The target DNA count is no longer limited to 6 when modifying an existing preset, or changing tabs.
- Fixed: Exporting multiple games at once is not properly prevented with an error message. It was never possible and fail in unclear ways.

#### Logic Database

- Added: Event in Underlava Puzzle Room 2 for breaking the speed blocks so that going between the two parts can be accounted for
- Added: Event for the trigger that reopens the door to Central Unit Access, allowing it logical to go back through
- Added: Other various methods of going through rooms
- Added: New Diffusion Abuse trick for pushing Wide Beam blocks and activating the lava buttons in Cataris.
- Added: Cross Bomb Skip (Advanced) for Dairon's Cross Bomb Puzzle Room item
- Added: Power Bombs method for the Speed Booster Conservation for Dairon's Cross Bomb Puzzle Room item
- Changed: Separated the First Tunnel Blob event into two to account for Diffusion/Wave not needing to be in the tunnel
- Changed: Deleted some unnecessary tile nodes
- Changed: Various instances of Wall Jump (Beginner) to trivial
- Changed: Some Grapple options to include Grapple Movement
- Changed: Some Movement tricks to Climb Sloped Tunnels
- Changed: Some Movement tricks to Skip Cross Bomb
- Changed: Rotating the spinner in Ghavoran - Flipper Room now requires either pulling the grapple block in Right Entrance, or activating the Freezer in Dairon.
- Changed: Allow pickup in Ghavoran Elun Transport Access by charging speed via navigation room
- Changed: Help solver by adding Morph Ball requirment on connections to event to flip the spinner in Ghavoran Flipper Room
- Changed: Shooting occluded objects requires at least Intermediate Knowledge
- Fixed: Accounted for whether the player could have Varia or not when trudging through lava
- Fixed: Accounted for the upper parts of Thermal Device Room North being heated without pressing the lava button
- Fixed: Ghavoran Orange backdoor properly connects to Above Pulse Radar
- Fixed: Purple EMMI Arena properly accounting for Gravity Suit to climb the tower.
- Fixed: Ferenia - Space Jump Room Access properly requires a way of destroying the blocks to get to the lower door.
- Changed: Collecting the item in Burenia - Underneath Drogyga before flooding the room by defeating Drogyga now requires Highly Dangerous Logic to be enabled.

### Metroid Prime

- Fixed: Shuffle Item Position is now properly randomized, along with other things shuffled patcher-side.
- Added: You may now force all Save Station doors to be blue, improving QOL for both random start and door lock rando.

### Metroid Prime 2: Echoes

- Fixed: Exporting multiple games at once is not properly prevented with an error message. It was never possible and fail in unclear ways.
- Added: The winners of the Cross-Game Cup have been added to A-Kul's scan.

## [5.0.2] - 2022-09-19

### Metroid Dread

- Fixed: Exporting Metroid Dread games on the Linux builds no longer causes an error.
- Added: FAQ entry about Speed Booster/Phantom Cloak/Storm Missile not working.
- Added: FAQ entry about Golzuna and Experiment Z-57 spawn conditions.
- Added: FAQ entry about the Wide Beam door in Dairon - Teleport to Cataris.

## [5.0.1] - 2022-09-12

- Fixed: The README and front page now lists Metroid Dread as a supported game.

### Metroid Dread

- Fixed: The differences tab no longer mentions Kraid and Corpius checkpoints being removed, as that's not a thing.
- Fixed: Missing credits in Randovania itself for SkyTheLucario's new map icons.

## [5.0.0] - 2022-09-10

- **Major** - Added: Metroid Dread has been added with full single-player support.
- **Major** - Added: An installer is now provided for Windows. With it rdvgame files are associated to open with Randovania, for ease of use. A shortcut for opening just the auto tracker is also provided.
- **Major** - Changed: The UI has been significantly revamped, with each game having their own section and an easy to use selector.
- Changed: The multi-pickup placement, using the new weighting, is now the default mode. The old behavior has been removed.
- Changed: Error messages when a permalink is incompatible have been improved with more details.
- Changed: The Customize Preset dialog now creates each tab as you click then. This means the dialog is now faster to first open, but there's a short delay when opening certain tabs.
- Changed: Progressive items now have their proper count as the simplified shuffled option.
- Fixed: Hints can now once again be placed during generation.
- Fixed: Exceptions when exporting a game now use the improved error dialog.
- Fixed: Gracefully handle unsupported old versions of the preferences file.
- Fixed: Excluding all copies of a progressive item, or the non-progressive equivalent, no longer hides them from the editor.
- Fixed: Changing the selected backend while it's being used should no longer cause issues.
- Fixed: Unexpected exceptions during generation now properly display an error message.
- Fixed: Trick usage in preset summary now ignores tricks that are hidden from the UI.
- Fixed: /database-inspect command no longer shows EventPickup nodes.
- Fixed: Data Editor is now correctly named Data Editor instead of Data Visualizer.

### Cave Story

- The hints fix affects Cave Story.

### Metroid Prime

- **Major** - Added: Enemy Attribute Rando. Enemy stat values such as speed and scale can be randomized within a range you specify.

### Metroid Prime 2: Echoes

- The hints fix affects Metroid Prime 2: Echoes.

## [4.5.1] - 2022-08-03

- Fixed: The History and Audit Log are now properly updated when joining a game session.
- Fixed: Your connection state is properly updated when joining a game session.

## [4.5.0] - 2022-08-01

- Added: Preferences are now saved separately for each version. This means newer Randovania versions don't break the preferences of older versions.
- Added: Exporting presets now fills in default file name.
- Added: Logging messages when receiving events from the server.
- Changed: Internal changes to server for hopefully less expired sessions.
- Fixed: The discord bot no longer includes the lock nodes.

### Cave Story

- Nothing.

#### Patcher Changes

- Nothing.

#### Logic Database

- Nothing.

### Metroid Prime

- **Major** - Added: Door lock rando. Door locks can now be randomized, with many options to fine-tune your experience. This feature is incompatible with multiworld.
- **Major** - Added: Option to show icons on the map for each uncollected item in the game under "Customize Cosmetic Options..."

#### Patcher Changes

- Fixed: Exporting with `QoL Cosmetic` disabled
- Fixed: Zoid's deadname appearing in credits
- Changed: Patches now consume fewer layers on average

#### Logic Database

- Fixed: Phazon Mining Tunnel now accounts only for Bombs when coming from Fungal Hall B
- Fixed: The Central Dynamo drone event is now accounted for to go through Dynamo Access
- Added: Beginner Wall Boost to lock onto the spider track in Metroid Quarantine A
- Added: Advancing through rooms containing Trooper Pirates now requires either the proper beam(s), basic defensive capabilities (varies slightly by room), or Combat (Intermediate) where appropriate
- Added: Advancing through rooms containing Scatter Bombus now requires Morph Ball, Wave Beam, Movement tricks, or basic defensive capabilities

### Metroid Prime 2: Echoes

- Nothing.

#### Patcher Changes

- Nothing.

#### Logic Database

- Nothing.

## [4.4.2] - 2022-06-05

- Fixed: Generating multiworld games where one Prime 1 player has item in every room while another Prime 1 player doesn't now works properly.
- Fixed: It's no longer possible to configure more than 99 shuffled copies of a major item, as that causes errors.
- Fixed: Using a trick to break a door lock is now properly displayed in the UI.
- Fixed: The description for expansions now mention they can be logical with multi-pickup placement.
- Fixed: The change log tab no longer causes the window to have absurd sizes on macOS.
- Removed: The broken option for enabling required mains for Metroid Prime 1. It was non-functional and incorrectly displayed.

## [4.4.1] - 2022-06-04

- **Major** - Added: When using multi-pickup placement, expansions are now considered for logic.
- Added: New experimental option for a different algorithm for how the generator weights locations for multi-pickup placement.
- Added: "Generate Game" tab now remembers which games and presets were expanded or collapsed.
- Added: The Game Session Window now has a counter for how many pickups it's currently trying to send to the server.
- Changed: Considerable more effort is made to keep hints relevant if there isn't enough things to be hinted in a game.
- Changed: Reduced the lag you get the first time you open the Games tab.
- Changed: Optimized the game generation. As example, Echoes' Starter Preset is 45% faster.
- Changed: Optimized the game validation. As example, Echoes' Starter Preset is 91% faster.
- Changed: The algorithm for how locations lose value over generation has changed. This should have bigger impact in big multiworlds.
- Changed: It's now possible to login again directly in the Game Session Window.
- Removed: The server and discord bot are entirely removed from the distributed executables, reducing its size.
- Removed: Metroid Dread is no longer available in releases, as it was never intended to be considered stable.
- Removed: All auto trackers based on pixel art style were removed by request of their artist.
- Fixed: The "Spoiler: Pickups" tab no longer shows locations that aren't present in the given preset.
- Fixed: The Game Session Window now better handles getting disconnected from the server.

### Cave Story

- Fixed: Hint Locations tab in Help no longer has an empty column named "2".

#### Patcher Changes

- Nothing.

#### Logic Database

- Nothing.

### Metroid Prime

- Added: "Cosmetic" option to force Fusion Suit
- Changed: Converting models from Echoes now always needs to be provided with an ISO.

#### Patcher Changes

- **Major** - Added: Models for Echoes' translators and split beam ammo are now also converted to Prime.
- Fixed: Spawning in Elite Quarters after killing OP no longer spawns the player OoB
- Fixed: Ridley boss random size on PAL/NTSC-J and Trilogy
- Fixed: Many rooms which, when submerged, the water box would be misaligned with the bounding box
- Fixed: Certain rooms where item position randomizer biased towards one side or OoB entirely
- Added: Results screen now shows Randovania version and seed hash

#### Logic Database

- Fixed: Gravityless SJ strat for Cargo Freight Lift to Deck Gamma is no longer dangerous
- Fixed: Main Plaza NSJ Grapple Ledge dash now correctly uses the Wasp damage boost method
- Fixed: Hall of the Elders Boost IUJ typos- BSJ is now IUJ and Combat is now Combat/Scan Dash
- Added: Thardus is now logical if you only have Thermal Visor with the Invisible Objects trick set to Intermediate
- Added: Flaghra now accounts for defeating it both before and after triggering the fight
- Added: Method to reach Main Quarry's crane platform with just Grapple Beam and Beginner Movement
- Added: Method to reach Main Quarry's crane platform with Expert Wall Boosts and Slope Jumps
- Added: Method of getting Crossway with only Boost Ball and Xxpert Movement
- Added: Method of climbing Connection Elevator to Deck Beta gravityless NSJ with Advanced Bomb Jump and Expert Slope Jump
- Added: NSJ/bombless strat of getting Gathering Hall's item with a Hypermode dash
- Added: Method of getting Crossway item with Advanced Bomb Jump and Expert BSJ, Scan Dash, and Standable Terrain
- Added: Method of climbing Reflecting Pool using the Stone Toad's wacky physics as Advanced Movement
- Added: Gravityless NSJ method of leaving Gravity Chamber with Advanced Wall Boost and Expert Slope Jumps and Underwater Movement
- Changed: Increased Elite Quarters BSJ to Advanced
- Changed: Increase lower Great Tree Hall Wall Boost to Hypermode
- Changed: Chozo Ruins Save Station 3 boostless/bombless strat to go through the tunnel has had its difficulty decreased to Advanced Movement and Intermediate Standable Terrain
- Changed: Hive Totem NSJ Slope Jump now uses Beginner Underwater Movement
- Changed: Monitor Station dash to Warrior Shrine is now Beginner with SJ

### Metroid Prime 2: Echoes

- Nothing.

#### Patcher Changes

- Nothing.

#### Logic Database

- Nothing.

## [4.4.0] - Not released

This release was skipped.

## [4.3.2] - 2022-05-13

### Metroid Prime

- Fixed: Lightshow during Chapel IS after Chapel item has been obtained and room has been reloaded

### Metroid Prime 2: Echoes

- Fixed: Significantly reduced lag spikes when loading a room containing Prime1 models.

## [4.3.1] - 2022-05-08

- Added: Phazon Suit hints are now included in the preset description.
- Fixed: Exporting Prime 1 games that have no Phazon Suit no longer fails if it's configured to have a hint.

## [4.3.0] - 2022-05-01

- Added: Destroying door locks is now properly tracked. In Echoes, this means removing a door lock from the back allows for logical access to where you were.
- Added: In Data Visualizer, it's now possible to set tricks to a certain level and simplify all visible connections based on that.
- Fixed: Maximum values for certain preset fields, such as Energy Tank capacity and Superheated Room Probability, can now properly be used.
- Fixed: A race condition with Randovania connected to Nintendont, where Randovania could incorrectly assume the game was idle if memory was read while it was executing the last sent task.
- Fixed: The map tracker now properly handles when multiple nodes gives the same resource/event.
- Changed: Online game list by default only shows 100 sessions, for performance reasons. Press "Refresh" to get all.

### Cave Story

- Nothing.

#### Patcher Changes

- Nothing.

#### Logic Database

- Nothing.

### Metroid Prime

- Added: Option to specify hint for Phazon Suit in Impact Crater (default=Show only area name)
- Added: April Fools Preset
- Added: Map images are now generated and written in the same folder as output ISO when generating room rando seeds and exporting them with spoilers enabled.
- Fixed: Random Superheated, Random Submerged and Dangerous Gravity Suit logic now trigger dialog warning in Multiword sessions
- Fixed: Adjusted min/max boss sizes to prevent softlocks
- Fixed: Default setting for screen Y offset now works
- Changed: The "Items in Every Room" Chaos Option now uses items from the Randovania pool (shows n/293 items when enabled). This means multiworld items can now appear at extra locations, and item text is now consistent with the rest of item placement.
- Changed: Two-way room rando now ensures that all rooms are part of the same network

#### Patcher Changes

- Fixed: Specifying custom heat-damage-per-second now properly affects non-vanilla superheated rooms
- Fixed: Some akward cutscene timing when playing skipped cutscenes in realtime
- Added: Random boss sizes now affects Flaahgra, Plated Beetle and Cloaked Drone
- Changed: Random boss sizes now affects bosses in cutscenes, additionally Omega Pirate's armor plates now scale properly
- Changed: When creating a new save file, the default selection is now "Normal" to help prevent accidentally starting the game on Hard mode
- Changed: Artifacts which do have no need to be collected are removed from the logbook

##### Room Rando
- Added: Include Square Frigate doors and morph ball tunnels during randomization
- Fixed: Crash when opening the map near certain rooms
- Fixed: Crashes due to two large rooms being connected.
- Fixed: Crash when rolling through some doors in morph ball
- Fixed: Central Dynamo reposition soft-lock
- Fixed: Inability to scan vertical doors
- Fixed: Incompatability with "No Doors" + "Room Rando"
- Changed: The door immediately behind the player is unlocked when teleporting to a new room. This gives the player one chance to backtrack before commiting to the warp.

#### Logic Database

- Nothing.

### Metroid Prime 2: Echoes

- Added: Preset descriptions now list custom beam ammo configuration.
- Changed: Optimized how long it takes to export a game that uses Prime 1 models.

#### Patcher Changes

- Nothing.

#### Logic Database

- Nothing.

## [4.2.1] - 2022-04-01

- Fixed: Popup for new changes fixed.

## [4.2.0] - 2022-04-01

- Added: Experimental option to force first progression to be local.
- Added: New pixel icons for the auto tracker.
- Changed: Standard tracker layouts for Prime, Echoes and Corruption now include a few more items.
- Changed: Auto tracker game icons for Echoes beams now use the HUD icons instead of the pickup models.
- Changed: Update to Qt 6.
- Changed: The import preset menu in game sessions now has the presets of a game sorted by name, with the default presets on top.
- Fixed: Randovania no longer hangs on start if there's a loop in the hierarchy of presets.
- Fixed: Generation no longer fails when one player has no pickups assigned during logic.

### Cave Story

- Nothing.

#### Patcher Changes

- Nothing.

#### Logic Database

- Nothing.

### Metroid Prime

- **Major** - Added: In multiworld, pickups from an Echoes player now uses the correct model from Echoes.
- **Major** - Added: **April Fool's Day Special!** New game modification category "Chaos Options" in "Other" tab. Chaos options are patcher-side only, and thus are not accounted for by the seed generator logic.
    - Enable Large Samus
    - Random Boss Sizes
    - Remove Doors
    - Random Superheated Rooms
    - Random Submerged Rooms
    - One-way Room Rando
- Added: Deterministic Maze RNG option for fairer racing
- Fixed: Echoes Combat Visor placed in a Prime player's world now uses the new Combat Visor model.
- Fixed: Deterministic Incinerator Drone RNG setting staying on even when checkbox was unchecked.

#### Patcher Changes

- Fixed: Soft-lock in Artifact Temple with Major Cutscene skips (players could leave during ghost cutscene and abort the layer change)
- Fixed: Items Anywhere could delete Artifact hints in rare cases
- Changed: Updated [Quality of Life documentation](https://github.com/toasterparty/randomprime/blob/randovania/doc/quality_of_life.md)
- Changed: Nerfed "Items in Every Room" (Extra items more likely to be missiles)

#### Logic Database

- Nothing.

### Metroid Prime 2: Echoes

- **Major** - Added: In multiworld, pickups from a Prime player now uses the correct model from Prime.

#### Patcher Changes

- Nothing.

#### Logic Database

- Nothing.

## [4.1.1] - 2022-03-12

- Added: The game details window now displays the Randovania version the game was generated with.
- Added: You can now import a game layout/spoiler file in multiworld sessions.
- Changed: A popup shows up while waiting for the game session list.
- Fixed: The error message when the client is incompatible is now properly displayed.
- Fixed: Player inventory is now properly sent to the server in multiworld sessions.


### Metroid Prime

#### Patcher Changes

- Fixed: Scan visor and X-Ray not displaying properly after taking an elevator when combat visor is shuffled.
- Fixed: Some users receiving OS error when exporting ISO with non-vanilla suit colors.


## [4.1.0] - 2022-03-01

- Added: /randovania-faq command was added to the Discord bot, which sends FAQ messages.
- Added: Randovania now checks if the entire database is strongly connected, allowing for manual exceptions.
- Added: You can now configure the priority given to each major item. Higher values are more likely show up earlier in the progression chain.
- Added: Generation failures now have a lot more details on what was missing for progression, facilitating finding issues with your preset.
- Added: The item pool screen now explicitly tells you expansions are not used for logic.
- Added: Implemented support for changing the title for a game session.
- Added: A button for duplicating a session, including the generated game and all rows.
- Added: Multiworld sessions can now be generated without spoilers.
- Added: Preset descriptions now include if some item has a different number of copies shuffled.
- Changed: Multiworld damage logic incompatibility warning now displays every time.
- Changed: On generation failure, a count of how many nodes are accessible is now displayed.
- Changed: Data Editor now lets you save non-experimental databases with integrity errors.
- Changed: Most command line arguments have been renamed.
- Changed: Simplified the item pool tab, with the usual case now having only a single line per item.
- Changed: Improved the text for quantities for ammo in the item pool tab.
- Changed: Experimental games are only shown in the menu if the option for experimental games is enabled.
- Changed: Only session admins are allowed to copy the permalink of a session.
- Changed: Modified how ConfigurableNodes (In Echoes, the Translator Gates) are handled in logic. This should have no visual differences, other than speeding up generation.
- Changed: Great internal changes were done to how hints are applied to the game. This should have no visible impact.
- Changed: The UI for 1HP Mode now only shows up for Echoes.
- Fixed: Map Tracker now properly handles multiple copies of pickups in all cases.
- Removed: The Database Editor can only be open when running from source. In releases, use `Open -> (Game) -> Data Visualizer` instead.
- Removed: All auto trackers based on pixel art style were removed over concerns about asset licensing.

### Cave Story

- Nothing.

#### Patcher Changes

- Nothing.

#### Logic Database

- Nothing.

### Metroid Prime 1

- Added: Option to use deterministic Incinerator Drone RNG for fairer racing
- Added: Spring Ball. Enable in preset configuration. Must have bombs in inventory to work.

#### Patcher Changes

- Added: QoL Game Breaking - Reserach Lab Aether Pirate now guaranteed to jump through glass when doing room backwards
- Fixed: Players could unmorph in Magmoor Workstation where they should not be able to
- Fixed: Abuse of QoL Game Breaking in Central Dynamo to skip the maze/drone
- Fixed: Exclude Phazon Elite Item from QoL Pickup Scans
- Fixed: Wavesun when playing with shuffled item positions
- Fixed: Main Plaza etank ledge door shield was slightly misaligned
- Fixed: Cannon remaining holstered after grapple when shuffling combat visor
- Fixed: Cannon remaining holstered after a specific type of R-Jump when shuffling combat visor
- Fixed: Unmorphing now returns you to your previous visor instead of default visor when shuffling combat visor for quality of life purposes

#### Logic Database

- Changed: Reduce difficulty of Monitor Station -> Warrior Shrine NSJ/No Bombs to intermediate dash and standable terrain (from advanced dash and expert standable) and included a video.

### Metroid Prime 2: Echoes

- When checking details for a game, the hint spoiler tab now includes the correct text for Dark Temple keys hints.

#### Patcher Changes

- Nothing.

#### Logic Database

- Added: Using Screw Attack as a trickless means to obtain Grand Windchamber item after seeker puzzles

## [4.0.1] - 2022-01-30

- Changed: The UI for 1HP Mode now only shows up for Echoes.
- Fixed: Support for non-NTSC Metroid Prime 1 ISOs restored.

## [4.0.0] - 2022-01-30

- **Major** - Added: Cave Story has been added with full single-player support.
- **Major** - Added: Data Visualizer/Editor now contains a visual representation of the nodes in the area.
This feature comes with plenty of quality of life functionality for editing the database.
- Added: A new tab has been added to the preset editor, Generation Settings, consolidating various settings such as minimal logic, multi-pickup placement, dangerous actions, etc.
- Added: The Logic Database can now have descriptions for nodes.
- Added: Game Details window can now spoil the item order, elevators, translator gates and hints.
- Added: Data Editor can now edit area names.
- Added: Data Editor can now view and edit resources.
- Added: Items now have tooltips in the Auto-Tracker.
- Added: One joke hint.
- Added: Descriptions for Minimal Logic for each game, with a better definition of what Minimal Logic is.
- Added: Randovania is now able to identify for what version of Randovania a given permalink is, if they're similar enough versions.
- Added: Permalinks now contain the seed hash, so Randovania can detect if there's a hash mismatch when importing.
- Changed: In the Game Session Window, the observers tab is now visible by default.
- Changed: The rdvgame file is now considerably more technical in order to require less game-specific code.
- Changed: Editing connections in the Data Editor now has an easier to use selector for non-item resources.
- Fixed: Data Visualizer no longer hides the comment for a single-element Or/And entry.
- Fixed: Data Editor now properly handles areas without nodes.
- Removed: It's no longer possible to delete a game session.
- Removed: It's no longer possible to leave the session when closing the window.

### Metroid Prime

- Added: Start in any (uncrashed) Frigate room
- Added: 1-way cycles and 1-way anywhere elevators can lead to (uncrashed) Frigate rooms
- Added: Essence Death and Frigate Escape Cutscene teleporter destinations can now be shuffled
- Added: Artifact hints can now be configured to show area and room name, just area name, or nothing at all
- Added: Cosmetic Option - Select HUD Color
- Added: Cosmetic Option - Rotate hue of all 4 suit textures and ball glow color
- Added: Cosmetic Option - Set default in-game options like Echoes
- Added: Experimental Option - Shuffle the coordinates of items within their respective rooms. Seeds may not be completable.
- Added: Experimental Option - Add random (non-logical) items to rooms which do not usually have items.
- Added: Shuffle Power Beam
- Added: Shuffle Combat Visor
- Added: New default preset: "Moderate Challenge".
- Changed: Minimal Logic no longer checks for Plasma Beam.
- Changed: Removed "Fewest Changes" preset.
- Changed: Updated "Starter Preset" to better match community preferences.

#### Known Issues:

- Nothing.

#### Patcher Changes

- Added: Support for NTSC-U 0-01, NTSC-J and NTSC-K (Gamecube)
- Added: List of tournament winners on lore scan in Artifact Temple
- Added: QoL Game Breaking now fixes several crashes on Frigate Orpheon
- Added: QoL Game Breaking now fixes the soft-lock in hive totem by making the blocks drop sooner
- Added: Option to disable item loss in Frigate (Enabled by default)
- Added: QoL Pickup Scans - Weeds by item in Landing Site now don't have scan point
- Added: Combat/Scan/Thermal/X-Ray all have unique custom models
- Fixed: Safeguard against blowing past layer limits.
- Fixed: On Major custscene skip, Elite Quarters now stays locked until the player picks up the item. The hudmemo is now tied to the item rather than the death animation.
- Fixed: Ruined fountain not always showing the right scan.
- Fixed: Phazon Suit Small Samus Morph Ball Glow
- Fixed: Vent shaft item not being scannable on QoL Pickup Scans
- Fixed: Automatic crash screen
- Fixed: Wavesun not collecting item/unlocking door
- Fixed: Locked door on Storage Depot B (NTSC 0-02)
- Fixed: Bug in Elite Quarters where game would crash during OP death cutscene if the player changed suit during the fight
- Changed: The vines in arboretum which cover the scan panel remain in the room on the ghost layer to help aid newer players.
- Changed: Exo and Essence stay dead permanently if traversing Impact Crater multiple times
- Changed: Increased Maximum Missile/Etank/Capacity for seeds with more expansion count than is available in vanilla

#### Logic Database

- Fixed: Magma Pool - Added missing suit or heated runs trick requirement for non-grapple methods of crossing the room
- Fixed: HAT - Updated spawn node
- Fixed: Quarantine Cave - Properly model when the fight is required and when it is not
- Fixed: Bug where Biohazard Containment didn't check Power Conduit Requirements if Super Missiles were available
- Fixed: Typo in Frozen Pike - Hunter Cave Access requires Slope Jump (Advanced), not Single-Room OoB (Advanced)
- Added: New Event - Gravity Chamber Item (Lower)
- Added: New Trick Category - Infinite Speed
- Added: Magma Pool - Added standable terrain method to cross the room with a video example
- Added: Main Plaza - Hypermode Dash to get Grapple Ledge
- Added: Elite Quarters - BSJ to skip scan visor
- Added: Reactor Core - NSJ Gravityless Bomb Jumps
- Added: Cargo Freight Lift - NSJ Gravityless Boost or Bombs climbs
- Added: Flick BSJ in watery hall OoB
- Added: NSJ Bombless Lower GTH Climb (Wallboost)
- Added: NSJ Bombless Quarantine Cave Elevator Spider Skip
- Added: NSJ Bombless Gravity Chamber Escape (Gravity Wallboost)
- Added: NSJ Bombless Lower Phen's Edge
- Added: NSJ Bombless Frozen Pike (Mid-Section)
- Added: NSJ Bombless Life Grove (Wallboost)
- Added: NSJ Bombless HOTE Climb (Boost IUJs)
- Added: NSJ Bombless Elite Control Access (Wallboost)
- Added: Elite Control Access Item (Damage Boost)
- Added: Central Dynamo Item w/ Infinite Speed
- Added: Bomb jump to skip grapple in Biotech Research Area 2
- Added: Great Tree Hall - Jump Off Enemies Bomb Jump (Advanced) to reach GTC NSJ
- Added: Wallboost FCS Climb
- Added: Logic for Traversing Twin Fires Tunnel to Workstation NSJ Gravity
- Added: Logic for Traversing Twin Fires Tunnel to Workstation NSJ Bombless
- Added: Logic for Traversing Twin Fires Tunnel to Workstation Missileless Grappless
- Added: Gravityless Grappless Morphless method for crossing FCS
- Added: Waste Disposal Wallboosts
- Added: Climb Connection Elevator to Deck Beta Gravityless
- Added: Combat Requirements for Essence fight
- Added: 2 Additional NSJ methods for reaching FCS item
- Added: Lava Lake Item NSJ Combat Dash
- Added: Triclops Pit Item SJ Beginner Standable
- Added: 3 new ways to climb Tower of Light (L-Jump, R-Jump, Slope Jump)
- Added: Underwater Movement (Beginner) to get to Tower Chamber with Space Jump
- Added: Underwater Movement (Intermediate) for NSJ Tower Chamber
- Added: Frigate Crash Site climb with Space Jump and L-Jump (Intermediate) and Standable Terrain (Beginner)
- Added: More logical paths for Ice Ruins West NSJ
- Added: Ice Ruins West Middle-Left Rooftop to Item Combat/Scan Dash
- Added: Beginner L-Jump to reach Main Quarry Save Station
- Added: Main Quarry Crane Platform to Waste Disposal NSJ Advanced Combat Dash
- Added: Main Quarry Crane Platform to Item Intermediate Scan Dash
- Added: Expert Gravity Wallboost to get to Tower Chamber
- Added: Beginner Gravity Wallboost to get to Watery Hall
- Added: Expert Trick for NSJ+Boost Crossway
- Added: Movement (Intermediate) to skip Spider Ball in Crossway
- Added: L-Jump to skip SJ on 3rd tier of ore processing puzzle
- Added: NSJ Ore Processing with Spider+Bombs (Expert)
- Added: Bombless Ore Processing Puzzle with Wallboost(Advanced)
- Added: Phendrana Canyon Hypermode Boost
- Added: NSJ Combat Dash (Expert) to Temple Entryway from lower part of room
- Added: Various tricks in Uncrashed Frigate
- Added: Ore Processing Door To Elevator Access A to Storage Depot B Standable L-Jump with Power Bombs
- Added: Combat logic for Dynamo Access and Elite Control Elite Pirate fights
- Added: Intermediate/Advanced Standables to enter/escape Elite Control after/without triggering Elite Pirate
- Added: Logic now can expect players to play in just scan visor, using bombs to open doors
- Added: Knowledge/Combat (Intermediate) trick to skip needing Power Beam for Exo fight
- Changed: Renamed Misc Logic Option to "Allow Dangerous Gravity Suit Logic"
- Changed: Increased difficulty of Connection Elevator to Deck Beta DBJs to Advanced
- Changed: HAT Wallboosts can be done using Gravity at the same difficulty
- Changed: Removed under-used "Complex Movement" trick category
- Changed: All Gravityless Slope Jumps are now categorized as "Underwater Movement without Gravity", as opposed to just NSJ ones
- Changed: Knowledge (Beginner) to Traverse Magmoor Workstation without Varia
- Changed: Magma Pool - Gravity Suit lava dive difficulty was reduced to L-Jump (Intermediate) and Standable Terrain (Beginner)
- Changed: Hall of the Elders - Now properly model needing to kill the 1 ghost to leave the room. Chargeless 1 ghost fight combat difficulty reduced to beginner.
- Changed: Added requirement for X-Ray Visor or Invisible Platforms to Triclops Pit Item NSJ tricks
- Changed: Monitor Station climb to Warrior Shrine Bomb Jump difficulty changed from Advanced to Intermediate
- Changed: Monitor Station NSJ Combat Dash to Warrior Shrine lowered difficulty from Advanced to Intermediate
- Changed: Increase the difficulty of Tower of Light climb with combat dash from 'Beginner' to 'Intermediate' lowered Standable Terrain from 'Intermediate' to 'Beginner'
- Changed: Frigate Crash Site Climb Space Jump Slope Jump Standable Terrain difficulty was reduced to Standable Terrain (Beginner)
- Changed: Removed Slope Jump and Standable requirement from Ice Ruins West NSJ
- Changed: Main Quarry Save Station NSJ Movement difficulty from Beginner to Intermediate
- Changed: Main Quarry Crane Platform to Waste Disposal Standable/Slope Jumpe no longer requires L-Jump
- Changed: Main Quarry Crane Platform to Waste Disposal NSJ Scan Dash difficiulty from Advanced to Intermediate
- Changed: Ore Processing Storage Depot B to Waste Disposal NSJ Standable difficulty from Intermediate to Beginner
- Changed: Ore Processing Storage Depot B to Waste Disposal R-Jump to L-Jump
- Changed: Elite Research Spinners without Boost from Advanced to Intermediate
- Changed: Ore Processing Door To Elevator Access A to Storage Depot B Standable difficulty from Intermediate to Advanced
- Changed: Sun Tower Early Wild now requires Intermediate Knowledge on all methods
- Changed: Less damage required for Watery Hall with Gravity Suit

### Metroid Prime 2: Echoes

- Changed: Minimal Logic no longer checks for Light Suit or Agon Keys.

#### Patcher Changes

- Fixed: Exporting an ISO when Randovania is in a read-only path now works properly.
- Added: Ability to set a custom HUD color

#### Logic Database

- Changed: Shrine Access Seeker Door without Seekers is now Hypermode (from Expert).


## [3.2.2] - 2022-01-17

- Fixed: Presets for unknown games (for example, from a dev version of Randovania) are now properly ignored.

## [3.2.1] - 2021-10-23

- Fixed: The spin box for starting Energy Tanks no longer goes above 14.
- Fixed: Errors from the Prime 1 patcher are now properly displayed in error messages.
- Fixed: Converting presets from previous games should no longer cause invalid expansion ammo count.
- Fixed: Converting presets with multiple major items that give ammo no longer cause incorrect per-expansion ammo count.
- Fixed: Changing the default beam in Echoes no longer throws an error with invalid included ammo.
- Fixed: Sky Temple Keys on Guardians/Sub-Guardians are now properly counted for the item pool size.
- Fixed: Sky Temple Keys on Guardians/Sub-Guardians now appears on the preset description.
- Fixed: Safety check that there's enough available locations for all non-progression at the end of generation has been re-added.
- Changed: Improved error message for certain kinds of invalid permalinks.
- Changed: Presets with negative ammo count for expansions are invalid.

### Metroid Prime

#### Patcher Changes

- Fixed: PAL ISOs now correctly work again.

## [3.2.0] - 2021-10-16

- **Major** - Added: The Logic Database can now have comments in requirements.
- **Major** - Changed: Expansions contents are now configured directly, instead of being calculated from a target.
- Added: Files in the "Previously generated games" folder now includes the name of the games used.
- Added: Custom names for Prime 1 elevators
- Added: Support for Minimal Logic has been added for Metroid Prime and Metroid Prime 3.
- Added: New auto tracker layouts for Metroid Prime 2, with two lines and three lines.
- Changed: Force one specific certificate root when connecting to the server.
- Changed: Custom elevator names across both games now used throughout the entire UI
- Changed: Data Editor now raises an error if two Pickup Nodes share the same index.
- Changed: When changing Echoes Goals, the slider of the number of keys is now hidden when "Collect Keys" goal is not selected.
- Changed: Customizing the item pool causes permalinks to not get as long as before.
- Changed: The Qt theme was changed, as the previous one had serious issues on certain platforms and certain elements.
- Fixed: Items that include ammo are now configurable to provide up to the ammo's capacity.
- Fixed: Certain invalid permalinks are now properly recognized as invalid.
- Fixed: In connections editor, changing a requirement to "And/Or" no longer places ui elements in the wrong place.
- Removed: Metroid Prime 2: Echoes FAQ entry about the weird hint categories, as the issue has been fixed.
- Removed: Menu option to open STB's Echoes item tracker in a new window.

### Metroid Prime - Patcher Changes

- Added: New Nothing model.
- Added: Missile Expansions for yourself has a 1 in 1024 of being shiny.
- Fixed: Mine security station softlock so that defeating the purple pirates first doesn't fail to switch the room to the non-cutscene layer.
- Fixed: Qol scan for Ice Ruins West pickup.
- Fixed: Warp-to-start crash.
- Changed: Fewer forced popup alert for multiworld purpose, and popups now lasts 3s instead of 5s.

#### Cutscene Skips

- Added: Cutscene skip for arboretum gate (competitive+).
- Added: Mine Security Station now longer force switches to Combat Visor.
- Changed: Shorelines Tower cutscene skip is now Minor.
- Changed: Workstation cutscene is now Competitive.
- Changed: Wave panel cutscene in Main Quarry is now Competitive.
- Changed: Elevator leaving cutscenes back are now Major.

### Metroid Prime 2: Echoes - Patcher Changes

- Added: Cosmetic option to customize hud color.
- Fixed: Scanning hints now displays the correct, edited categories.

### Metroid Prime - Logic Database

- Added: Method of reaching pickup in Root Cave from Arbor Chamber with a Dash (Intermediate and above).
- Added: Knowledge (Beginner) trick to leave Central Dynamo without completing the maze or fighting the drone.
- Added: Additional Lower Mines NSJ logic.
- Added: Movement tricks for logical forced damage in Magmoor Caverns, Phazon Mines, and Impact Crater.
- Added: Tricks for climbing Research Lab Aether NSJ
- Added: Tricks for traversing Magmoor Workstation bombless NSJ
- Added: More detailed boss/combat logic
- Fixed: Shorelines tower item being accessible from Ruins Entryway and not Temple Entryway.
- Fixed: Backwards Lower Mines logic
- Fixed: Ice Ruins West NSJ logic now accounts for adult sheegoth layer
- Fixed: Added missing requirements for releasing the metroid in Research Lab Aether

### Metroid Prime 2: Echoes - Logic Database

- Added: Method of climbing halfpipe in Meeting Grounds with Space Jump, Screw Attack, and Standable Terrain (Beginner and above)
- Added: Method of killing Quad MBs using Bombs or Power Bombs and Combat (Beginner)
- Added: Method of killing Quad MBs using Screw Attack (Space Jump) and Knowledge (Beginner)
- Added: Requirement to either kill the Quad MBs or defeat Spider Guardian in order to collect the item in Hall of Combat Mastery in the intended way
- Fixed: A few broken Dark Forgotten Bridge paths have now been fixed.
- Changed: Simplified Meeting Grounds logic slightly, by removing the redundant Top of Halfpipe node
- Changed: Killing Quad MBs now uses a template, as it's a complex set of requirements repeated in three separate rooms

### Discord Bot (Caretaker Class Drone)

- Changed: Room images uses two-way arrows if a connection is two-way, instead of two arrows.

## [3.1.4] - 2021-09-19

- Changed: Force one specific certificate root when connecting to the server.
- Fixed: Checking for updated versions will no longer close Randovania when no internet connectivity is present.
- Fixed: The server will properly reject clients with mismatched versions.

## [3.1.3] - 2021-09-19

- Added: Dialog that shows all enabled tricks in a preset and a list of all rooms that have some combination of tricks that ends up active in that preset.
  - This dialog can be accessed by right-clicking a preset on the "Generate Game" tab, or by pressing the "..." menu in the "Game Details" window.
- Added: Multiworld Help entry regarding maximum number of players.
- Added: Metroid Prime FAQ entry regarding the forced popup alert.
- Changed: Long lines of requirements (Check for all artifacts in Artifact Temple) are now word wrapped.
- Changed: When changing Echoes Goals, the slider of the number of keys is now hidden when "Collect Keys" goal is not selected.
- Changed: In the description of Prime 1 presets, Quality of Life now comes before Game Changes.
- Changed: Clarify that only "Two-way, between areas" guarantees that all areas are accessible.
- Changed: Progress bar when generating a game now reports how many actions were taken, instead of how many items are left.
- Fixed: Nodes with no outbound connections now clearly display this in the visualizer, instead of an error.
- Fixed: Updated multiworld damage warning to mention Magmoor Caverns as well.

### Discord Bot (Caretaker Class Drone)

- Added: The bot now responds to permalinks, presets and rdvgame files sent via direct messages.
- Added: Response for permalinks now offers the permalink's presets for download.
- Changed: `/database-inspect` area responses now has a node selection.

## [3.1.2] - 2021-09-15

- Fixed: In game session, pressing the "Generate game" button no longer errors.

### Discord Bot (Caretaker Class Drone)

- Changed: The response to `.rdvgame` files now include the seed hash and permalink.
- Changed: `/database-inspect` response now includes an image of the requested room layout.

## [3.1.1] - 2021-09-12

- Added: When importing a preset in a game session, there's now an option to import directly from a file.
- Added: In game session, it's now possible to export a preset directly to a file.
- Added: In game session, there's now a "Generate game (no retries)" button. This option attempts generation only a single
time, before giving the error message of why it failed. It's useful for investigating bad presets.
- Changed: When multiworld generation fails, the error message is now clearer on which players haven't reached the end.
- Changed: Preset summaries have been split better into categories.
- Removed: The "Never" option for dangerous actions has been removed from the UI, as it currently doesn't work.

### Discord Bot (Caretaker Class Drone)

- Changed: `/database-inspect` response is now more readable and includes the name of who requested it.

## [3.1.0] - 2021-09-05

- **Major** - Added: Setting for requiring a number of actions/progression before artifacts are placed, to prevent early artifacts.
  - Default Prime 1 presets now default to 6 minimum progression for artifacts.
- **Major** - Added: Setting for controlling how dangerous checks are handled in logic.
- Added: Setting for toggling the pickup scan QOL adjustments.
- Added: The seed hash label in Game Sessions is now selectable.
- Added: One joke hint, requested in 2019.
- Added: Data Visualizer now only shows target nodes for selection that are non-impossible.
- Added: Data Visualizer now highlights nodes that have a path to the selected node.
- Added: Improved the error message when the patcher executable is somehow missing.
- Added: New entries to the Multiworld Help for collecting items and cross game.
- Fixed: Randovania no longer errors when the last selected preset is for a hidden game.
- Fixed: Quality of Life page link in Metroid Prime preset customization is now fixed.
- Fixed: The tracker now properly restores states for games other than Echoes.
- Fixed: Fixed a crash that sometimes occurs when deleting presets.
- Fixed: Generator now directly accounts for events weighting actions.
- Changed: Removed customization of Qt theme for decreasing whitespace.
- Changed: Upgrades in the tracker fills an entire column first, instead of filling rows first.
- Changed: Tracker now properly saves the preset used when persisting the state.

### Metroid Prime - Patcher Changes

- Added `Pickup Scans` option to toggle the patching of item locations so that they can always be scanned.
- Magmoor Workstation item scannable through the purple door (QoL Pickup Scan)
- Fixed shorelines tower item custom scan sometimes showing the incorrect text for certain models
- Certain pickups now always have the popup alert on collection during multiworlds.
- If there are multiple pickups for other players next to each other, these pickups are forced to have a popup alert, so Randovania can properly detect they were picked up.
- Fixed PCA crash patch not being applied when playing small samus.

#### Cutscene Skips
- Added `Competitive` cutscene skip option.
- Moved Shorelines Tower cutscene to major (it sometimes has a reposition that is sometimes useful in routing)
- Removed Main Quarry Combat Visor switch
- Speed up opening of gate in ice temple
- Speed up opening of gate in sun tower
- Fixed Thardus cutscene skip softlock

### Metroid Prime - Logic Database

- Added: Method of reaching Ruins Entryway from Plaza Walkway in Phendrana Shorelines with a Dash (Intermediate).
- Added: Easier NSJ trick to climb Ruined Courtyard using the water puzzle platforms.
- Added: Charge Beam requirements were added to the following rooms with combat trick alternatives:
    - (Beginner) Elite research - Phazon Elite
    - (Beginner) Research Entrance
    - (Intermediate) Hall of the Elders - Wave and Ice bomb slots
    - (Intermediate) Sunchamber - Ghosts fight
    - (Intermediate) Mine Security Station with >= 200 energy
    - (Advanced) Mine Security Station
- Fixed: Main Plaza door to Plaza Access is now properly a normal door, instead of a permanently locked door.
- Fixed: Sun tower now requires Knowledge (Intermediate) to collect the Sunchamber layer change event without falling down.
- Fixed: Removed broken/redudant trick for reaching Temple Entryway ledge using cutscene reposition
- Fixed: Trivial logic for Plaza Walkway to Ruins Walkway
- Fixed: Replaced Bomb Jump (Intermediate) with Dash (Beginner) trick to cross the gap to reach the Courtyard Access door in Ice Ruins West.
- Fixed: NSJ logic now accounts for stalactite in Ice Ruins West.
- Fixed: Crossing the gap by Specimen Storage door no longer sometimes requires L-Jump (Intermediate) instead of Beginner.
- Changed: Improved readability of Ruined Courtyard logic.
- Changed: Reorganized Sunchamber logic to improve usage by generator/solver.
- Changed: Picking up Sunchamber Ghosts item NSJ is now L-Jump (Beginner) instead of Intermediate.
- Changed: Crossing TFT to TF with Gravity+SJ now requires Movement (Beginner)
- Changed: FCS Item Scan Dash method is now Intermediate without SJ.
- Added: FCS Grapple strat - Movement (Beginner)

### Metroid Prime 2: Echoes - Patcher Changes

- Added: A-Kul's scan in Sky Temple Gateway now displays a list of previous tournament winners.
- Changed: Echoes now uses a different game ID when saving ISOs with menu mod enabled, preventing issues from incompatible save files.
- Changed: The elevator sound effect is never removed when elevators are vanilla, ignoring the preference.

### Metroid Prime 2: Echoes - Logic Database
- Added: Method of reaching the pickup in Reactor Core with Space Jump, Bombs, Spider Ball, and Standable Terrain (Intermediate and above).
- Fixed: Lore Scan in Meeting Grounds no longer believes that Boost is required to scan it.
- Fixed: Reactor Core has been cleaned up slightly.
- Fixed: Spawn point in Accursed Lake is now correctly set.

### Discord Bot (Caretaker Class Drone)

- Added: The `/database-inspect` command to send the logic of a room to the channel.
- Added: Messages with rdvgame files also get a reply with a summary of the preset.
- Changed: Responses with preset descriptions no longer pings the original message.

## [3.0.4] - 2021-08-10

- Added: Game Sessions now have an accessible audit log, which includes whenever a player accesses the spoiler log.
- Added: Metroid Prime 1 racetime.gg rooms are now viewable in the racetime.gg browser, with filters for each game
- Fixed: Importing a permalink from the racetime.gg browser while a race is currently in progress now selects the correct racetime.gg room

## [3.0.3] - 2021-08-08

- Fixed: "Open FAQ" in the main window now works correctly.
- Fixed: Pressing Yes to ignore invalid configuration now works correctly.
- Changed: Randovania now silently handles some invalid configuration states.
- Changed: Improved handling of corrupted repository for old preset versions.

## [3.0.2] - 2021-08-05

- Added: In-game crashes in Metroid Prime now automatically show the error screen.

- Changed: Game Sessions - The window now uses docks for the different parts, meaning you can resize, reorder and even split off.

- Changed: Use different colors for artifact hints in Metroid Prime, for better readability on both scan box and logbook.

- Fixed: Exporting a Metroid Prime ISO with Warp to Start enabled and starting at certain elevator rooms no longer fails.

## [3.0.1] - 2021-08-01

- Changed: Disabled the option to stop exporting a Prime 1 ISO to avoid crashes.

- Fixed: Server will now re-authenticate with Discord, preventing users from logging with the incorrect account.

- Fixed: Game Sessions - History entries with invalid locations no longer cause error messages.

## [3.0.0] - 2021-07-30

-   **Major** - Metroid Prime 1 is now fully supported, including multiworld and auto tracker!

-   **Major** - Presets are now presented in a tree view, with custom presets being nested under another one. They're also saved separately from Randovania data.

-   **Major** - The auto tracker now have support for different layouts, with their own assets and game support. New themes with icons similar to the game were also added, provided by MaskedKirby.

-   Added: Credits in Metroid Prime 2 now contains a list of where all non-expansions were placed, including possibly other player's for a multiworld. The credits now takes 75 seconds instead of 60 to accomodate this.

-   Added: Button to export the presets used in a game file.

-   Added: Add text description to unusual items in the Item Pool tab.

-   Added: New Help tab with information on how to read the Data Visualizer.

-   Added: In the Map Tracker, it's now possible to right-click a location to see a path from last action to it.

-   Added: A menu option to open the logs folder.

-   Added: The timeout limit is now progressively more forgiving, the more timeouts that happen.

-   Added: Button to set all gates to "Random with Unlocked' for Prime 2.

-   Changed: The items in the starting items popup is now sorted.

-   Changed: Customizing Dark Aether damage is now considered by logic.

-   Changed: Pickup visibility method is now configured in the Item Pool tab.

-   Changed: Multiworld connection is slightly more conservative when giving items.

-   Changed: Updated the Multiworld Nintendont for hopefully more stability.

-   Changed: The session history in multiworld now has different columns for the players involved, pickup and where the pickup was. It's also possible to sort the table by any of these fields.

-   Changed: The ISO prompt dialog now remembers your last used vanilla ISO, for when you delete the internal copy. When opening the file pickers, these start now with the paths from the input fields.

-   Changed: Many Spin/Combo boxes no longer react to the mouse wheel when not focused.

-   Fixed: Closing the dangerous settings warning via the X button is now properly recognized as "don't continue".

-   Fixed: Hint Item Names no longer breaks if you swap games while the table is sorted.

-   Fixed: Hint Item Names now properly list Artifacts and Energy Cells.

-   Fixed: Map Tracker now properly handles unassigned elevators.

-   Fixed: Trick names in the preset are always sorted.

### Metroid Prime 2 - Logic Database Changes

-   **Major** - "Suitless Ingclaw/Ingstorm" trick added to cover traversing rooms with either Ingclaw Vapor or Ingstorm.

#### Added

-   Method of getting over the gate in Mining Station A in reverse with Space Jump and Screw Attack (Expert and above).

-   Method of bypassing the breakable glass in Sand Processing from Main Reactor with Space Jump and Screw Attack (Expert and above).

-   Method of climbing to the top level of Main Gyro Chamber with Space Jump, Screw Attack, and Bombs, and no Scan Visor (Advanced and above).

-   Method of climbing the Sand Processing bomb slot with a Slope Jump for Bombless Bomb Slots (Advanced and above).

-   Method of leaving Dark Agon Temple by opening the gate from OoB with Single Room OoB, Slope Jump, Standable Terrain, Bomb Space Jump, Space Jump, and the Agon Keys (Expert and above).

-   Great Bridge:
    - Method of reaching Abandoned Worksite door with Space Jump and Extended Dash (Advanced and above).
    - Method of reaching Abandoned Worksite and Torvus Map Station doors from Temple Access Dark door with Boost Ball and Boost Jump (Advanced and above).
    - Method of reaching the pickup with Screw Attack and Single Room Out of Bounds (Expert and above).

-   Method of Crossing Grand Windchamber (both ways) Without Space Jump using Extended Dash (Hypermode).

-   Method of reaching the pickup in Watch Station:
    - With Space Jump, Screw Attack, and Single Room OoB (Expert and above).
    - With only Space Jump and Single Room OoB (Hypermode)

-   Alpha Blogg now has proper requirements for multiple difficulties.

-   Method of Bomb Slots without Bombs in Sanctuary Fortress/Ing Hive - Controller Access/Hive Controller Access without Space Jump (Expert and above).

-   Methods of crossing Torvus Bog - Fortress Transport Access with Gravity Boost or Bombs (No Tricks/Advanced and above).

-   Method of traversing Vault without Space Jump or Screw Attack using Extended Dashes (Advanced and above).

-   Method of reaching Windchamber Gateway item with only Scan Visor using Extended Dashes (Expert and above).

-   Method of reaching Kinetic Orb Cannon in Gathering Hall using Extended Dashes (Expert and above).

-   Method of reaching the pickup in Accursed Lake with a dash (Advanced and above).

-   Method of reaching Temple Security Access from the portal in Aerial Training Site with an Extended Dash (Hypermode).

-   Method of reaching the pickup in Mining Plaza with an Extended Dash (Hypermode).

-   Method of completing the Main Gyro Puzzle with only Space Jump and Screw Attack (Advanced and above).

#### Changed

-   Reaching the pickup in Temple Transport B with a Wall Boost is now Hypermode (from Expert).

-   Reaching the pickup in Path of Roots with only Bombs is now Expert (from Hypermode).

-   Reaching the portal in Hydrodynamo Shaft with Air Underwater and Screw Attack is now Hypermode (from Expert).

-   Reaching the pickup in Dark Torvus Arena with a Roll Jump is now Hypermode (from Expert).

-   Trial Grounds, reaching the door:
    - From the portal with Space Jump and a Slope Jump is now Beginner (from Intermediate).
    - From the left safe zone with a Dash is now Intermediate (from Expert) and without anything is now Advanced (from Expert).

-   Opening the Seeker Lock without Seekers in Mine Shaft is now Advanced (From Expert)

-   Opening the Seeker Lock without Seekers in Plain of Dark Worship is now Expert (From Hypermode).

-   Reaching the Windchamber Gateway Door from Windchamber Tunnel with a Boost Jump is now Hypermode (From Expert).

-   Reaching the pickup in Medidation Vista with a Boost Jump is now Expert (From Advanced).

-   Quadraxis and Boost Guardian now have proper health and item requirements with tricks disabled.

-   Activating Controller Access rooms Bomb Slots without Bombs is now Advanced (from Expert).

-   Reaching the Abandoned Worksite/Brooding Ground door from the bridge in Dark/Forgotten Bridge with an Extended Dash is now Hypermode (from Expert).

-   The initial Terminal Fall Abuses in Vault from the scan portal are separate from the final and are now Advanced (from Expert).

-   Catacombs NSJ dash to Transit Tunnel South has been modified to account for Scan Visor, with the original difficulty being raised to Advanced (from Intermediate).

-   Undertemple Shaft NSJ dash from bottom to top of cannon is now Intermediate (from Advanced).

-   Morph Ball is no longer required to reach the portal from the Echo Gate in Profane Path Scan Dash method.

-   Various Standable Terrain tricks (Dark Agon - Portal Site, Temple Grounds - Sacred Path) have been lowered to Beginner/Intermediate (from Advanced). This is to
    attempt to fix an old database limitation from before tricks had their own difficulty levels.

-   The dashes in Gathering Hall from Transit Tunnel South/West to the Kinetic Orb Cannon are now Intermediate (from Advanced).

-   The Bomb Space Jump NSJ to reach Abandoned Worksite in Great Bridge is now Expert (from Hypermode).

-   The dash to reach the portal in Aerial Training Site from Central Hive Transport West is now Hypermode (from Expert).

-   The dash to leave Hive Temple after Quadraxis via Security Station is now Hypermode (from Expert).

-   The dashes in Command Center (top level) and Accursed Lake without Space Jump are now Beginner (from Intermediate).

-   The dash in Mining Station A to reach Temple Access without Space Jump or Missiles is now Advanced (from Intermediate).

-   The dashes in Trial Grounds to Dark Transit Station without Space Jump are now Advanced (from Intermediate).

-   The dashes in Undertemple Shaft to reach Sacrificial Chamber Tunnel (and back) are now Advanced (from Intermediate).

-   The dash in Hall of Combat Mastery to reach the upper area after the glass is now Advanced (from Intermediate).

-   Bomb Guardian now has proper logic when shuffling Power Beam.

## [2.6.1] - 2021-05-05

-   Changed: Invalid values for the Multiworld magic item are ignored when detecting if the game is properly connected.

-   Fixed: "One-way anywhere" no longer shows up twice in preset warnings for multiworld

-   Fixed: Changing starting location to Ship or Save Stations now works again.

-   Fixed: Torvus Gate elevator is now properly hidden instead of Dark Torvus Ammo Station.

## [2.6.0] - 2021-05-02

-   **Major** - Added: New elevator randomization settings:
    * New mode: *One-way, elevator room with replacement*. One way elevator, but loops aren't guaranteed.
    * Select which elevators can be randomized.
    * Select possible destinations for *One-way, anywhere*.
    * Randomize Sky Temple Gateway, Sky Temple Energy Controller, Aerie Transport Station and Aerie elevators. *Warning*: These rooms have some details you must consider. Please read the elevators tab for more information.

-   **Major** - Added: The Energy Controllers in Agon Wastes, Torvus Bog and Sanctuary Fortress are always visible in the map, regardless if map is revealed by default. All regions are also always available for selection. This allows the light beam warps after U-Mos 2 to always be used.

-   **Major** - Added: An user preference (in *Customize in-game settings*) for the map to display names of unvisited rooms.
    When randomizing elevators, the elevator rooms are excluded to prevent spoiling their destinations. An option were added to disallow displaying names entirely, since otherwise you can use a Map Station to find the names.

-   Added: An option to disable the elevator sound effect, preventing it from playing endlessly in certain cases.

-   Added: When a crash happens, the game now displays an error screen instead of just stopping.

-   Added: The *Hint Item Names* tab now supports switching between all 3 Prime games.

-   Added: An option to use an experimental new pickup placement logic, able to place multiple pickups at once.

-   Added: Two additional joke hints. (Thanks CZeke and Geoffistopheles)

-   Added: It's now possible to add Infinite Beam Ammo, Infinite Missiles and Double Damage to the item pool.

-   Added: Player names are now colored yellow in hints.

-   Changed: Elevator names in the tracker uses their customized names, not the vanilla ones.

-   Changed: Optimized Randovania startup time and extensive logging of what's being done during it.

-   Changed: Improve scan text for expansions.

-   Changed: Some hints in multiworld games now also include the player names.

-   Changed: Missiles, Power Bombs and Ship Missiles are now only in logic after their respective main launcher, even if it's not required in game.

-   Changed: You can add up to 99 of any expansion to the pool, up from 64.

-   Fixed: The *Logic damage strictness* multipliers are no longer applied twice.

-   Fixed: *Up to* relative hints are no longer converted into *exactly* if the actual distance matches the displayed number.

-   Fixed: Dark Torvus Bog - Portal Chamber is no longer silently ignored as a starting location.

-   Fixed: Charging your beam to shoot when out of ammo now works even when customizing the ammo type required.

-   Fixed: Having the maximum number allowed of an expansion in a preset no longer causes permalink errors.

-   Fixed: Fixed the game defaulting to Combat Visor after an elevator.

-   Fixed: Multiworld spoiler logs now use 1-indexed player names for locations.

-   Removed: Using Dark Visor as the starting visor is no longer supported. (Game crashes on unmorph for unknown reasons)

### Logic Database Changes

-   Added: Method of reaching the pickup in Hive Gyro Chamber with Space Jump, Boost Ball, and a Boost Jump (Expert and above).

-   Added: Method of climbing Torvus Grove with Space Jump, Screw Attack, and Standable Terrain (Advanced and above).

-   Added: Method of reaching cannon in Great Bridge with Boost Ball and a Boost Jump (Expert and above).

-   Added: Method of reaching the main part of Hall of Combat Mastery with a Scan Dash and after blowing up the glass (Intermediate and above).

-   Added: Method of activating the portal in Portal Terminal with Screw Attack, Slope Jump, and No Bombs or Space Jump (Expert and above).

-   Added: Method of climbing Sacred Bridge with Bombs and a Bomb Space Jump (Advanced and above).

-   Changed: Logic paths that require Screw Attack without Space Jump now make sure to not have Space Jump to be valid.

-   Fixed: Spawn point of Aerie Transport Station is now the door, making DS2 required to take the elevator there.

## [2.5.2] - 2021-02-28

-   Added: The number of items in the pool is now included in the summary.

-   Fixed: Shuffling Combat Visor with item acquisition popups enabled no longer errors.

## [2.5.1] - 2021-02-26

-   Added: Drag and dropping rdvgame and rdvpreset files into the main Randovania window now imports that game file and preset, respectively.

-   Added: Discord bot now posts summary whenever a preset is attached to a message.

## [2.5.0] - 2021-02-19

-   Changed: Preset summary now only include differences from vanilla game.

-   Changed: The relative hint using an item category has been replaced with a relative hint using an area, with up to distance.

### Logic Database Changes

#### Added

-   Method of climbing Sanctuary Temple from the bottom with Bombs and Spider Ball (Intermediate and above).

-   Method of climbing Sanctuary Temple from the bottom with Screw Attack and Single Room Out of Bounds (Expert and above).

-   Method of reaching Worker's Path from the top level in Sanctuary Temple with Scan Visor and an Extended Dash (Expert and above).

-   Method of reaching Windchamber Gateway from Windchamber Tunnel in Grand Windchamber with a Boost Jump (Expert and above).

-   Method of reaching Temple Access in Mining Station A with a Boost Jump (Advanced and above).

-   Method of reaching pickup in Temple Access (Sanctuary) with Space Jump, Screw Attack, and Standable Terrain (Intermediate and above).

-   Method of climbing Temple Access (Sanctuary) with Space Jump, standing on a Rezbit, and dashing off the other Rezbit (Expert and above).

#### Changed

-   Increased weight for Energy Tanks to be selected as progression.

-   Reaching the pickup in Path of Roots from Torvus Lagoon with Gravity Boost, Space Jump, and a Slope Jump is now Intermediate (from Beginner).

-   Reaching the pickup in Grand Windchamber with Space Jump, Screw Attack, Slope Jump, Standable Terrain is now Advanced (from Intermediate).

-   Bomb Jumping over the 2nd light block heading to Hall of Eyes is now Intermediate (from Beginner).

-   Energy Tank requirements for Chykka have been lowered.

#### Fixed

-   Reliquary Grounds now has proper requirements for reaching Ing Reliquary with Light Suit.


## [2.4.2] - 2021-02-08

-   Fixed: Randovania no longer crashes if the connected Dolphin stops emulation.

## [2.4.1] - 2021-02-06

-   Added: Detect if the internal game copy was modified by a future version of Randovania, prompting for the user to press "Delete internal copy".

-   Changed: An error popup now shows up when exporting an ISO fails.

-   Removed: "Automatically track inventory" toggle, as the functionality was already removed.

-   Fixed: Randovania now considers any inventory item with amount above capacity, or capacity above the strict maximum as the game not being connected.

-   Fixed: Error message when the server rejects your client version not being displayed.

-   Fixed: Setting beam ammo expansions to 0 pickups no longer hides the boxes.

## [2.4.0] - 2021-02-01

-   **Major** - Added: The visor and beam you start the game equipped with is now configurable.

-   **Major** - Changed: In multiworld, items are now delivered at the same time as the message. It should also no longer fail to send with Nintendont.

-   Added: Additional joke hints were added.

-   Added: Method to climb to the portal Base Access with just Screw Attack (Intermediate and above).

-   Added: Method to reach the pickup in Grand Windchamber with Space Jump, Screw Attack, and a Slope Jump (Intermediate and above).

-   Added: Method to traverse Ventilation Area B from Bionenergy Production without Bombs by Screw Attacking into the tunnel and destorying the barriers with Missiles (Advanced and above).

-   Added: Method to reach the pickup in Path of Roots from Torvus Lagoon without Morph Ball (Beginner and above).

-   Added: Method to enter the tunnel in Underground Tunnel to Torvus Temple from Torvus Grove with an Instant Morph (Advanced and above).

-   Added: Method to reach the halfpipe pickup in Dark Torvus Arena with Space Jump and a Roll Jump (Expert and above).

-   Added: Method to climb to the upper level in Biostorage Station with Bomb Space Jump (Advanced and above).

-   Added: Method to reach the pickup in Grand Windchamber with a Space Jump, Bomb Space Jump, and a Scan Dash (Expert and above).

-   Added: Method to climb Mining Station B with Space Jump and a Slope Jump (Expert and above).

-   Added: Method to reach the portal in Mining Station B with Space Jump, Scan Visor, and Dashing for Single Room OoB (Expert and above).

-   Added: Method to cross Bitter Well to Phazon Site with Wall Boosts (Hypermode).

-   Added: Method to reach the bomb slot in Training Chamber with Gravity Boost and Air Underwater (Advanced and above).

-   Added: Method to open activate the Bomb Slot in Training Chamber with Darkburst or Sonic Boom (Hypermode).

-   Changed: Auto tracker internally uses a configuration file for the item positions.

-   Changed: The item pool tab when customizing presets now can edit major items directly.

-   Changed: Defeating Quadraxis with Power Bombs is now Advanced (from Beginner).

-   Changed: Bypassing the statue in Training Chamber from the back with Screw Attack and a Bomb Space Jump is now Expert (from Advanced).

-   Changed: Escaping Hive Temple without Spider Ball is now Expert (from Hypermode).

-   Changed: Bomb Space Jump in Great Bridge/Venomous Pond to reach Abandonded Worksite/Brooding Ground is now Expert (from Hypermode).

-   Changed: Using Seeker Missiles now requires either Combat Visor or Dark Visor.

-   Changed: Bomb Slots without Bombs in Sand Processing, Main Gyro Chamber, and Vault are now Advanced (from Expert).

## [2.3.0] - 2021-01-08

-   Added: Method to enter tunnels in Transit Tunnel East/Undertransit One from Catacombs/Dungeon to Training Chamber/Sacrificial Chamber with an Instant Morph (Intermediate and above).

-   Added: Method to reach the pickup on the Screw Attack wall in Aerial Training Site with a Roll Jump (Expert and above).

-   Added: Method to reach the pickup in Abandoned Worksite from the tunnel with a Boost Jump (Advanced and above).

-   Added: Method to bypass the statue in Training Chamber from the back with Screw Attack and a Bomb Space Jump (Advanced and above).

-   Added: Methods to reach the pickup in Mining Station B with Space Jump, Screw Attack, and Standable Terrain or after the puzzle with a Bomb Jump (Advanced and above).

-   Changed: In multiworld, keybearer hints now tells the player and broad category instead of just player.

-   Changed: Dark Alpha Splinter no longer strictly requires Power Beam.

-   Changed: Crossing Main Gyro Chamber with Screw Attack before stopping the gyro is now Hypermode (from Expert).

-   Changed: Phazon Grounds and Transport to Agon Wastes (Torvus) Seeker Locks without Seekers are now Expert (from Hypermode).

-   Fixed: Properly handle invalid ammo configurations in preset editor.

-   Fixed: Randovania no longer instantly crashes on macOS.

-   Fixed: Logic properly considers the Transport A gate being gone after entering from that side in Random Elevators.

## [2.2.0] - 2020-12-20

-   Added: 1 HP Mode, where all Energy Tanks and Save Stations leave you at 1 HP instead of fully healing.

-   Added: Added a detailed report of the generator's state when a game fails to generate.

-   Fixed: Generator will no longer ignore players that have no locations left. This would likely cause multiworld generation to fail more often.

-   Fixed: Error messages are properly shown if a game fails to generate.

-   Fixed: Alerts are now properly saved as displayed.

-   Fixed: Errors in the default preset no longer prevent Randovania from starting.

-   Changed: Optimized game generation, it now takes roughly 2/3 of the time.

-   Changed: Optimized game validation, it now also takes roughly 2/3 of the time.

-   Changed: Relative hints no longer cross portals.

-   Changed: In multiworld, keybearer hints now instead tells the player the item is for, instead of a category.

-   Changed: Decreased the chance of Power Bombs being late in a game.

-   Changed: Account name are updated every time you login via Discord.

-   Changed: Warning about dangerous presets in Multiworld sessions now include the player name.

-   Changed: Roll Jump in Meditation Vista to reach the pickup is now Hypermode (from Expert).

## [2.1.2] - 2020-12-05

-   Added: The Item Pool size now displays a warning if it's above the maximum.

-   Changed: The minimum random starting items is now considered for checking the pool size.

-   Fixed: Being kicked from an online session would leave the window stuck there forever.

-   Fixed: Bulk selecting areas for starting location no longer includes areas that aren't valid starting locations.

## [2.1.1] - 2020-12-02

-   Added: A prompt is now shown asking the user to install the Visual C++ Redistributable if loading the Dolphin backend fails.

-   Fixed: Changing ammo configuration breaks everything.

-   Fixed: Patching ISOs should work again.

-   Fixed: Clean installations can select presets again.

## [2.1.0] - 2020-12-02

-   Changed: Multiworld session history now auto-scrolls to the bottom

-   Changed: The lowest level for a trick is now called "Disabled" instead of "No Tricks".

-   Changed: Minimum Varia Suit Dark Aether is now 0.1, as 0 crashes the game.

-   Changed: Permalinks are now entirely different for different games.

-   Changed: Preset summary now specifies if hidden model uses ETM or random item.

-   Added: A very basic visualization of the map to the tracker.

-   Added: Trick Details can now be used with all 3 games.

-   Fixed: Changing a trick level to No Tricks no longer cause inconsistent behavior with the permalinks.

-   Removed: Intermediate path for reaching item in Main Reactor from Security Station B door without Screw Attack since it was broken and impossible.

-   Changed: Renamed "Before Pickup" to "Next to Pickup" in various locations for more clarity


## [2.0.2] - 2020-11-21

-   Added: Starting locations tab has checkboxes to easily select all locations in an area

-   Added: The map tracker now supports random elevators, translator gates and starting location.

-   Changed: The pickup spoiler in game details is now sorted.

-   Fixed: Multiworld sessions should no longer occasionally duplicate messages.

-   Fixed: Custom safe zone healing should now work in multiworld sessions.

-   Fixed: Occasional error with switching an observer into a player.

## [2.0.1] - Skipped

## [2.0.0] - 2020-11-15

This version is dedicated to SpaghettiToastBook, a great member of our community who sadly lost her life this year.

Her contributions to Randovania were invaluable and she'll be missed.

---

-   **Major** - New game mode: Multiworld. In this co-op multiplayer mode, there's one different world for each player which is filled with items for specific players.

-   **Major** - Tricks are more organized and can be customized more precisely to a player's desire.

### General

-   Removed: Presets no longer have a global trick level. Each trick is now configured separately.

-   Added: Options for configuring usage of new tricks:
    - Bomb Jump (renamed from Difficult Bomb Jump)
    - Bomb Slot without Bombs
    - Boost Jump
    - Combat
    - Difficult Movement
    - Extended Dash
    - Knowledge
    - Open Gates from Behind
    - Respawn Abuse
    - Screw Attack into Tunnels
    - Seeker Locks without Seekers
    - Single Room Out of Bounds
    - Standable Terrain

-   Changed: The following trick level difficulties were renamed:
    - Trivial -> Beginner
    - Easy -> Intermediate
    - Normal -> Advanced
    - Hard -> Expert
    - Minimal Checking -> Minimal Logic

-   Changed: Replaced Beginner Friendly with Starter Preset, which is now the default preset.

-   Fixed: Energy Tanks can now properly be used as progression.

### Hints

-   Added: Relative hints, where an item is described as being some rooms away from another item or room.

-   Added: Guaranteed hints which tells in which areas (Agon Wastes, Ing Hive, etc) contains the keys for each of your dark temples.
    These hints are placed purely randomly, similarly to the guaranteed Temple Bosses hints.

-   Added: Free hint spots after generation now prefer items from late in progression instead of pure random.

-   Removed: Hints with green item names/joke item names have been removed.

-   Removed: Temple Keys are no longer hinted by progression-based Luminoth lore hints.

-   Changed: All games now have precisely 2 joke hints, which no longer randomly replace a progression hint.

-   Changed: Hints from keybearer corpses now uses a broader category, which leaves unclear if it's an expansion or not.

### GUI

-   Added: An automatic item tracker based on a Dolphin running on the same computer or a special Nintendont build on the same Wifi.

-   Added: A dark theme has been added. It can be toggled in the Advanced menu.

-   Added: Requirements in the logic database can now use templates of requirements, allowing for easy re-use.

-   Added: Data Editor can now edit all fields of a node, from type, name and all type specific fields.

-   Added: Data Visualizer and Editor now can operate in the included database for Prime 1 and 3.

-   Added: The Data Editor now displays a warning if you're closing with unsaved changes.

-   Added: Randovania can generate a game by importing permalinks directly from a race on racetime.gg.

-   Added: Some tricks now have a description on the Trick Details popup.

-   Fixed: Some complex combination of requirements with different depths now are displayed correctly.

-   Fixed: The Data Visualizer no longer opens behind the Customize Preset window when using the Trick Details popup.

-   Changed: After generating a game, the details shows up in a new window instead of in a new tab.

-   Changed: In game details, the permalink is now placed inside a line edit, so the window doesn't stretch with long permalinks.

-   Changed: All cosmetic game changes are now configured in the same dialog as the in-game options.

### Quality of Life

-   Added: A button in the Open menu now opens the folder where previously generated games are placed.

-   Added: Charge Beam and Scan Visor now use their respective models in game instead of Energy Transfer Module.

-   Added: The rate of healing for Safe Zones is now configurable.

-   Fixed: Removed Aerie Access and Credits from possible starting locations.

-   Changed: The Mission Final screen now includes the seed hash instead of Permalink, as many permalinks are bigger than the screen.

-   Changed: The elevator scan now includes the world of the connected area.

### Internals/Developer

-   Added: Energy Tanks have doubled weight for the generator.

-   Added: It's now possible to set the default spawn point of an area.

-   Fixed: Fixed solver when an event only connects to a pickup, but that pickup has connections from other nodes.

-   Fixed: The Data Editor no longer errors when saving after creating a new node.

-   Fixed: Certain combinations of item requirements with damage requirements weren't being processed correctly.

-   Fixed: Duplicated requirements are now properly removed when simplifying requirements.

-   Fixed: Exclude from Room Randomizer is now properly set, restoring many logic paths.

-   Changed: Better error messages when there are references to unknown resources in the database.

-   Changed: The `database` command is no longer a subcommand of `echoes`. It also has the `--game` argument to choose which database to use.

-   Changed: The `_locations_internal` field is no longer needed for .rdvgame files.

### Logic Database changes

#### Added

-   General:
    - Methods to open all Seeker Missile Doors with Screw Attack (Advanced and above).
    - Method to activate most Bomb Slots without Bombs (Advanced and above).
    - Dark/Light/Annihilator doors and Dark/Light portals require either ammo or Charge Beam.

-   Sanctum, method to fight Emperor Ing without Spider Ball (Hypermode).

-   Transport A Access, method of reaching Temple Transport A door with a Wall Boost (Advanced and above).

-   Abandoned Base, method of reaching portal with Space Jump and Screw Attack (Intermediate and above).

-   Accursed Lake, method of collecting the item and leaving with Morph Ball, Light Suit, Gravity Boost, and Reverse Air Underwater (Advanced and above).

-   Hall of Honored Dead, method of leaving through the Morph tunnel without Space Jump (Expert and above).

-   Industrial Site, method of opening the gate to Hive Access Tunnel from behind with just Charge Beam (Intermediate and above).

-   Ing Windchamber, method of completing the puzzle with Power Bombs instead of Bombs (Beginner and above).

-   Landing Site, method of reaching Service Access door:
    - With Bombs and Screw Attack (Intermediate and above).
    - With Space Jump and Bomb Space Jump (Intermediate and above).

-   Meeting Grounds, method of reaching the tunnel with Space Jump and a Bomb Space Jump (Intermediate and above).

-   Temple Assembly Site:
    - Methods of reaching Dynamo Chamber door with a Bomb Jump (Beginner and above), a Dash (Intermediate and above), or a Roll Jump (Advanced and above).
    - Methods of reaching the portal without moving the light block with Single Room Out of Bounds and either Screw Attack or Space Jump (Expert and above).
    - Method of leaving from the portal with Single Room Out of Bounds and Screw Attack (Expert and above).

-   Windchamber Gateway:
    - Method of reaching the item with a Boost Jump (Advanced and above) and returning with an Extended Dash (Expert and above).
    - Method of reaching Path of Eyes door from Grand Windchamber door with an Extended Dash (Advanced and above).

-   Bioenergy Production, method to reach Storage C door or item from top level with Extended Dash (Expert and above).

-   Central Station Access/Warrior's Walk, method of climbing the ledge with an Instant Unmorph Jump (Hypermode).

-   Crossroads, method to reach the item from the half pipe with just Screw Attack (Advanced and above).

-   Dark Transit Station, method to reach the ledge from Duelling Range with a Bomb Jump (Beginner and above).

-   Portal Access, method of crossing to Judgement Pit using Screw Attack without Z-Axis (Beginner and above).

-   Doomed Entry, method to climb room with Space Jump and Screw Attack (Beginner and above).

-   Feeding Pit:
    - Method of reaching Ing Cache 1 door with Space Jump and Screw Attack (No Tricks and above).
    - Method of climbing to Watering Hole door without any items (Expert and above).
    - Method of escaping the pool using Light Suit and a Bomb Space Jump no Space Jump or Gravity Boost (Hypermode)

-   Main Reactor, method of reaching Dark Samus 1 fight from Ventilation Area A door with Space Jump, Bombs, and a Bomb Space Jump (Intermediate and above).

-   Mining Station B:
    - Method to climb to the Seeker door without Morph Ball and with Space Jump (Beginner and above).
    - Method to reach the portal without breaking the rock with Single Room Out of Bounds and Screw Attack (Expert and above).

-   Sandcanyon, method to reach the item with Space Jump and Single Room Out of Bounds (Expert and above).

-   Transport Center/Crossroads, method to climb the halfpipe with Space Jump (Advanced and above).

-   Abandoned Worksite:
    - Method of reaching the item with a Bomb Space Jump without Space Jump (Advanced and above).
    - Method of reaching the tunnel from Forgotten Bridge with a Slope Jump (Intermediate and above).

-   Catacombs:
    - Method to reach the Bomb Slot with Air Underwater and Screw Attack (Advanced and above).
    - Method to reach Transit Tunnel East with a Combat/Scan Dash (Advanced and above).
    - Method to reach the portal with Screw Attack (Intermediate and above).
    - Method to reach Transit Tunnel East/South with Morph Ball, Gravity Boost, and Reverse Air Underwater (Advanced and above).
    - Method to reach Transit Tunnel South with Jump Off Enemy (Advanced and above).

-   Dark Arena Tunnel, method of reaching either door with Screw Attack and Single Room Out of Bounds (Advanced and above).

-   Dark Forgotten Bridge:
    - Method to perform the gate clip to Dark Falls/Dark Arena Tunnel with a Ledge Clip Jump (Hypermode).
    - Method to reach Bridge Center from Putrid Alcove door with only Scan Visor (Advanced and above).
    - Method to reach Brooding Ground door from the bridge before rotating and with an Extended Dash (Expert and above).

-   Forgotten Bridge:
    - Method to reach Abandoned Worksite door from the bridge before rotating and with an Extended Dash (Expert and above).
    - Method to reach Bridge Center with Morph Ball, Gravity Boost, and Reverse Air Underwater (Advanced and above).

-   Gathering Hall:
    - Method to reach the Kinetic Orb Cannon with Gravity Boost and Bombs (Expert and above) or Gravity Boost and Space Jump (Beginner and above).
    - Method to reach Transit Tunnel South from Transit Tunnel West with Morph Ball, Gravity Boost, and Reverse Air Underwater (Advanced and above).
    - Method to reach the Spider Ball tracks with Morph Ball, Gravity Boost, and Reverse Air Underwater (Advanced and above).
    - Methods to escape the halfpipe after draining the water with Space Jump and Bomb Space Jump or Space Jump and Screw Attack (Advanced and above).

-   Great Bridge, method of reaching the lower Temple Access door from Path of Roots door with Screw Attack and Slope Jump (Intermediate and above).

-   Main Hydrochamber/Hydrodynamo Station, methods to climb rooms without Gravity Boost and with Air Underwater (Advanced and above), Space Jump, and Screw Attack (Hypermode).

-   Meditation Vista, methods of reaching the item with a Boost Jump (Advanced and above), Roll Jump (Expert and above), or Extended Dash (Hypermode).

-   Path of Roots, method of reaching the item using:
    - Morph Ball, Bombs and Space Jump (Advanced and above).
    - Morph Ball, Gravity Boost, and Reverse Air Underwater (Advanced and above).
    - Morph Ball, Bombs, and Standable Terrain (Hypermode).

-   Plaza Access, method of reaching the doors and the item with Screw Attack and Single Room Out of Bounds (Advanced and above).

-   Portal Chamber (Light World), method of reaching the portal from Torvus Lagoon door with Screw Attack and Single Room Out of Bounds (Advanced and above).

-   Putrid Alcove, method of getting the item and leaving without any items (Expert and above).

-   Sacrificial Chamber, method of crossing gap to Sacrificial Chamber Tunnel with Extended Dash (Expert and above).

-   Torvus Grove, method of climbing the room without Boost Ball (Expert and above).

-   Torvus Plaza:
    - Method of getting the item without Boost Ball and/or Spider Ball (Advanced and above).
    - Method of leaving the room with Space Jump and Bombs (Advanced and above).

-   Torvus Temple, method of reaching the pirate fight from the lower level with Screw Attack and Single Room Out of Bounds (Advanced and above).

-   Training Chamber:
    - Method to exit the spinner with Power Bombs instead of Bombs (Beginner and above).
    - Method to climb to the top of the statue with Gravity Boost and Bombs (Intermediate and above).
    - Method to climb to the top of the statue with Space Jump, Scan Dash, and Underwater Dash (Advanced and above).
    - Method to climb to the top of the statue with Space Jump and Extended Dash (Expert and Above).

-   Underground Tunnel, method to access Torvus Temple from Torvus Grove with Screw Attack (Expert and above).

-   Undertemple, method to have PB Guardian break PB door using bombs (Advanced and above).

-   Undertemple Access, method of reaching the item using Screw Attack and Jump Off Enemy (Hypermode).

-   Venomous Pond, method to reach the key from the Save Station with Screw Attack and Standable Terrain (Beginner and above).

-   Aerial Training Site, methods to cross the room from various nodes with Dashes, Roll Jumps, and Extended Dashes (Intermediate/Expert and above).

-   Aerie, method of collecting the item:
    - Without entering the Dark World (Expert and above).
    - With only Screw Attack (Beginner and above).

-   Dynamo Access, method to cross over the Spider Track with Space Jump and Standable Terrain (Beginner and above).

-   Dynamo Works:
    - Method of collecting the item with a Roll Jump and Instant Morph (Expert and above).
    - Method of reaching the upper door with a Bomb Space Jump (Beginnner and above).

-   Grand Abyss, methods of crossing the gap with Boost Jump (Advanced and above) or Extended Dash (Expert and above).

-   Hall of Combat Mastery:
    - Method of collecting the item with a Wall Boost (Expert and above).
    - Methods of reaching the item, and skipping the Spider Track to and from Central Area Transport East with Screw Attack (Intermediate and above).

-   Hive Entrance, method of reaching the Flying Ing Cache with Screw Attack and Single Room Out of Bounds (Hypermode).

-   Hive Dynamo Works:
    - Method of collecting the Flying Ing Cache item and leaving with Space Jump and Scan Visor (Advanced and above).
    - Method of reaching the Flying Ing Cache from portal side and vice versa with Screw Attack and Single Room Out of Bounds (Expert and above).

-   Hive Summit, method of reaching the portal:
    - With Space Jump and Standable Terrain (Intermediate and above).
    - With Space Jump, Boost Ball, Boost Jump, and Out of Bounds (Expert and above).

-   Hive Temple:
    - Method of fighting Quadraxis with Power Bombs instead of Bombs (Beginner and above).
    - Methods of leaving the room without Spider Ball after Quadraxis with Boost Ball or Space Jump (Hypermode).

-   Judgment Drop, method of reaching the portal with Space Jump and Single Room Out of Bounds (Expert and above).

-   Main Research, method of fighting Caretaker Drone without Bombs (Expert and above).

-   Reactor Core, method of reaching the item with only Space Jump (Expert and above).

-   Sanctuary Entrance, method to reach the cannon to the item with only Morph Ball, Spider Ball, and Power Bombs (Advanced and above).

-   Vault Attack Portal, method to cross either direction with just Screw Attack (Expert and above).

-   Watch Station, method of accessing the Spider Ball track to Watch Station Access door and Sentinel's Path door and back with an Instant Morph (Intermediate and above).

-   Watch Station Access, methods to cross the pit in either direction using:
    - Boost Ball and Boost Jump (Advanced and above).
    - Space Jump, Scan Visor, and Scan Dash (Advanced and above).

-   Workers Path, method of crossing the room from Sanctuary Temple with a Boost Jump (Advanced and above).

#### Fixed

-   Scan Visor Requirements:
    - Dash Requirements in many rooms
    - Grand Abyss Bridge terminal
    - Sand Processing item
    - Staging Area terminal
    - Torvus Lagoon terminal
    - Trooper Security Station Event coming from Communication Area
    - Various Dash Requirements

-   Dark Aether Damage Requirements have been added to every room in the Dark World.

-   Morph Ball requirements added to Morph Ball Doors and various rooms.

-   Invisible Objects and Dark Visor Requirements:
    - Screw Attack without Space Jump in Unseen Way (Intermediate and above)
    - Screw Attack without Space Jump in Phazon Grounds (Advanced and above)

-   Entrance to Agon Map Station now requires Bombs, Power Bombs, or Boost Ball if coming from either direction, or Screw Attack and Space Jump as well if coming from Mining Plaza.

-   Added Charge Beam and Beam Ammo Requirements to Profane Path and Sentinel's Path.

-   Sand Processing:
    - Now requires items to climb the room before draining the sand: Space Jump, with a Bomb Jump (Beginner and above) or with Screw Attack (Intermediate and above)
    - Screw Attacking into the tunnel is now Expert (from Hypermode).

-   Portal Site:
    - Now does not require the gate open to enter from Portal Access.
    - Now does not require the gate closed to enter from Crossroads.

-   Service Access now properly includes Wall Boost to Meeting Grounds from Landing Site on Advanced.

#### Changed

-   Many nodes with missing requirements have been updated/cleaned up.

-   Simplified nodes in many rooms for ease of logic navigation.

-   Various tricks have been changed to more accurately represent the required method.

-   Abandoned Base, Bomb Jump to transport is now Advanced (from Intermediate).

-   Accursed Lake, Dash to Safe Zone from Flying Ing Cache is now Intermediate (from Beginner).

-   Communication Area:
    - Standable Terrain to reach the item is now Beginner (from Intermediate).
    - Screw Attack without Space Jump to reach Storage Cavern A is now Beginner (from Intermediate).
    - Double Bomb Jump up Standable Terrain is now Intermediate (from Advanced).

-   GFMC Compound, Extended Dash to reach the item on the Ship without Space Jump is now Expert (from Hypermode).

-   Grand Windchamber, reaching the pickup with Terminal Fall Abuse after solving the Ing Windchamber puzzle is now Beginner (from Intermediate).

-   Path of Eyes, Bomb Jumps to get over Light blocks are now Beginner (from Intermediate).

-   Service Access, crossing upper tunnel without Boost Ball is now Advanced (from Intermediate).

-   Temple Assembly Site, method to reach the item with Screw Attack is now Beginner (from Intermediate).

-   Agon Temple, Slope Jumps to skip the fight barriers are now Beginner (from Advanced).

-   Battleground, climbing to top safe zone via Standable Terrain is now Beginner (from Intermediate).

-   Central Mining Station, Scan Dash to upper level from Central Station Access is now Expert (from Advanced).

-   Command Center Access, exiting tunnel without Space Jump is now Beginner (from Intermediate).

-   Doomed Entry, Slope Jump to reach the upper level from the portal is now Beginner (from Intermediate).

-   Double Path, crossing lower path without Space Jump is now Beginner (from Intermediate).

-   Feeding Pit, method to climb to Watering Hole with just Screw Attack is now Beginner (from Intermediate).

-   Mining Plaza, climbing the room with Screw Attack is now Beginner (from Intermediate).

-   Mining Station A, reaching Front of Lore Scan from Room Center with a Bomb Jump is now Intermediate (from Advanced).

-   Mining Station B:
    - Reaching Transit Station door from room center with Screw Attack after opening the portal is now Intermediate (from Hypermode).
    - Reaching the bomb slot to open the portal with Standable Terrain and Screw Attack is now Intermediate (from Advanced).
    - Reaching the bomb slot to open the portal with Slope Jump and Space Jump is now Advanced (from Expert).

-   Portal Access, returning from Judgment Pit without Space Jump is now Beginner (from Intermediate).

-   Trial Grounds, Standable Terrain to reach the door from the portal is now Beginner (from Intermediate).

-   Catacombs, reaching the portal with Morph Ball and Reverse Air Underwater is now Advanced (from Expert).

-   Crypt, Bomb Jump to Laser Platfrom from bottom Safe Zone is now Beginner (from Intermediate).

-   Forgotten Bridge, reaching Bridge Center with Bombs and Screw Attack is now Intermediate (from Advanced).

-   Gathering Hall:
    - Reaching Transit Tunnel South/West Doors from top door with Morph Ball and Roll Jump is now Expert (from Advanced).
    - Reaching Transit Tunnel East with Spider Ball and Boost Ball is now Beginner (from Intermediate).

-   Great Bridge:
    - Slope Jumps to reach Map Station from Bottom Level and from Map Station to Upper Level are now Beginner and Intermediate (from Intermediate and Advanced, respectively).
    - Bomb Space Jump with Space Jump to reach the Translator Gate is now Advanced (from Expert).

-   Poisoned Bog, reaching Portal Chamber door with just Screw Attack is now Advanced (from Intermediate).

-   Torvus Lagoon, reaching Portal Chamber from Temple Transport Access is now Intermediate (from Advanced).

-   Training Chamber, Standable Terrain to reach Fortress Transport Access from Top of Statue and back is now Beginner (from Intermediate).

-   Venomous Pond, reaching the key from the Save Station with Screw Attack is now Beginner (from Intermediate).

-   Aerial Training Site, Screw Attack at Z-Axis from Central Hive Area West door to the portal or Temple Security Access door is now Intermediate (from Advanced).

-   Dynamo Access, crossing over the Spider Track with a Slope Jump is now Beginner (from Intermediate).

-   Hall of Combat Mastery, Instant Morph tricks to the item and Central Area Transport East and back are now Advanced (from Intermediate).

-   Hive Dynamo Access, opening Echo Gate from behind is now Beginner (from Intermediate).

-   Hive Dynamo Works:
    - Reaching the Seeker Lock Safe Zone from Hive Dynamo Access door with Terminal Fall Abuse is now Beginner (from Intermediate).
    - Reaching the Flying Ing Cache from the tunnel with Screw Attack is now Beginner (from Intermediate).
    - Reaching the Flying Ing Cache from the tunnel and back with Standable Terrain is now Intermediate (from Advanced).
    - Opening the Seeker Lock from behind is now Beginner (from Intermediate).

-   Hive Summit, Standable Terrain to reach portal inside glass area is now Beginner (from Intermediate).

-   Hive/Temple Access, reaching the upper door with Screw Attack at Z-Axis is now Beginenr (from Intermediate).

-   Transit Station, reaching the top portal with Screw Attack is now Beginner (from Intermediate).

-   Vault:
    - Terminal Fall abuse to reach Grand Abyss door from bridge portal with Space Jump is now Beginner (from Intermediate).
    - Reaching the Bomb Slot with Screw Attack from the bridge portal is now Beginner (from Intermediate).

-   Watch Station, Screw Attack at Z-Axis from Watch Station door to Sentinel's Path door is now Beginner (from Intermediate).

-   Watch Station Access, reaching the Watch Station door from the pickup with just Screw Attack is now Beginner (from Intermediate).

## [1.2.2] - 2020-06-06

-   Changed: Re-organized the tabs in the preset customization window

-   Changed: The reset map tracker menu action is now visible on non-windows platforms.

-   Fixed: Exporting ISOs with Menu Mod should now work on macOS.

## [1.2.1] - 2020-05-30

-   Added: Randovania releases now includes a packages for macOS.

## [1.2.0] - 2020-05-25

-   *Major* - Added: The text of the scan that unlocks an elevator now includes the
    elevators destination.

-   *Major* - Added: Translator gates can be configured as Unlocked: the hologram will be invisible and can be scanned
    without any translator.

-   *Major* - Added: The default in-game options can now be configured from Randovania.

-   *Major* - Added: How much ammo each beam uses to shoot uncharged, charged and charge combos is now configurable,
    along with the ammo it uses.

-   *Major* - Changed: The database now uses a new format which allows for any combination of "Or"/"And" statements.
    The Data Visualizer and Editor were both updated to take advantage of this.

-   Added: An option to connect Sky Temple Gateway directly to the credits, skipping the final bosses.

-   Added: How much energy you get for each Energy Tank is now configurable.

-   Added: The in-game Hint System has been removed. The option for it remains, but does nothing.

-   Changed: The spoiler log now lists the order in which items where placed, with their location and hints,
    instead of a detailed playthrough for completion.

-   Changed: The logbook entries that contains hints are now named after the room they're in, with the categories
    being about which kind of hint they are.
    KNOWN ISSUE: While scanning something, the categories that show up are incorrect.

-   Added: Open -> Trick Details menu entry, similar to what's available in the
    Trick Level tab when customizing a preset.

-   Added: Play -> Import game file, to load spoiler logs.

-   Added: The "Heals?" checkbox in the database editor now works.

-   Added: The permalink import dialog now shows an error message for invalid permalinks.

-   Changed: One-way elevators now have a chance of warping to credits.

-   Changed: Clarified that the item from Space Jump Guardian and Power Bomb Guardian
    must be collected for the appropriate events to be triggered.

-   Changed: In Menu Mod, the list of rooms to warp to is now sorted.

-   Changed: The export-areas command line option now outputs details about requirements for each area.

-   Internal: A human-readable copy of the database is now kept next to the database file, for easier diffs.

-   Fixed: Debug logs can no longer be enabled for non-spoiler permalinks.

-   Added: Missile Expansions have a 1/8192 chance of using Dark Missile Trooper model.

-   Fixed: Progress bar no longer goes to an indefinite status when generation fails.

-   Added: Checkbox for automatically exporting a spoiler log next to the ISO.

-   Fixed: Only the last digit of the game id is changed, instead of the full game id.

### Logic Database changes

-   Fixed: Staging Area is now correctly considered a dark world room.

-   Fixed: The Ing Cache in Dark Oasis now requires Power Bombs.

-   Fixed: Bioenergy Production correctly requires Scan Visor for connections using the racks.

-   Added: In Bioenergy Production, method of reaching the Storage C door with Space Jump and Screw Attack (Easy and above)

-   Added: In Bioenergy Production, method of reaching the Storage C door using a roll jump (Normal and above).

-   Added: In Bioenergy Production, method of reaching the Ventilation Area B door using Screw Attack without Space Jump (Normal and above).

-   Added: In Bioenergy Production, additional upper level connections using Space Jump and Screw Attack.

-   Added: In Sandcanyon, method of reaching the center platform using a roll jump and boost ball (Hard and above).

-   Changed: In Command Center Access, the wall boosts to reach the lower Central Mining Station and Command Center doors from the morph ball tunnel are now Normal difficulty (from Hard).

-   Changed: In Portal Chamber (both light and dark Torvus) , all wall boosts are now Normal difficulty (from Hard).

-   Changed: In Undertransit Two, all wall boosts are now Easy difficulty (from Hard).

-   Changed: In Temple Security Access, all wall boosts are now Normal difficulty (from Hard).

-   Changed: In Watch Station, all wall boosts are now Normal difficulty (from Hard).

-   Added: In Watch Station, a wall boost method of reaching the Watch Station Access door from the Sentinel's Path door using Spider Ball and Boost Ball (Normal and above).

-   Changed: In Service Access, methods using a wall boost to reach the Meeting Grounds door from the upper Morph Ball tunnel are now Normal difficulty (from Hard).

-   Changed: In Great Bridge, the wall boost to reach the lower Temple Access Door from the Path of Roots door is now Easy difficulty (from Hard).

-   Changed: In Transit Tunnel East, the wall boost to reach the Training Chamber door from the Catacombs door is now Easy dififculty (from Hard).

-   Changed: In Transit Tunnel South, all wall boosts are now Easy difficulty (from Hard).

-   Added: In Hall of Honored Dead, a method of obtaining the item with Power Bombs (Trivial and above).

-   Added: Many Light Ammo/Dark Ammo/Morph Ball/Charge Beam requirements.

-   Added: In Bioenergy Production, methods of reaching the item and the door to Ventilation Area B using a Bomb Space Jump and Screw Attack without Space Jump (Hypermode).

-   Fixed: Biostorage Station now requires Space Jump or Scan Visor to reach the upper level (No Tricks and above).

-   Changed: In Sand Processing, the method of reaching the item without Boost Ball requires the Bomb Space Jump trick, and no longer requires Screw Attack.

-   Added: In GFMC Compound, a method of reaching the ship item with Screw Attack (Normal and above).

-   Added: In Main Gyro Chamber, a method of reaching the bottom of the gyro area from the middle of the room with Screw Attack (Easy and above).

-   Changed: In Workers Path, Morph Ball Bomb is no longer required.

-   Changed: In Main Reactor, unlocking the gate no longer requires Space Jump, and is now Trivial difficulty (from Easy).

-   Added: In Landing Site, a method of reaching the door to Service Access using Morph Ball Bomb and a Slope Jump (Normal and above).

-   Added: Methods of climbing Central Station Access and Warrior's Walk using Screw Attack (Hard and above) and a wall boost (Hypermode).

-   Added: A method of opening the echo gate in Hive Dynamo Access from the Hive Gyro chamber side using Sonic Boom or Darkburst (Easy and above).

-   Changed: In Reliquary Grounds, the method of reaching the door to Ing Reliquary using Screw Attack is now Normal difficulty (from Hard).

-   Added: In Reliquary Grounds, a method of reaching the door to Ing Reliquary using Morph Ball Bomb and Screw Attack without Space Jump (Easy and above).

-   Added: In Phazon Pit, a method of reaching the door to Phazon Grounds using a roll jump and boost ball (Hard and above).

-   Changed: Climbing Hall of Stairs with Space Jump is now Trivial difficulty (from Easy).

-   Added: In Transport Center, a method of reaching the elevator door from the portal using Screw Attack without Space Jump (Trivial and above).

-   Added: In Mining Station A, a method to reach the Temple Access door using Screw Attack (Trivial and above).

-   Added: In Gathering Hall, a method to reach the Transit Tunnel South from the Gathering Access door using Space Jump (Easy and above).

-   Added: In Industrial Site, a method of opening the Industrial Site gate from the wrong side using a missile (Trivial and above).

-   Fixed: Removing the Aerial Training Site barrier requires Scan Visor.



## [1.1.1] - 2020-03-11

-   Added: The preset summary now includes if menu mod is enabled.

-   Fixed: The cursor no longer snaps to the end on all changes, in the permalink
    input field.

-   Fixed: "Starting Items" is now properly implemented in the preset summary.

-   Changed: "Custom Items" is now "Item Pool" in the preset summary, and lists all
    deviations from the standard item pool.

## [1.1.0] - 2020-03-10

-   Added: The pickup notice for a locked expansion is more clear of what's going on.

-   Added: The "Save ISO" dialog now remembers the last output directory used.

-   Added: A copy of the game file is automatically saved to
    `%LOCALAPPDATA%\Randovania\game_history` whenever a game is generated. There's no
    interface in Randovania to view this history.

-   Changed: The "Save Spoiler" button now provides a default name for the game file.

-   Changed: Shortened permalinks with customized starting locations.

-   Changed: Preset are now exported to `.rdvpreset` files, to avoid Discord truncating the
    file names.

-   Fixed: When changing a preset name, the cursor no longer moves to end after any change.

### Logic Database changes

-   Fixed: The pickup in Undertransit One now requires Power Bombs, to avoid soft locks.

-   Fixed: The second Portal Chamber is now correctly considered a Dark Torvus Bog room.

## [1.0.0] - 2020-02-09

-   *Major* - Added: Support for multiple presets of options, as well as saving your own presets.

-   *Major* - Changed: The user experience for creating a new game has been changed completely.

-   Added: Three new methods of shuffling elevators: *Two-way, unchecked*, *One-way, elevator room*
    and *One-way, anywhere*. The elevators tab has more details of how these work.

-   Added: Add a setting for how strict the damage requirements are.

-   Added: It's now possible to exclude locations from having any progression on them.

-   Added: You can choose an arbitrary number of locations to choose randomly from for starting location.

-   Changed: A Luminoth Lore scan is less likely to have hints for what was already accessible
    when that scan was found.

-   Changed: Power Bombs and Progressive Grapple are now slightly more likely to appear earlier.

-   Changed: The hints randomly assigned at the end of generation are less likely to be repeats.

-   Changed: Loading a new game will automatically clear any existing one.

-   Changed: Minimal Checking now also checks of Dark Agon Temple Keys and Dark Torvus Temple Keys.

-   Removed: The Progressive Launcher has been removed.

-   Removed: The settings for fixing the translator gates have been removed for now, to be re-added
    on a future "Advanced" tab.

-   Removed: The create-permalink command line argument has been removed.

### Logic Database changes

-   Fixed: Spider Guardian fight now requires Dynamo Works Quads Gone to be triggered.

-   Fixed: Boost Guardian now properly requires Bombs.

-   Added: Escaping Dark Torvus Arena with a BSJ, for Normal. (See #581).

-   Added: Activating the Industrial Site gate backwards, using charged Annihilator Beam, for Trivial. (See #582).

## [0.29.1] - 2019-10-01

-   Fixed: Fix AttributeError preventing major/minor randomization from working.

-   Fixed: Seeds where no progression is needed to finish should no longer fail to generate.

## [0.29.0] - 2019-10-01

-   *Major* - There is now an option for a major/minor split randomization mode, in which expansions and
    non-expansion items are shuffled separately.

-   *Major* - Changed: Item hints and Sky Temple Key hints now distinguish between the light and dark worlds.
    For example, the room in which Quadraxis resides will be shown as "Ing Hive - Hive Temple" rather than
    "Sanctuary Fortress - Hive Temple".

-   *Major* - Added: the "Invisible Objects" trick in places where a visor would otherwise be used to be able to see
    something (such as an invisible platform).

-   *Major* - Added: Title screen now shows a three-word representation of the seed hash.

-   Added: As an experimental feature, it is now possible to shuffle Power Beam, Charge Beam, Scan Visor and Morph Ball.
    These items use Energy Transfer Module model in game.

-   Added: You can now place a pickup that temporarily gives Cannon Ball when collected. It uses Boost Ball's model.

-   Changed: Some item categories were given clearer names:
    - Dark Agon Keys, Dark Torvus Keys, and Ing Hive Keys are now referred to as "red Temple Keys" instead of
    "Temple Keys".
    - Items that aren't keys or expansions are collectively referred to as "major upgrades" instead of "major items".
    - Red Temple Keys and Sky Temple Keys are now collectively referred to as "Dark Temple Keys" instead of "keys".

-   Fixed: "Beam combos" are now called "charge combos".

-   Changed: The hints acquired from keybearer corpses now clarify that the item is the one contained in a Flying
    Ing Cache.

-   Changed: Each hint for the items guarded by Amorbis, Chykka, and Quadraxis now contains the corresponding
    Guardian's name.

-   Changed: The hint for the vanilla Light Suit location now has special text.

-   Changed: Item names in hints are now colored orange instead of red.

-   Changed: Some hints were added, some removed, and some modified.

-   Changed: Item scans were slightly edited.

-   Changed: The Sky Temple Key hints no longer use ordinal numbers.

-   Added: The seed hash is shown in Randovania's GUI after patching is done.

-   Changed: Generation will now be retried more times before giving up.

-   Changed: Joke hints are now used at most once each when placing hints.

-   Changed: The generator is now more likely to fill the worlds evenly.

-   Fixed: Added proper default nodes for rooms that were missing one, allowing those rooms to be selected as the
    starting room.

-   Fixed: Minimal Checking now correctly handles progressive suit and grapple.

-   Fixed: Config files with invalid JSON are now correctly dealt with.

-   Changed: Improved the performance of the resolver considerably.

-   Added: In the data visualizer, the damage requirements now have more descriptive names.

-   Added: In the data visualizer, requirements are now described with simpler to understand terms.

-   Changed: Windows releases are now created with PyInstaller 3.5.

-   Changed: The generator is now more likely to fill the worlds evenly.

### Logic Database changes

-   Changed: All NTSC-specific tricks are now in logic. These are always in logic, since the fixes from other versions
    are patched out.

-   Changed: Screw Attacking without Space Jump Boots in Hive Temple is no longer required on No Tricks.

-   Changed: In Hive Temple, scan dashing to the door to Temple Security Access is now Hypermode difficulty,
    from Hard and above.

-   Changed: The method to get the Main Research item with only Spider Ball was removed.

-   Fixed: Using charged Light Beam shots to get the item in Hazing Cliff now requires 5 or more Light Ammo.

-   Added: Method to open the gate in Main Reactor with Space Jump Boots and Screw Attack.

-   Changed: Opening the barrier in Crypt with Screw Attack is now always Easy and above.

-   Added: Method to climb to the door to Crypt Tunnel in Crypt via a Bomb Space Jump (Normal and above).

-   Added: Method to open Seeker Launcher blast shields with four missiles, Seeker Launcher, and Screw Attack (Easy
    and above). Underwater, the trick Air Underwater is also required, and the difficulty is Normal and above.

-   Fixed: Dark world damage during the Quadraxis fight is now correctly calculated.

-   Fixed: Requirements for crossing Sacred Path were added.

-   Added: Method to cross gap in the upper level of Command Center using Screw Attack without Space Jump Boots
    (Trivial and above).

-   Added: In Central Mining Station, a method to get to upper door to Command Center Access using a
    Bomb Space Jump (Easy and above) and another using Space Jump Boots and Screw Attack (Easy and above).

-   Added: Methods to climb Mining Plaza using the Morph Ball Bomb (Trivial and above) and using Screw Attack
    without Space Jump Boots (Easy and above).

-   Changed: In Forgotten Bridge, the difficulty of scan dashing to the door to Abandoned Worksite or the portal to
    Dark Forgotten Bridge was lowered to Easy, from Normal.

-   Added: In Forgotten Bridge, a method to get to the door to Grove Access from the portal to Dark Forgotten Bridge
    using only Screw Attack (Easy and above).

-   Added: In Forgotten Bridge, a method to get to the door to Abandoned Worksite via a roll jump (Easy and above).

-   Added: In Forgotten Bridge, a method to get to the bridge center from the door to Grove Access via a scan dash
    (Easy and above).

-   Added: In Hydrodynamo Station, a method to get from the room's top to the door to Save Station B with Screw Attack
    without Space Jump Boots (Trivial and above).

-   Changed: Climbing Hydrodynamo Station with only Gravity Boost and before all three locks are unlocked is now
    Trivial difficulty (from No Tricks).

-   Changed: Getting to the three doors in the middle section of Hydrodynamo Station using Air Underwater is now
    Normal difficulty (from Hard).

-   Fixed: A method to get the item in the Sunburst location by abusing terminal fall now has a damage requirement.

-   Added: A method to get to the turret in Sanctuary Entrance with only Space Jump Boots and Screw Attack, even
    after the bridge is destroyed.

-   Fixed: Lowering the portal barrier in Hive Dynamo Works now requires five missiles.

-   Added: Methods to cross Hive Dynamo Works using a roll jump (Easy and above) and using Space Jump Boots and
    Screw Attack (No Tricks).

-   Added: In Hive Dynamo Works, a method to cross the gap from the door to Hive Dynamo Access by abusing terminal
    fall (Easy and above).

-   Changed: In Hive Dynamo Works, returning from the Flying Ing Cache location using Space Jump Boots and
    Screw Attack is now Trivial difficulty (from Easy).

-   Added: Method to cross Watch Station Access from the door to Main Gyro Chamber using a Bomb Space Jump and
    Screw Attack without Space Jump Boots (Normal and above).

-   Added: In Watch Station Access, method to get from the scan post to the door to Watch Station by bomb jumping
    (Trivial and above) and by using Screw Attack without Space Jump Boots (Easy and above).

-   Fixed: The instant morph into the Morph Ball tunnel in Hall of Honored Dead now lists the Instant Morph trick.

-   Added: Method to get into the Morph Ball tunnel in Hall of Honored Dead using Space Jump Boots and Screw Attack
    (Easy and above).

-   Added: In Phazon Site, methods to get to the door to Bitter Well and to remove the barrier using Screw Attack
    without Space Jump Boots (both Easy difficulty).

-   Changed: The method to go over the Training Chamber statue from the back using Boost Ball and Spider Ball is
    now Normal difficulty (from Hard).

-   Added: In Phazon Site, a method to get to the door to Bitter Well by bomb jumping (Trivial and above).

-   Added: Many connections in Sacrificial Chamber.

-   Added: A method to get to the door to Fortress Transport Access from the top of the statue in Training Chamber
    using only Space Jump Boots (Easy and above). Morph Ball is also required if the statue hasn't been moved.

-   Added: A method to get to the doors to Transit Tunnel West/East in Training Chamber using Air Underwater (Normal
    and above).

-   Fixed: The method to get to the top of the Training Chamber statue using Gravity Boost and Spider Ball now lists
    the Instant Morph trick.

-   Added: In Training Chamber, a method of getting to the top of the statue from the door to Fortress Transport Access
    using just Space Jump Boots (Easy and above).

-   Added: Many connections in Windchamber Gateway.

-   Added: Method to get from the Kinetic Orb Cannon to the door to Transit Tunnel West via Grapple Beam in
    Gathering Hall.

-   Fixed: The slope jump in Abandoned Base now has a damage requirement.

-   Added: Method of getting the Temple Assembly Site item with Screw Attack and without Space Jump Boots.

-   Changed: The slope jump to get to the item in Temple Assembly Site is now Normal difficulty (from Hard).

-   Fixed: Requirements for crossing Dynamo Access were added.

-   Added: In Landing Site, method of reaching the door to Service Access from the Save Station using Space Jump and
    Screw Attack (No Tricks and above).

-   Fixed: The Culling Chamber item now has a damage requirement.

-   Changed: The trick to shoot the Seeker targets in Hive Dynamo Works from the wrong side is now Easy (from Trivial).

-   Fixed: The Watch Station Access roll jump now has a damage requirement.

-   Changed: The Watch Station Access roll jump is now Normal (from Easy).

-   Fixed: Added missing Space Jump Boots requirement for a Bomb Space Jump in Mining Station B.

-   Added: Method to unblock the portal in Mining Station B without Scan Visor (Normal and above).

-   Added: Method to get to the Darkburst location in Mining Station B with just Space Jump Boots and Screw Attack,
    and without using slope jumps or bomb space jumps (Hypermode difficulty).

-   Added: Method to manipulate Power Bomb Guardian into opening the Power Bomb Blast Shield on the door to
    Undertemple Access, using Boost Ball (Normal and above).

-   Fixed: The method to open the Hydrodynamo Station Seeker door using Screw Attack without Seeker Launcher now
    requires Gravity Boost to not have been collected.

-   Added: Method to get to the portal in Mining Station B with Space Jump Boots and Screw Attack (Trivial and above).

-   Fixed: Transport A Access, Collapsed Tunnel, Dynamo Chamber, Trooper Security Station, Mining Station Access, and
    Portal Access A now correctly require Morph Ball.

-   Fixed: Elevator rooms with missing Scan Visor requirements now have them.

-   Fixed: Removed erroneously added method to cross Sanctuary Entrance with Screw Attack without Space Jump Boots.

-   Fixed: Going through Sacred Bridge on No Tricks now requires Scan Visor and Morph Ball when coming from GFMC
    Compound.

-   Added: Method to skip Scan Visor and Morph Ball using Space Jump Boots in Sacred Bridge, when coming from GFMC
    Compound (Easy and above).

-   Fixed: Added Scan Visor requirement in Temple Transport Access (Sanctuary).

-   Changed: Connections in Venomous Pond were redone.

-   Changed: Getting to the door to Dark Transit Station in Trial Grounds with no items is now Hard difficulty, from
    Easy.

-   Added: Methods to get to the door to Dark Transit Station in Trial Grounds with Screw Attack without Space Jump
    Boots (Easy and above) and with a Bomb Space Jump (Normal and above).

-   Fixed: Added missing requirements for the Dark Samus 3 and 4 fight.

-   Changed: Fighting Dark Samus 2 with only Echo Visor is now Trivial difficulty, from Easy.

-   Fixed: Power Bomb doors now require Morph Ball, and Super Missile doors now require Power Beam and Charge Beam.

-   Added: Method to destroy the second web in Hive Tunnel when going through the room backwards using Sonic Boom
    (Easy and above).

## [0.28.1] - 2019-06-14

-   Fixed: Resetting settings would leave the launchers' configuration in an invalid state.

## [0.28.0] - 2019-06-12

-   *Major* - Changed: The resolver now keeps track of current energy during resolution.
    This ensures you'll always have enough Energy Tanks for trips to Dark Aether.

-   *Major* - Added: Scanning a keybearer corpse provides a hint of what is in the matching Flying
    Ing Cache.

-   Added: The tracker now persists the current state.

-   Added: Some generation failures are now automatically retried, using the same permalink.

-   Added: Buttons to see what a difficulty unlocks that doesn't involve tricks at all.

-   Changed: Increased Hint Scan value for logic to the intended value from the previous
    change.

-   Changed: There's no more hints with joke locations.

-   Changed: The lore hint in Mining Station A is now able to be scanned from the room center.

-   Added: A warning is now displayed when trying to disable validation.

-   Fixed: Seeker Missile's included missiles now respect the "needs Missile Launcher"
    option.

-   Changed: Progressive Launcher is now disabled by default.

-   Fixed: Clicking the connection's link in the Data Visualizer should now always work.

-   Changed: Hint Locations page now has a more usable UI.

-   Changed: On No Tricks, the logic will ensure that you can get Missiles, Seeker Launcher, and either
    Grapple Beam or both Space Jump Boots and Screw Attack before fighting Chykka.

-   Added: Methods to cross Workers Path with Screw Attack.

## [0.27.1] - 2019-05-30

-   Fixed: Specific trick levels are now persisted correctly across multiple sessions.

## [0.27.0] - 2019-05-28

-   *Major* - Changed: Optimized the seed generation step. It should now take roughly
    half as long or even faster.

-   *Major* - Added: It's now possible to configure the difficulty on a per-trick basis.

-   *Major* - Added: It's now possible to check where a certain trick is used on each
    difficulty.

-   Added: Hint Scans are valued more by the logic, making Translators more likely.

-   Changed: Joke item and locations now have a `(?)` added to make then slightly more
    obvious they're not serious.

-   Changed: Average ammo provided per expansion is now shown with more precision.

-   Added: `randovania echoes database list-dangerous-usage` command to list all
    paths that require a resource to not be collected.

-   Added: Methods to get to Sunburst location by reaching the platform with the cannon
    with a scan dash (Normal and above) or with just Space Jump Boots (Easy and above).

-   Added: Method to leave and enter the arena in Agon Temple with only Space Jump Boots
    (Trivial and above to enter; Easy and above to leave).

-   Added: Method to get to Darkburst location in Mining Station B via a Bomb Space Jump
    and without Screw Attack (Easy and above).

-   Fixed: In Hydrodynamo Station, going from the door to Hydrodynamo Shaft to the door to
    Save Station B now always requires all three locks in Hydrodynamo Station to be unlocked.

-   Added: Method to cross Phazon Pit using a Bomb Space Jump (Easy and above).

-   Added: Method to open the Seeker door in Hydrodynamo Station without the Seeker Launcher,
    using Screw Attack and one missile (Hard and Above).

-   Changed: The Ing Windchamber puzzle now only requires four missiles instead of five.

-   Changed: The cannon in Sanctuary Temple Access now only requires four missiles to
    activate instead of five.

-   Changed: Sanctuary Temple Access now requires a way to defeat the Quad to get through.

-   Added: Support for damage requirements without exactly one damage reduction item.

-   Changed: Seed validation should run faster and with fewer errors now.

-   Added: Another joke hint.

-   Changed: Updated credits.

-   Fixed: Crossing Sanctuary Entrance via the Spider Ball Track now requires Boost Ball.

-   Added: Method to cross Sanctuary Entrance with Screw Attack and without Space Jump Boots
    (Trivial and above).

-   Added: Method to cross Sanctuary Entrance, from the door to Power Junction to the door to
    Temple Transport Access, with Spider Ball and Power Bombs (Easy and above).

-   Fixed: The method to get the Sanctuary Entrance item without Spider Ball now requires
    Spider Guardian to not have been defeated.

-   Added: Method to get to and use the Vigilance Class Turret in Sanctuary Entrance using
    Space Jump Boots, Screw Attack, and Spider Ball. Spider Ball isn't required if Spider
    Guardian hasn't been defeated.

-   Fixed: In Sanctuary Entrance, going up the Spider Ball Track near the lore scan via the
    intended method now requires Boost Ball and the Morph Ball Bomb.

-   Added: Methods to go up the Spider Ball Track near the lore scan in Sanctuary Entrance
    with Spider Ball and only one of the following items:
    - Morph Ball Bomb (Trivial and above);
    - Boost Ball (Trivial and above);
    - Space Jump Boots (Easy and above).

-   Changed: In Sanctuary Temple, getting to the door to Controller Access via scan dashing
    is now Hard and above, from Normal and above.

-   Added: A tab with all change logs.

## [0.26.3] - 2019-05-10

-   Changed: Tracker now raises an error if the current configuration is unsupported.

-   Fixed: Tracker no longer shows an error when opening.

## [0.26.2] - 2019-05-07

-   Fixed: An empty box no longer shows up when starting a game with no
    extra starting items.

-   Fixed: A potential crash involving HUD Memos when a game is randomized
    multiple times.


## [0.26.1] - 2019-05-05

-   Fixed: The in-app changelog and new version checker now works again.

-   Fixed: Patching with HUD text on and using expansions locked by major item now works.

-   Changed: Missile target default is now 175, since Seeker Launcher now defaults to
    giving 5 missiles.


## [0.26.0] - 2019-05-05

-   **MAJOR** - Added: Option to require Missile Launcher and main Power Bombs for the
    respective expansions to work.

-   **MAJOR** - Added: Option to change which translator each translator gate in the
    game needs, including choosing a random one.

-   **MAJOR** - Added: Luminoth Lore scans now includes hints for where major items
    are located, as well as what the Temple Guardians bosses drop and vanilla Light Suit.

-   Added: Welcome tab, with instructions on how to use Randovania.

-   Added: Option to specify how many items Randovania will randomly place on your
    starting inventory.

-   Added: Option to change how much damage you take from Dark Aether when using
    Varia Suit and Dark Suit.

-   Added: Progressive Launcher: a progression between Missile Launcher and Seeker Launcher.

-   Changed: Logic considers the Translator Gates in GFMC Compound and Torvus Temple
    to be up from the start, preventing potential softlocks.

-   Changed: Escaping Main Hydrochamber after the Alpha Blogg with a Roll Jump is
    now Hard and above, from Easy and above.

-   Changed: The no-Boost return method in Dark Arena Tunnel is now Normal and above only.

-   Changed: The Slope Jump method in Great Bridge for Abandoned Worksite is now Hard
    and above, from Normal.

-   Changed: Crossing the statue in Training Chamber before it's moved with Boost and
    Spider is now Hard and above, from Hypermode.

-   Added: Option to disable the Sky Temple Key hints or to hide the Area name.

-   Changed: The location in the Sky Temple Key hint is now colored.

-   Changed: There can now be a total of 99 of any single Major Item, up from 9.

-   Changed: Improved elevator room names. There's now a short and clear name for all
    elevators.

-   Changed: The changed room names now apply for when elevators are vanilla as well.

-   Fixed: Going from randomized elevators to vanilla elevators no longer requires a
    clean unpack.

-   Added: `randovania echoes database list-resource-usage` now supports all types of
    resources.

-   Added: `list-resource-usage` and `list-difficulty-usage` now has the `--print-only-area`
    argument.

-   Changed: Areas with names starting with !! are now hidden in the Data Visualizer.

-   Added: Docks and Elevators now have usable links in the Data Visualizer. These links
    brings you to the matching node.

-   Added: The message when collecting the item in Mining Station B now displays when in
    the wrong layer.

-   Added: A warning now shows when going on top of the ship in GFMC Compound before
    beating Jump Guardian.

## [0.25.0] - 2019-03-24

-   Changed: Reworked requirements for getting the Missile in Crossroads from the doors. You can:
    - On Normal and above, with Boost, Bombs, Space Jump and Screw Attack
    - On Hard and above, with Bombs, Space Jump and Screw Attack
    - On Hypermode, with Bombs and Space Jump

-   Changed: Logic requirements for Dark Samus 2 fight are now the following:
    - On all trick levels, Dark Visor
    - On Easy and above, Echo Visor
    - On Normal and above, no items

-   Changed: The Slope Jump in Temple Assembly Site is now Hard and above, from Normal and above.

-   Changed: All occurrences of Wall Boost are now locked behind Hard or above.

-   Added: Added method to get the Power Bomb in Sanctuary Entrance with just Space Jump
    and Screw Attack. (See [#29](https://github.com/randovania/randovania/issues/29))

-   Added: Added method to cross Dark Arena Tunnel in the other direction without Boost.
    (See [#47](https://github.com/randovania/randovania/issues/47))

-   Added: Basic support for running Randovania on non-Windows platforms.

-   Added: You can now create Generic Nodes in the Data Editor.

-   Changed: Drop down selection of resources are now sorted in the Data Editor.

-   Changed: Shareable hash is now based only on the game modifications part of the seed log.

-   Fixed: Python wheel wasn't including required files due to mising \_\_init__.py

-   Fixed: error when shuffling more than 2 copies of any Major Item

-   Fixed: permalinks were using the the ammo id instead of the configured

## [0.24.1] - 2019-03-22

-    **MAJOR**: New configuration GUI for Major Items:
     - For each item, you can now choose between:
        - You start with it
        - It's in the vanilla location
        - It's shuffled and how many copies there are
        - It's missing
     - Configure how much beam ammo Light Beam, Dark Beam and Annihilator Beam gives when picked.
        - The same for Seeker Launcher and missiles.

-    **MAJOR**: New configuration GUI for Ammo:
     - For each ammo type, you choose a target total count and how many pickups there will be.

        Randovania will ensure if you collect every single pickup and every major item that gives
        that ammo, you'll have the target total count.

-    **MAJOR**: Added progressive items. These items gives different items when you collect then,
        based on how many you've already collected. There are two:
     - Progressive Suit: Gives Dark Suit and then Light Suit.
     - Progressive Grapple: Gives Grapple Beam and then Screw Attack.

-    **MAJOR**: Add option to split the Beam Ammo Expansion into a Dark Ammo Expansion and
        Light Ammo Expansion.

        By default there's 10 of each, with less missiles instead.


-    **MAJOR**: Improvements for accessibility:
     - All translator gates are now colored with the correct translator gate color they need.
     - Translators you have now show up under "Visors" in the inventory menu.
     - An option to start the game with all maps open, as if you used all map stations.
     - An option to add pickup markers on the map, that identifies where items are and if
        you've collected them already.
     - When elevators are randomized, the room name in the map now says where that elevator goes.
     - Changed the model for the Translator pickups: now the translator color is very prominent and easy to identify.

-    Added: Option to choose where you start the game

-    Added: Option to hide what items are, going from just changing the model, to including the
    scan and even the pickup text.

     You can choose to replace the model with ETM or with a random other item, for even more troll.

-    Added: Configure how many count of how many Sky Temple Keys you need to finish the game

-    Changed: Choosing "All Guardians" only 3 keys now

-    Changed: Timeout for generating a seed is now 5 minutes, up from 2.

0.24.0 was a beta only version.

## [0.23.0] - 2019-02-10

-   Added: New option to enable the "Warp to Start" feature.
-   Added: A "What's new" popup is displayed when launching a new version for the first time.
-   Fixed: changed text in Logic Settings to mention there _are_ hints for Sky Temple Keys.
-   Changed: Updated Claris' Randomizer, for the following fixes:
    -   Added the ability to warp to the starting room from save stations (-t).
    -   Major bug fix: The game will no longer immediately crash when not playing with Menu Mod.

## [0.22.0] - 2019-02-06

-   Changed: "Faster credits" and "Skip item acquisitions popups" are no longer included in permalinks.
-   Changed: Updated Claris' Randomizer, for the following fixes:
    -   Fixed an issue with two of the Sky Temple Key hints being accidentally switched.
    -   FrontEnd editing now works properly for PAL and Japanese versions.
    -   Attract video removal is now integrated directly into the Randomizer.
    -   Getting the Torvus Energy Controller item will no longer block you from getting the Torvus Temple item.

## [0.21.0] - 2019-01-31

-   **Major**: now using Claris' Randomizer version 4.0. See [Changelog](https://pastebin.com/HdK9jdps).

-   Added: Randovania now changes the game id to G2ME0R, ensuring it has different saves.
-   Added: Game name is now changed to 'Metroid Prime 2: Randomizer - SEEDHASH'. Seed hash is a 8 letter/number
      combination that identifies the seed being played.
-   Changed: the ISO name now uses the seed hash instead of the permalink. This avoids issues with the permalink containing /
-   Changed: Removed Agon Temple door lock after fighting Bomb Guardian, since this has been fixed in the Randomizer.
-   Fixed: Selecting an non-existent directory for Output Directory had inconsistent results

## [0.20.2] - 2019-01-26

-   Fixed: changed release zip to not use BZIP2. This fixes the native windows zip client being unable to extract.

0.20.1 was skipped due to technical issues.

## [0.20.0] - 2019-01-13

-   Added: an icon! Thanks to Dyceron for the icon.
-   Added: a simple Tracker to allow knowing where you can go with a given item state
-   Changed: Don't consider that Seeker Launcher give missiles for logic, so it's never
      considered a missile source.

## [0.19.1] - 2019-01-06

-   Fixed: Hydrodynamo Station's Door to Training Access now correctly needs Seekers
-   Added: New alternatives with tricks to get the pickup in Mining Plaza A.
-   Added: Trick to cross the Mining Plaza A backwards while it's closed.
-   Changed: Added a chance for Temple Keys not being always placed last.
-   Changed: Light Suit now has a decreased chance of being placed early.

0.19.0 was skipped due to technical issues.

## [0.18.0] - 2019-01-02

-   Added: Editor for Randovania's database. This allows for modifications and contributions to be made easily.
      There's currently no way to use the modified database directly.
-   Added: Options to place the Sky Temple Keys on Guardians + Sub-Guardians or just on Guardians.
-   Changed: Removed Space Jump method from Training Chamber.
-   Changed: Added Power Bomb as option for pickup in Hive Chamber B.
-   Changed: Shortened Permalinks when pickup quantities aren't customized.
-   Added: Permalinks now include the database version they were created for.
-   Fixed: Logic mistake in item distribution that made some impossible seeds.
-   Changed: For now, don't consider Chykka a "can only do once" event, since Floaty is not used.
-   Fixed: Permalinks now properly ignore the Energy Transfer Module.

## [0.17.2] - 2018-12-27

-   Fixed: 'Clear loaded game' now properly does its job.
-   Changed: Add an error message to capture potential Randomizer failures.
-   Changed: Improved README.

## [0.17.1] - 2018-12-24

-   Fixed: stray tooltips in GUI elements were removed.
-   Fixed: multiple typos in GUI elements.

## [0.17.0] - 2018-12-23

-   New: Reorganized GUI!
    -   Seed Details and Data Visualizer are now different windows opened via the menu bar.
    -   There are now three tabs: ROM Settings, Logic Settings and Item Quantities.
-   New: Option to disable generating an spoiler.
-   New: All options can now be exported and imported via a permalink.
-   Changed: Renamed "Logic" to "Trick Level" and "No Glitches" to "No Tricks". Appropriate labels in the GUI and files
    changed to match.
-   Internal: no longer using the py.path and dataset libraries

## [0.16.2] - 2018-12-01

-   Fixed: adding multiples of an item now works properly.

## [0.16.1] - 2018-11-25

-   Fixed: pressing the Reset button in the Item Quantity works properly.
-   Fixed: hiding help in Layout Generation will no longer hide the item names in Item Quantity.

## [0.16.0] - 2018-11-20

-   Updated item distribution: seeds are now less likely to have all items in the beginning, and some items less likely to appear in vanilla locations.
-   Item Mode (Standard/Major Items) removed for now.

## [0.15.0] - 2018-10-27

-   Added a timeout of 2 minutes to seed generation.
-   Added two new difficulties:
    -   Trivial: An expansion of No Glitches, where no tricks are used but some clever abuse of room layouts are used.
    -   Hypermode: The highest difficulty tricks, mostly including ways to skip Space Jump, are now exclusive to this difficulty.
-   Removed Controller Reset tricks. This trick doesn't work with Nintendont. This will return later as an additional configuration.

## [0.14.0] - 2018-10-07

-   **Major**: Added support for randomizing elevators.
-   Fixed spin boxes for item quantities changing while user scrolled the window.
    It is now needed to click on them before using the mouse wheel to change their values.
-   Fixed some texts being truncated in the Layout Generation window.
-   Fixed generation failing when adding multiple of some items.
-   Added links to where to find the Menu Mod.
-   Changed the order of some fields in the Seed Log.

## [0.13.2] - 2018-06-28

-   Fixed logic missing Amber Translator being required to pass by Path of Eyes.

## [0.13.1] - 2018-06-27

-   Fixed logic errors due to inability to reload Main Reactor after defeating Dark Samus 1.
-   Added prefix when loading resources based on type, improving logs and Data Visualizer.

## [0.13.0] - 2018-06-26

-   Added new logic: "Minimal Validation". This logic only checks if Dark Visor, Light Suit and Screw Attack won't lock each other.
-   Added option to include the Claris' Menu Mod to the ISO.
-   Added option to control how many of each item is added to the game.

## [0.12.0] - 2018-09-23

-   Improved GUI usability
-   Fixed Workers Path not requiring Cobalt Translator to enter

## [0.11.0] - 2018-07-30

-   Randovania should no longe create invalid ISOs when the game files are bigger than the maximum ISO size: an error is properly reported in that case.
-   When exporting a Metroid Prime 2: Echoes ISO if the maximum size is reached there's is now an automatic attempt to fix the issue by running Claris' "Disable Echoes Attract Videos" tool from the Menu Mod.
-   The layout log is automatically added to the game's files when randomizing.
-   Simplified ISO patching: by default, Randovania now asks for an input ISO and an output path and does everything else automatically.

## [0.10.0] - 2018-07-15

-   This release includes the capability to generate layouts from scratch and these to the game, skipping the entire searching step!

## [0.9.2] - 2018-07-10

-   Added: After killing Bomb Guardian, collecting the pickup from Agon Energy Controller is necessary to unlock the Agon Temple door to Temple Access.
-   Added a version check. Once a day, the application will check GitHub if there's a new version.
-   Preview feature: option to create item layouts, instead of searching for seeds. This is much more CPU friendly and faster than searching for seeds, but is currently experimental: generation is prone to errors and items concentrated in early locations. To use, open with randovania.exe gui --preview from a terminal. Even though there are many configuration options, only the Item Loss makes any difference.

## [0.9.1] - 2018-07-21

-   Fixed the Ing Cache in Accursed Lake didn't need Dark Visor.

## [0.9.0] - 2018-05-31

-   Added a fully featured GUI.

## [0.8.2] - 2017-10-19

-   Stupid mistake.

## [0.8.1] - 2017-10-19

-   Fix previous release.

## [0.8.0] - 2017-10-19

-   Save preferences.
-   Added Claris Randomizer to the binary release.

## [0.7.1] - 2017-10-17

-   Fixed the interactive .bat

## [0.7.0] - 2017-10-14

-   Added an interactive shell.
-   Releases now include the README.

## [0.5.0] - 2017-10-10

-   Releases now include standalone windows binaries<|MERGE_RESOLUTION|>--- conflicted
+++ resolved
@@ -7,15 +7,13 @@
 
 ## [7.1.0] - 2023-12-??
 
-<<<<<<< HEAD
+- Fixed: Bug with progressive suits in the autotracker always highlighting first suit
+
 ### AM2R
 
 #### Logic Database
 
 - Changed: Zeta and Omegas combat rebalanced for lower difficulties.
-=======
-- Fixed: Bug with progressive suits in the autotracker always highlighting first suit
->>>>>>> 35a54f3a
 
 ### Metroid Dread
 

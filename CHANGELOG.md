--- conflicted
+++ resolved
@@ -5,12 +5,15 @@
 The format is based on [Keep a Changelog](https://keepachangelog.com/en/1.0.0/)
 and this project adheres to [Semantic Versioning](https://semver.org/spec/v2.0.0.html).
 
+## [8.4.x] - 2024-08-??
+
+- To be added
+
 ## [8.3.x] - 2024-08-??
 
 ### AM2R
 
 - Added: Progressive pickups can now be configured to be placed vanilla.
-<<<<<<< HEAD
 
 ### Metroid: Samus Returns
 
@@ -18,13 +21,10 @@
 - Added: Progressive pickups can now be configured to be placed vanilla.
 - Changed: Room Names on the HUD are now enabled by default.
 
-
 ## [8.2.1] - 2024-07-05
 
 ### AM2R
 
-=======
->>>>>>> 1ef9dbde
 - Fixed: The Tower is now properly unlit when it hasn't been activated, and lit when it has been activated.
 
 ### Metroid Dread
@@ -33,12 +33,6 @@
 
 ### Metroid: Samus Returns
 
-<<<<<<< HEAD
-=======
-- Added: More starting locations have been added for all areas.
-- Added: Progressive pickups can now be configured to be placed vanilla.
-- Changed: Room Names on the HUD are now enabled by default.
->>>>>>> 1ef9dbde
 - Changed: The hidden area obstruction before Diggernaut in Area 6 has been removed.
 - Fixed: Hidden area obstructions not being properly removed.
 - Fixed: An issue where items collected in Surface West weren't being sent in Multiworld.

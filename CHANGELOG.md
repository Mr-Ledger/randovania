--- conflicted
+++ resolved
@@ -20,16 +20,11 @@
 
 ### Metroid Prime
 
-<<<<<<< HEAD
-- Start in any (uncrashed) Frigate room
-- 1-way cycles and 1-way anywhere elevators can lead to (uncrashed) Frigate rooms
-- Frigate Escape Sequence teleporter destination can now be shuffled 
-- Artifact hints can now be configured to show area and room name, just area name, or nothing at all
-=======
 - Added: Start in any (uncrashed) Frigate room
 - Added: 1-way cycles and 1-way anywhere elevators can lead to (uncrashed) Frigate rooms
 - Added: Essence Death and Frigate Escape Cutscene teleporter destinations can now be shuffled
->>>>>>> 4d1ff33e
+- Added: Artifact hints can now be configured to show area and room name, just area name, or nothing at all
+
 
 #### Known Issues:
 - Small Samus doesn't work on NTSC-K

--- conflicted
+++ resolved
@@ -96,11 +96,7 @@
 
 ##### Ferenia
 
-<<<<<<< HEAD
-- Added: Emmi Zone West Exit now has a Damage Boost trick to move from the center platform to the west door.
-=======
 - Added: The missile tank in the Pitfall Puzzle Room can now be obtained with Flash Shift.
->>>>>>> bd0d05cc
 - Changed: Purple EMMI Introduction: Using Speed Booster to get past the Shutter Gate now requires Speed Booster Conservation Intermediate instead of Flash Shift Skip Beginner.
 
 ##### Ghavoran

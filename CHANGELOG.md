--- conflicted
+++ resolved
@@ -46,7 +46,10 @@
 
 ### Metroid Prime
 
-<<<<<<< HEAD
+- Added: Experimental Option - `Skippable` Cutscene Mode. Keeps all cutscenes in the game but makes it so they can be skipped with the START button
+- Added: Introduction of non-critical fixes and improvements to the base game such as fixed sound effects and removed tutorial popups. Those wanting an untainted experience of the vanilla game may still do so at their own risk by activating "Legacy Mode". For technical description of what's changed, see [qol.jsonc](https://github.com/toasterparty/randomprime/blob/randovania/generated/json_data/qol.jsonc)
+- Changed: Non-NTSC enemies now have their health reset to match NTSC 0-00
+
 #### Logic Database
 
 ##### Chozo Ruins
@@ -58,11 +61,6 @@
 ##### Phendrana Drifts
 
 - Changed: Quarantine Cave - Various cleanup with Thardus fight logic. Reworked visor requirements. Added Missile strategy (allows Ice Beam only fight logically).
-=======
-- Added: Experimental Option - `Skippable` Cutscene Mode. Keeps all cutscenes in the game but makes it so they can be skipped with the START button
-- Added: Introduction of non-critical fixes and improvements to the base game such as fixed sound effects and removed tutorial popups. Those wanting an untainted experience of the vanilla game may still do so at their own risk by activating "Legacy Mode". For technical description of what's changed, see [qol.jsonc](https://github.com/toasterparty/randomprime/blob/randovania/generated/json_data/qol.jsonc)
-- Changed: Non-NTSC enemies now have their health reset to match NTSC 0-00
->>>>>>> 3f446116
 
 ### Metroid Prime 2: Echoes
 

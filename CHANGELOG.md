--- conflicted
+++ resolved
@@ -19,19 +19,14 @@
 
 - Added: Diagonal Bomb Jump in Ferenia - Speedboost Slopes Maze.
 - Added: Diagonal Bomb Jump in Burenia - Main Hub Tower Top, to the Missile Tank, using either Gravity Suit or an out of water bomb jump.
-<<<<<<< HEAD
-- Added: Ledge Warp usage to flip the spinner in Ghavoran to get to Elun, and in Elun to release the X.
-=======
 - Added: In Dairon - West Transport to Ferenia, use Wave Beam to push the Wide Beam Block from above, without Wide Beam.
 - Added: Logic to handle having Ice Missiles without Super Missile.
 - Added: In Ghavoran - Teleport to Burenia, Cross Bomb Skip using just Morph Ball to get to and from the Pickup. Rated one level higher than the corresponding usage with Flash Shift or Spin Boost.
->>>>>>> e53b90eb
+- Added: Ledge Warp usage to flip the spinner in Ghavoran to get to Elun, and in Elun to release the X.
 - Changed: In Dairon - Teleport to Artaria, breaking the speed blocks is no longer "dangerous". This is done by removing the "Before Event" condition on breaking the blocks from above.
 - Changed: In Artaria - Water Reservoir, breaking the blob is no longer "dangerous", as long as Slide is not randomized. This was previously dangerous because there's a connection in EMMI Zone Exit Southwest that makes use of Speed Booster, however, by simply adding a "Can Slide" option on the same condition, the logic now sees the blob as safe.
 - Changed: In Burenia: Fighting Drogyga is now only "dangerous" if Highly Dangerous Logic is enabled. This is achieved by adding a Highly Dangerous Logic constraint on all instances where the logic uses "Before Drogyga" on connections in the Underneath Drogyga room.
 - Changed: in Burenia - Main Hub Tower Middle, lowering the Spider Magnet Wall is now "dangerous" only when Highly Dangerous Logic is enabled. The connection from the bottom of the room to the Pickup Platform that uses Grapple Movement requires the Spider Magnet Wall to not be lowered now requires Highly Dangerous Logic. The randomizer currently doesn't have the necessary options to make this connection mandatory in any seeds anyway.
-<<<<<<< HEAD
-=======
 - Fixed: A typo in the room name Ferenia - East Transport to Dairon has been changed from East Transport to Darion.
 - Fixed: In Burenia - Teleport to Ghavoran, to open the Plasma Beam door from below, add requirement to have Plasma Beam. This becomes relevant with Separate Beam Behavior.
 - Fixed: In Artaria - Teleport to Dairon, to enter the teleport itself using Wave Beam, add requirements to have Wide Beam and Door Lock Rando being disabled. The former becomes relevant with Separate Beam Behavior.
@@ -41,7 +36,6 @@
 ### Metroid Prime
 
 - Fixed: One-way elevator mode not able to generate.
->>>>>>> e53b90eb
 
 ### Metroid Prime 2: Echoes
 

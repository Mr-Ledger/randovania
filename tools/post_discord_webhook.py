--- conflicted
+++ resolved
@@ -12,18 +12,11 @@
 async def post_to_discord():
     parser = argparse.ArgumentParser()
     group = parser.add_mutually_exclusive_group(required=True)
-<<<<<<< HEAD
-    group.add_argument("--artifact", type=Path)
-=======
     group.add_argument("--artifact-dir", type=Path)
->>>>>>> 3f93e6cb
     group.add_argument("--version")
     args = parser.parse_args()
 
     if args.version is None:
-<<<<<<< HEAD
-        version = args.artifact.name.split("-")[1]
-=======
         artifact_dir: Path = args.artifact_dir
         versions = {
             file.name.split("-")[1]
@@ -32,7 +25,6 @@
         if len(versions) != 1:
             raise ValueError(f"Found versions {sorted(versions)} in {artifact_dir}, expected just one")
         version = list(versions)[0]
->>>>>>> 3f93e6cb
     else:
         version = args.version
 

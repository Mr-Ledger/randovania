--- conflicted
+++ resolved
@@ -1096,15 +1096,17 @@
 
 
 def _migrate_v78(preset: dict) -> dict:
-<<<<<<< HEAD
+    if preset["game"] == "samus_returns":
+        preset["configuration"]["teleporters"] = {"mode": "vanilla", "excluded_teleporters": [], "excluded_targets": []}
+
+    return preset
+
+
+def _migrate_v79(preset: dict) -> dict:
     if preset["game"] == "am2r":
         preset["configuration"]["artifacts"]["placed_artifacts"] = preset["configuration"]["artifacts"][
             "required_artifacts"
         ]
-=======
-    if preset["game"] == "samus_returns":
-        preset["configuration"]["teleporters"] = {"mode": "vanilla", "excluded_teleporters": [], "excluded_targets": []}
->>>>>>> f9c98a43
 
     return preset
 
@@ -1187,11 +1189,8 @@
     _migrate_v75,
     _migrate_v76,  # msr door lock rando
     _migrate_v77,
-<<<<<<< HEAD
-    _migrate_v78,
-=======
     _migrate_v78,  # msr elevator rando
->>>>>>> f9c98a43
+    _migrate_v79,
 ]
 CURRENT_VERSION = migration_lib.get_version(_MIGRATIONS)
 

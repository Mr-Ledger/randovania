from __future__ import annotations

import copy
import math
import uuid

from randovania.game_description import migration_data
from randovania.games.game import RandovaniaGame
from randovania.lib import migration_lib


def _migrate_v1(preset: dict) -> dict:
    layout_configuration = preset["layout_configuration"]
    layout_configuration["beam_configuration"] = {
        "power": {
            "item_index": 0,
            "ammo_a": -1,
            "ammo_b": -1,
            "uncharged_cost": 0,
            "charged_cost": 0,
            "combo_missile_cost": 5,
            "combo_ammo_cost": 0,
        },
        "dark": {
            "item_index": 1,
            "ammo_a": 45,
            "ammo_b": -1,
            "uncharged_cost": 1,
            "charged_cost": 5,
            "combo_missile_cost": 5,
            "combo_ammo_cost": 30,
        },
        "light": {
            "item_index": 2,
            "ammo_a": 46,
            "ammo_b": -1,
            "uncharged_cost": 1,
            "charged_cost": 5,
            "combo_missile_cost": 5,
            "combo_ammo_cost": 30,
        },
        "annihilator": {
            "item_index": 3,
            "ammo_a": 46,
            "ammo_b": 45,
            "uncharged_cost": 1,
            "charged_cost": 5,
            "combo_missile_cost": 5,
            "combo_ammo_cost": 30,
        },
    }
    layout_configuration["skip_final_bosses"] = False
    layout_configuration["energy_per_tank"] = 100
    return preset


def _migrate_v2(preset: dict) -> dict:
    level_renaming = {
        "trivial": "beginner",
        "easy": "intermediate",
        "normal": "advanced",
        "hard": "expert",
        "minimal-restrictions": "minimal-logic",
    }
    trick_level = preset["layout_configuration"]["trick_level"]
    trick_level["global_level"] = level_renaming.get(trick_level["global_level"], trick_level["global_level"])
    for specific, value in trick_level["specific_levels"].items():
        trick_level["specific_levels"][specific] = level_renaming.get(value, value)

    return preset


def _migrate_v3(preset: dict) -> dict:
    preset["layout_configuration"]["safe_zone"] = {
        "fully_heal": True,
        "prevents_dark_aether": True,
        "heal_per_second": 1.0,
    }
    return preset


def _migrate_v4(preset: dict) -> dict:
    trick_name_mapping = {
        0: "Dash",
        1: "BombJump",
        2: "SlopeJump",
        3: "Movement",
        4: "BSJ",
        5: "RollJump",
        6: "UnderwaterDash",
        7: "AirUnderwater",
        8: "OoB",
        10: "SAnoSJ",
        11: "WallBoost",
        12: "EnemyHop",
        13: "Combat",
        15: "InstantMorph",
        26: "InvisibleObjects",
        27: "StandableTerrain",
        28: "TerminalFall",
        29: "BoostJump",
        30: "EDash",
        31: "BomblessSlot",
        32: "ScanPost",
        33: "ScrewAttackTunnels",
        34: "Knowledge",
        35: "SeekerlessLocks",
    }

    preset["layout_configuration"]["game"] = "prime2"

    trick_level = preset["layout_configuration"]["trick_level"]
    global_level = trick_level.pop("global_level")

    trick_level["minimal_logic"] = global_level == "minimal-logic"
    specific_levels = {trick_name_mapping[int(index)]: level for index, level in trick_level["specific_levels"].items()}
    if global_level == "minimal-logic":
        specific_levels = {}
    elif global_level == "beginner":
        for trick in ["BombJump", "Knowledge", "Movement", "ScanPost", "SAnoSJ"]:
            specific_levels[trick] = "beginner"
    else:
        for trick in trick_name_mapping.values():
            if trick not in specific_levels:
                specific_levels[trick] = global_level

    trick_level["specific_levels"] = specific_levels

    return preset


def _migrate_v5(preset: dict) -> dict:
    excluded_item = {
        "include_copy_in_original_location": False,
        "num_shuffled_pickups": 0,
        "num_included_in_starting_items": 0,
        "included_ammo": [],
        "allowed_as_random_starting_item": True,
    }
    included_item = {**excluded_item, "num_included_in_starting_items": 1}
    shuffled_item = {
        **excluded_item,
        "num_shuffled_pickups": 1,
    }

    default_items_state = {
        "Progressive Suit": {**excluded_item, "num_shuffled_pickups": 2},
        "Dark Beam": {**shuffled_item, "included_ammo": [50]},
        "Light Beam": {**shuffled_item, "included_ammo": [50]},
        "Annihilator Beam": {**shuffled_item, "included_ammo": [0, 0]},
        "Power Bomb": {**shuffled_item, "included_ammo": [2]},
        "Progressive Grapple": {**excluded_item, "num_shuffled_pickups": 2},
        "Missile Launcher": {**shuffled_item, "included_ammo": [5]},
        "Seeker Launcher": {**shuffled_item, "included_ammo": [5]},
        "Energy Tank": {**excluded_item, "num_shuffled_pickups": 14},
    }

    for item in ["Combat Visor", "Scan Visor", "Varia Suit", "Power Beam", "Charge Beam", "Morph Ball"]:
        default_items_state[item] = included_item
    for item in [
        "Dark Visor",
        "Echo Visor",
        "Morph Ball Bomb",
        "Boost Ball",
        "Spider Ball",
        "Space Jump Boots",
        "Gravity Boost",
        "Super Missile",
        "Sunburst",
        "Darkburst",
        "Sonic Boom",
        "Violet Translator",
        "Amber Translator",
        "Emerald Translator",
        "Cobalt Translator",
    ]:
        default_items_state[item] = shuffled_item

    major_items = preset["layout_configuration"]["major_items_configuration"]["items_state"]
    for item in default_items_state.keys():
        if item not in major_items:
            major_items[item] = default_items_state[item]

    preset["layout_configuration"]["major_items_configuration"].pop("progressive_suit")
    preset["layout_configuration"]["major_items_configuration"].pop("progressive_grapple")
    preset["layout_configuration"].pop("split_beam_ammo")

    specific_levels: dict[str, str] = preset["layout_configuration"]["trick_level"]["specific_levels"]
    tricks_to_remove = [trick_name for trick_name, level in specific_levels.items() if level == "no-tricks"]
    for trick in tricks_to_remove:
        specific_levels.pop(trick)

    preset["game"] = preset["layout_configuration"].pop("game")
    preset["configuration"] = preset.pop("layout_configuration")
    preset["configuration"].update(preset.pop("patcher_configuration"))
    preset["configuration"]["varia_suit_damage"] = max(preset["configuration"]["varia_suit_damage"], 0.1)

    return preset


def _migrate_v6(preset: dict) -> dict:
    preset["configuration"]["dangerous_energy_tank"] = False
    return preset


def _migrate_v7(preset: dict) -> dict:
    default_items = {}
    if preset["game"] == "prime2":
        default_items["visor"] = "Combat Visor"
        default_items["beam"] = "Power Beam"

    preset["configuration"]["major_items_configuration"]["default_items"] = default_items
    return preset


def _migrate_v8(preset: dict) -> dict:
    migration = migration_data.get_raw_data(RandovaniaGame(preset["game"]))

    def _name_to_location(name: str):
        world_name, area_name = name.split("/", 1)
        return {
            "world_asset_id": migration["world_name_to_id"][world_name],
            "area_asset_id": migration["area_name_to_id"][world_name][area_name],
        }

    preset["configuration"]["multi_pickup_placement"] = False

    if "energy_per_tank" in preset["configuration"]:
        preset["configuration"]["energy_per_tank"] = int(preset["configuration"]["energy_per_tank"])

    preset["configuration"]["starting_location"] = [
        _name_to_location(location) for location in preset["configuration"]["starting_location"]
    ]

    excluded_teleporters = []
    if preset["game"] == "prime2":
        excluded_teleporters = [
            {"world_asset_id": 464164546, "area_asset_id": 3136899603, "instance_id": 204865660},
            {"world_asset_id": 2252328306, "area_asset_id": 2068511343, "instance_id": 589949},
            {"world_asset_id": 464164546, "area_asset_id": 1564082177, "instance_id": 4260106},
            {"world_asset_id": 1006255871, "area_asset_id": 2278776548, "instance_id": 136970379},
        ]

    preset["configuration"]["elevators"] = {
        "mode": preset["configuration"]["elevators"],
        "excluded_teleporters": excluded_teleporters,
        "excluded_targets": [],
        "skip_final_bosses": preset["configuration"].pop("skip_final_bosses", False),
        "allow_unvisited_room_names": True,
    }
    if preset["configuration"]["major_items_configuration"]["default_items"].get("visor") == "Dark Visor":
        preset["configuration"]["major_items_configuration"]["default_items"]["visor"] = "Combat Visor"
        preset["configuration"]["major_items_configuration"]["items_state"]["Scan Visor"] = {
            "num_included_in_starting_items": 1
        }

    return preset


def _migrate_v9(preset: dict) -> dict:
    if preset.get("uuid") is None:
        preset["uuid"] = str(uuid.uuid4())

    _name_to_uuid = {
        "Corruption Preset": "5682c9ef-d447-4327-b473-ba1216d83439",
        "Darkszero's Deluxe": "ea1eced4-53b8-4bb3-a08f-27ac1afe6aab",
        "Fewest Changes": "bba48268-0710-4ac5-baae-dcd5fcd31d80",
        "Prime Preset": "e36f52b3-ccd9-4dd7-a18f-b57b25f6b079",
        "Starter Preset": "fcbe4e3f-b1fa-41cc-83cb-c86d84c10f0f",
    }

    base_preset_name = preset.pop("base_preset_name")
    preset["base_preset_uuid"] = _name_to_uuid.get(base_preset_name, str(uuid.uuid4()))

    if preset["game"] != "prime2":
        preset["configuration"].pop("dangerous_energy_tank")

    return preset


def _migrate_v10(preset: dict) -> dict:
    if preset["game"] == "prime1":
        major = preset["configuration"].pop("qol_major_cutscenes")
        minor = preset["configuration"].pop("qol_minor_cutscenes")
        if major:
            cutscenes = "major"
        elif minor:
            cutscenes = "minor"
        else:
            cutscenes = "original"
        preset["configuration"]["qol_cutscenes"] = cutscenes

    elif preset["game"] == "prime2":
        preset["configuration"]["allow_jumping_on_dark_water"] = False
        fields = [
            "allow_vanilla_dark_beam",
            "allow_vanilla_light_beam",
            "allow_vanilla_seeker_launcher",
            "allow_vanilla_echo_visor",
            "allow_vanilla_dark_visor",
            "allow_vanilla_screw_attack",
            "allow_vanilla_gravity_boost",
            "allow_vanilla_boost_ball",
            "allow_vanilla_spider_ball",
        ]
        for f in fields:
            preset["configuration"][f] = True

    return preset


def _migrate_v11(preset: dict) -> dict:
    if preset["game"] == "prime1":
        preset["configuration"]["warp_to_start"] = False

    return preset


def _migrate_v12(preset: dict) -> dict:
    preset["configuration"]["logical_resource_action"] = "randomly"
    if preset["game"] == "prime1":
        preset["configuration"]["artifact_target"] = preset["configuration"].pop("artifacts")
        preset["configuration"]["artifact_minimum_progression"] = 0
        preset["configuration"]["qol_pickup_scans"] = False

    return preset


def _migrate_v13(preset: dict) -> dict:
    for config in preset["configuration"]["major_items_configuration"]["items_state"].values():
        config.pop("allowed_as_random_starting_item", None)

    maximum_ammo = preset["configuration"]["ammo_configuration"].pop("maximum_ammo")
    ammo_ids = {
        "prime1": {
            "Missile Expansion": ["4"],
            "Power Bomb Expansion": ["7"],
        },
        "prime2": {
            "Missile Expansion": ["44"],
            "Power Bomb Expansion": ["43"],
            "Dark Ammo Expansion": ["45"],
            "Light Ammo Expansion": ["46"],
            "Beam Ammo Expansion": ["45", "46"],
        },
        "prime3": {
            "Missile Expansion": ["4"],
            "Ship Missile Expansion": ["45"],
        },
        "super_metroid": {
            "Missile Expansion": ["5"],
            "Super Missile Expansion": ["6"],
            "Power Bomb Expansion": ["7"],
        },
    }[preset["game"]]
    main_items = {
        "prime1": {
            "Missile Launcher": ["4"],
            "Power Bomb": ["7"],
        },
        "prime2": {
            "Dark Beam": ["45"],
            "Light Beam": ["46"],
            "Annihilator Beam": ["45", "46"],
            "Missile Launcher": ["44"],
            "Seeker Launcher": ["44"],
            "Power Bomb": ["43"],
        },
        "prime3": {
            "Missile Launcher": ["4"],
            "Ship Missile": ["45"],
        },
        "super_metroid": {},
    }

    for item, ids in main_items[preset["game"]].items():
        item_state = preset["configuration"]["major_items_configuration"]["items_state"][item]
        count = item_state.get("num_shuffled_pickups", 0) + item_state.get("num_included_in_starting_items", 0)
        if item_state.get("include_copy_in_original_location", False):
            count += 1

        for ammo_id, ammo in zip(ids, item_state["included_ammo"]):
            maximum_ammo[ammo_id] -= ammo * count

    for name, config in preset["configuration"]["ammo_configuration"]["items_state"].items():
        config["ammo_count"] = [
            math.ceil(max(maximum_ammo[ammo_id], 0) / max(config["pickup_count"], 1)) for ammo_id in ammo_ids[name]
        ]
        config.pop("variance")

    return preset


def _migrate_v14(preset: dict) -> dict:
    game = RandovaniaGame(preset["game"])

    def _migrate_area_location(old_loc: dict[str, int]) -> dict[str, str]:
        return migration_data.convert_area_loc_id_to_name(game, old_loc)

    preset["configuration"]["starting_location"] = [
        _migrate_area_location(old_loc) for old_loc in preset["configuration"]["starting_location"]
    ]

    if "elevators" in preset["configuration"]:
        elevators = preset["configuration"]["elevators"]

        elevators["excluded_teleporters"] = [
            _migrate_area_location(old_loc) for old_loc in elevators["excluded_teleporters"]
        ]
        elevators["excluded_targets"] = [_migrate_area_location(old_loc) for old_loc in elevators["excluded_targets"]]

        preset["configuration"]["elevators"] = elevators

    return preset


def _migrate_v15(preset: dict) -> dict:
    gate_mapping = {
        "Temple Grounds/Hive Access Tunnel/Translator Gate": 0,
        "Temple Grounds/Meeting Grounds/Translator Gate": 1,
        "Temple Grounds/Hive Transport Area/Translator Gate": 2,
        "Temple Grounds/Industrial Site/Translator Gate": 3,
        "Temple Grounds/Path of Eyes/Translator Gate": 4,
        "Temple Grounds/Temple Assembly Site/Translator Gate": 5,
        "Temple Grounds/GFMC Compound/Translator Gate": 6,
        "Great Temple/Temple Sanctuary/Transport A Translator Gate": 9,
        "Great Temple/Temple Sanctuary/Transport B Translator Gate": 7,
        "Great Temple/Temple Sanctuary/Transport C Translator Gate": 8,
        "Agon Wastes/Mining Plaza/Translator Gate": 10,
        "Agon Wastes/Mining Station A/Translator Gate": 11,
        "Torvus Bog/Great Bridge/Translator Gate": 12,
        "Torvus Bog/Torvus Temple/Translator Gate": 13,
        "Torvus Bog/Torvus Temple/Elevator Translator Scan": 14,
        "Sanctuary Fortress/Reactor Core/Translator Gate": 15,
        "Sanctuary Fortress/Sanctuary Temple/Translator Gate": 16,
    }

    if preset["game"] == "prime2":
        translator_configuration = preset["configuration"]["translator_configuration"]
        old = translator_configuration["translator_requirement"]
        translator_configuration["translator_requirement"] = {
            identifier: old[str(gate_index)] for identifier, gate_index in gate_mapping.items()
        }

    return preset


def _migrate_v16(preset: dict) -> dict:
    if preset["game"] == "prime1":
        art_hints = {"artifacts": "precise"}
        preset["configuration"]["hints"] = art_hints

    return preset


def _migrate_v17(preset: dict) -> dict:
    if preset["game"] == "prime1":
        preset["configuration"]["elevators"]["excluded_teleporters"].append(
            {"world_name": "Impact Crater", "area_name": "Metroid Prime Lair", "node_name": "Teleporter to Credits"}
        )
        preset["configuration"]["elevators"]["excluded_teleporters"].append(
            {
                "world_name": "Frigate Orpheon",
                "area_name": "Exterior Docking Hangar",
                "node_name": "Teleport to Landing Site",
            }
        )
    return preset


def _migrate_v18(preset: dict) -> dict:
    if preset["game"] == "prime1":
        preset["configuration"]["shuffle_item_pos"] = False
        preset["configuration"]["items_every_room"] = False
    return preset


def _migrate_v19(preset: dict) -> dict:
    if preset["game"] == "cave_story":
        itemconfig = preset["configuration"]["major_items_configuration"]["items_state"]
        ammoconfig = preset["configuration"]["ammo_configuration"]["items_state"]

        if itemconfig.get("Base Missiles") is not None:
            # handles presets which were hand-migrated before this func was written
            return preset

        itemconfig["Base Missiles"] = {
            "num_included_in_starting_items": 1,
            "included_ammo": [5],
        }

        itemconfig["Missile Launcher"].pop("included_ammo", None)
        itemconfig["Super Missile Launcher"].pop("included_ammo", None)
        itemconfig["Progressive Missile Launcher"].pop("included_ammo", None)

        itemconfig["Small Life Capsule"] = itemconfig.pop("3HP Life Capsule")
        itemconfig["Medium Life Capsule"] = itemconfig.pop("4HP Life Capsule")
        itemconfig["Large Life Capsule"] = itemconfig.pop("5HP Life Capsule")

        ammoconfig["Large Missile Expansion"] = ammoconfig.pop("Missile Expansion (24)")

        preset["configuration"]["major_items_configuration"]["items_state"] = itemconfig
        preset["configuration"]["ammo_configuration"]["items_state"] = ammoconfig

    return preset


def _migrate_v20(preset: dict) -> dict:
    if preset["game"] == "prime1":
        preset["configuration"]["spring_ball"] = False

    return preset


def _migrate_v21(preset: dict) -> dict:
    if preset["game"] == "prime1":
        preset["configuration"]["deterministic_idrone"] = True

    return preset


def _migrate_v22(preset: dict) -> dict:
    if preset["game"] == "dread":
        preset["configuration"].pop("disable_adam_convos")

    return preset


def _migrate_v23(preset: dict) -> dict:
    preset["configuration"]["first_progression_must_be_local"] = False

    return preset


def _migrate_v24(preset: dict) -> dict:
    if preset["game"] == "prime1":
        preset["configuration"]["deterministic_maze"] = True

    return preset


def _migrate_v25(preset: dict) -> dict:
    if preset["game"] == "prime1":
        preset["configuration"]["random_boss_sizes"] = False
        preset["configuration"]["no_doors"] = False
        preset["configuration"]["superheated_probability"] = 0
        preset["configuration"]["submerged_probability"] = 0
        preset["configuration"]["room_rando"] = "None"
        preset["configuration"]["large_samus"] = False

    return preset


def _migrate_v26(preset: dict) -> dict:
    preset["configuration"]["minimum_available_locations_for_hint_placement"] = 0
    preset["configuration"]["minimum_location_weight_for_hint_placement"] = 0.0
    if preset["game"] == "dread":
        preset["configuration"]["immediate_energy_parts"] = True
    return preset


def _migrate_v27(preset: dict) -> dict:
    if preset["game"] == "prime1" and "phazon_suit" not in preset["configuration"]["hints"].keys():
        preset["configuration"]["hints"]["phazon_suit"] = "hide-area"
    return preset


def _migrate_v28(preset: dict) -> dict:
    if preset["game"] == "dread":
        for config in ["hanubia_shortcut_no_grapple", "hanubia_easier_path_to_itorash", "extra_pickups_for_bosses"]:
            preset["configuration"][config] = True

    return preset


def _migrate_v29(preset: dict) -> dict:
    if preset["game"] == "dread":
        preset["configuration"]["x_starts_released"] = False

    return preset


def _migrate_v30(preset: dict) -> dict:
    if preset["game"] == "dread":
        for item in ("Metroid Suit", "Hyper Beam", "Power Suit", "Power Beam"):
            preset["configuration"]["major_items_configuration"]["items_state"].pop(item)

    return preset


def _migrate_v31(preset: dict) -> dict:
    preset["configuration"]["multi_pickup_new_weighting"] = False

    return preset


def _update_default_dock_rando_for_game(preset: dict, game: RandovaniaGame) -> dict:
    if preset["game"] == game.value:
        preset["configuration"]["dock_rando"] = {
            "mode": "vanilla",
            "types_state": copy.deepcopy(migration_data.get_default_dock_lock_settings(game)),
        }
    return preset


def _update_default_dock_rando(preset: dict) -> dict:
    game = RandovaniaGame(preset["game"])
    return _update_default_dock_rando_for_game(preset, game)


def _migrate_v32(preset: dict) -> dict:
    return _update_default_dock_rando(preset)


def _migrate_v33(preset: dict) -> dict:
    if preset["game"] == "dread":
        preset["configuration"].pop("extra_pickups_for_bosses")
        preset["configuration"]["artifacts"] = {
            "prefer_emmi": True,
            "prefer_major_bosses": True,
            "required_artifacts": 0,
        }

    return preset


def _migrate_v34(preset: dict) -> dict:
    preset["configuration"].pop("multi_pickup_placement")
    preset["configuration"].pop("multi_pickup_new_weighting")

    return preset


def _migrate_v35(preset: dict) -> dict:
    if preset["game"] == "dread":
        preset["configuration"]["linear_damage_runs"] = False
        preset["configuration"]["linear_dps"] = 20
    return preset


def _migrate_v36(preset: dict) -> dict:
    if preset["game"] == "prime1":
        preset["configuration"]["enemy_attributes"] = None
    return preset


def _migrate_v37(preset: dict) -> dict:
    if preset["game"] == "dread":
        config = preset["configuration"]
        damage = config.pop("linear_dps")
        if not config.pop("linear_damage_runs"):
            damage = None
        config["constant_heat_damage"] = config["constant_cold_damage"] = config["constant_lava_damage"] = damage

    return preset


def _migrate_v38(preset: dict) -> dict:
    # New version since we don't write the base_preset_uuid to the preset itself anymore
    # But leave it there to migrate easily to options
    return preset


def _migrate_v39(preset: dict) -> dict:
    if preset["game"] == "dread":
        preset["configuration"]["allow_highly_dangerous_logic"] = False

    return preset


def _migrate_v40(preset: dict) -> dict:
    if preset["game"] == "prime1":
        preset["configuration"]["blue_save_doors"] = False
    return preset


def _migrate_v41(preset: dict) -> dict:
    if preset["game"] == "prime2":
        preset["configuration"]["use_new_patcher"] = False
        preset["configuration"]["inverted_mode"] = False

    return preset


def _migrate_v42(preset: dict) -> dict:
    if preset["game"] == "dread":
        preset = _update_default_dock_rando(preset)
    return preset


def _migrate_v43(preset: dict) -> dict:
    preset["configuration"]["single_set_for_pickups_that_solve"] = False
    preset["configuration"]["staggered_multi_pickup_placement"] = False
    return preset


def _migrate_v44(preset: dict) -> dict:
    def add_node_name(location):
        node_name = migration_data.get_node_name_for_area(preset["game"], location["world_name"], location["area_name"])
        location["node_name"] = node_name

    for loc in preset["configuration"]["starting_location"]:
        add_node_name(loc)

    if "elevators" in preset["configuration"]:
        result = []
        for loc in preset["configuration"]["elevators"]["excluded_teleporters"]:
            try:
                add_node_name(loc)
                result.append(loc)
            except KeyError:
                continue
        preset["configuration"]["elevators"]["excluded_teleporters"] = result

        for loc in preset["configuration"]["elevators"]["excluded_targets"]:
            add_node_name(loc)

    return preset


def _migrate_v45(preset: dict) -> dict:
    if preset["game"] == "prime2":
        preset["configuration"]["portal_rando"] = False
    return preset


def _migrate_v46(preset: dict) -> dict:
    if preset["game"] == "dread":
        preset["configuration"]["april_fools_hints"] = False
    return preset


def _migrate_v47(preset: dict) -> dict:
    if preset["game"] == "prime1":
        preset["configuration"].pop("deterministic_idrone")
        preset["configuration"].pop("deterministic_maze")
        preset["configuration"].pop("qol_game_breaking")
        preset["configuration"].pop("qol_pickup_scans")
        preset["configuration"].pop("heat_protection_only_varia")
        preset["configuration"]["legacy_mode"] = False
    return preset


def _migrate_v48(preset: dict) -> dict:
    ammo_pickup_config = preset["configuration"].pop("ammo_configuration")
    ammo_pickup_config["pickups_state"] = ammo_pickup_config.pop("items_state")
    for state in ammo_pickup_config["pickups_state"].values():
        state["requires_main_item"] = state.pop("requires_major_item")
    preset["configuration"]["ammo_pickup_configuration"] = ammo_pickup_config

    std_pickup_config = preset["configuration"].pop("major_items_configuration")
    std_pickup_config["pickups_state"] = std_pickup_config.pop("items_state")
    for state in std_pickup_config["pickups_state"].values():
        if "num_included_in_starting_items" in state:
            state["num_included_in_starting_pickups"] = state.pop("num_included_in_starting_items")
    std_pickup_config["default_pickups"] = std_pickup_config.pop("default_items")
    std_pickup_config["minimum_random_starting_pickups"] = std_pickup_config.pop("minimum_random_starting_items")
    std_pickup_config["maximum_random_starting_pickups"] = std_pickup_config.pop("maximum_random_starting_items")
    preset["configuration"]["standard_pickup_configuration"] = std_pickup_config

    return preset


def _migrate_v49(preset: dict) -> dict:
    if preset["game"] == "dread":
        config = preset["configuration"]
        flash_shift_config: dict = config["standard_pickup_configuration"]["pickups_state"]["Flash Shift"]
        ammo_config: dict = config["ammo_pickup_configuration"]["pickups_state"]

        # check to make sure preset wasn't manually migrated
        if flash_shift_config.get("included_ammo") is None:
            # 2 is the vanilla chain limit; include this many upgrades by default
            flash_shift_config["included_ammo"] = [2]
            config["standard_pickup_configuration"]["pickups_state"]["Flash Shift"] = flash_shift_config

        if ammo_config.get("Flash Shift Upgrade") is None:
            ammo_config["Flash Shift Upgrade"] = {
                "ammo_count": [1],
                "pickup_count": 0,
                "requires_main_item": True,
            }
            preset["configuration"]["ammo_pickup_configuration"]["pickups_state"] = ammo_config

    return preset


def _migrate_v50(preset: dict) -> dict:
    if preset["game"] == "dread":
        preset["configuration"]["raven_beak_damage_table_handling"] = "consistent_low"
    return preset


def _migrate_v51(preset: dict) -> dict:
    # and starting this version, `weaknesses` is also a valid value
    dock_rando = preset["configuration"]["dock_rando"]
    if dock_rando["mode"] in ("one-way", "two-way"):
        dock_rando["mode"] = "docks"

    return preset


def _migrate_v52(preset: dict) -> dict:
    def _fix(target):
        target["region"] = target.pop("world_name")
        target["area"] = target.pop("area_name")
        target["node"] = target.pop("node_name")

    config = preset["configuration"]

    for location in config["starting_location"]:
        _fix(location)

    if "elevators" in config:
        for location in config["elevators"]["excluded_teleporters"]:
            _fix(location)
        for location in config["elevators"]["excluded_targets"]:
            _fix(location)

    return preset


def _migrate_v53(preset: dict) -> dict:
    return _update_default_dock_rando_for_game(preset, RandovaniaGame.METROID_PRIME_ECHOES)


def _migrate_v54(preset: dict) -> dict:
    if preset["game"] == "prime2":
        preset["configuration"]["blue_save_doors"] = False
    return preset


def _migrate_v55(preset: dict) -> dict:
    game = preset["game"]
    if game in {"blank", "cave_story", "am2r"}:
        return preset
    preset["configuration"]["dock_rando"]["types_state"]["teleporter"] = {"can_change_from": [], "can_change_to": []}
    return preset


def _migrate_v56(preset: dict) -> dict:
    if preset["game"] in {"dread", "samus_returns", "prime3"}:
        preset["configuration"].pop("elevators")

    return preset


def _migrate_v57(preset: dict) -> dict:
    types_table = {
        "am2r": ["tunnel", "teleporter", "other"],
        "blank": ["other"],
        "cave_story": ["door", "trigger", "entrance", "exit", "teleporter", "debug cat", "other"],
        "dread": ["tunnel", "other", "teleporter"],
        "prime1": ["morph_ball", "other", "teleporter"],
        "prime2": ["morph_ball", "other", "teleporter"],
        "prime3": ["door", "morph_ball", "other", "teleporter"],
        "samus_returns": ["door", "tunnel", "other", "teleporter"],
        "super_metroid": ["door", "morph_ball", "other", "teleporter"],
    }

    for type_name in types_table[preset["game"]]:
        preset["configuration"]["dock_rando"]["types_state"].pop(type_name)

    return preset


def _migrate_v58(preset: dict) -> dict:
    config = preset["configuration"]
    game = preset["game"]

    if game in {"prime1", "prime2", "prime3"}:
        mapping = migration_data.get_raw_data(RandovaniaGame(game))["rename_teleporter_nodes"]

        def replace_location(old_location):
            identifier = f'{old_location["region"]}/{old_location["area"]}/{old_location["node"]}'
            new_node_name = mapping.get(identifier, None)
            if new_node_name is not None:
                old_location["node"] = new_node_name

        for old_location in config["starting_location"]:
            replace_location(old_location)

        if game in {"prime1", "prime2"}:
            elevators = config["elevators"]
            excluded_teleporters = elevators["excluded_teleporters"]
            for teleporter_obj in excluded_teleporters:
                replace_location(teleporter_obj)

            excluded_targets = elevators["excluded_targets"]
            for target_obj in excluded_targets:
                replace_location(target_obj)

    return preset


def _migrate_v59(preset: dict) -> dict:
    game = preset["game"]

    if game != "prime1":
        return preset

    configuration = preset["configuration"]

    dock_rando = configuration.get("dock_rando")
    if dock_rando is None:
        return preset

    types_state = dock_rando.get("types_state")
    if types_state is None:
        return preset

    door = types_state.get("door")
    if door is None:
        return preset

    can_change_to: list[str] = door.get("can_change_to")
    if can_change_to is None:
        return preset

    for i, x in enumerate(can_change_to):
        if x == "Charge Beam Door":
            can_change_to[i] = "Charge Beam Blast Shield"
        elif x == "Bomb Door":
            can_change_to[i] = "Bomb Blast Shield"

    return preset


def _migrate_v60(preset: dict) -> dict:
    preset["configuration"]["check_if_beatable_after_base_patches"] = False

    return preset


def _migrate_v61(preset: dict) -> dict:
    config = preset["configuration"]
    game = preset["game"]

    if game in {"dread"}:
        config["elevators"] = {
            "mode": "vanilla",
            "excluded_teleporters": [],
            "excluded_targets": [],
        }

    return preset


def _migrate_v62(preset: dict) -> dict:
    config = preset["configuration"]
    if "elevators" in config:
        if config["elevators"]["mode"] == "one-way-elevator":
            config["elevators"]["mode"] = "one-way-teleporter"
        elif config["elevators"]["mode"] == "one-way-elevator-replacement":
            config["elevators"]["mode"] = "one-way-teleporter-replacement"
        config["teleporters"] = config.pop("elevators")
    return preset


def _migrate_v63(preset: dict) -> dict:
    if preset["game"] == "prime1":
        if preset["configuration"]["qol_cutscenes"] in ["original", "skippable"]:
            preset["configuration"]["qol_cutscenes"] = "skippable"
        else:
            preset["configuration"]["qol_cutscenes"] = "skippablecompetitive"

    return preset


def _migrate_v64(preset: dict) -> dict:
    if preset["game"] == "prime1":
        x: str = preset["configuration"]["qol_cutscenes"]
        if x == "skippablecompetitive":
            x = "SkippableCompetitive"
        else:
            x = x.title()

        preset["configuration"]["qol_cutscenes"] = x
    return preset


def _migrate_v65(preset: dict) -> dict:
    config = preset["configuration"]
    game = preset["game"]

    if game == "dread":
        config["nerf_power_bombs"] = False
    return preset


def _migrate_v66(preset: dict) -> dict:
    if preset["game"] == "cave_story":
        # Exclude the items in hell from having progression.
        # This could be very bad in multiworld
        excluded = set(preset["configuration"]["available_locations"]["excluded_indices"])
        excluded = excluded.union(
            (
                30,
                31,
            )
        )
        preset["configuration"]["available_locations"]["excluded_indices"] = sorted(excluded)

    return preset


def _migrate_v67(preset: dict) -> dict:
    if preset["game"] == "prime1":
        preset["configuration"]["ingame_difficulty"] = "Normal"

    return preset


def _migrate_v68(preset: dict) -> dict:
    preset["configuration"]["single_set_for_pickups_that_solve"] = True
    preset["configuration"]["staggered_multi_pickup_placement"] = True
    return preset


def _migrate_v69(preset: dict) -> dict:
    if preset["game"] == "am2r":
        preset["configuration"]["artifacts"]["prefer_anywhere"] = False

    return preset


def _migrate_v70(preset: dict) -> dict:
    if preset["game"] == "am2r":
        preset["configuration"]["blue_save_doors"] = False

    return preset


def _migrate_v71(preset: dict) -> dict:
    if preset["game"] == "am2r":
        preset["configuration"]["force_blue_labs"] = False

    return preset


def _migrate_v72(preset: dict) -> dict:
    if preset["game"] == "prime1":
        preset["configuration"]["artifact_required"] = preset["configuration"]["artifact_target"]

    return preset


def _migrate_v73(preset: dict) -> dict:
    if preset["game"] == "dread":
        preset["configuration"]["warp_to_start"] = True

    return preset


def _migrate_v74(preset: dict) -> dict:
    if preset["game"] == "dread":
        difficulty_levels = ["beginner", "intermediate", "advanced", "expert", "hypermode"]

        floor_clips = [
            difficulty_levels.index(v)
            for k, v in preset["configuration"]["trick_level"]["specific_levels"].items()
            if k in ["ADC", "SSC"]
        ]

        if floor_clips:
            preset["configuration"]["trick_level"]["specific_levels"]["FloorClip"] = difficulty_levels[min(floor_clips)]

    return preset


def _migrate_v75(preset: dict) -> dict:
    if preset["game"] == "am2r":
        new_ammo_mapping = {
            "Missile Expansion": "Missile Tank",
            "Super Missile Expansion": "Super Missile Tank",
            "Power Bomb Expansion": "Power Bomb Tank",
        }
        pickups = preset["configuration"]["ammo_pickup_configuration"]["pickups_state"]
        for key in list(pickups):
            if key in new_ammo_mapping:
                pickups[new_ammo_mapping[key]] = pickups.pop(key)

    return preset


def _migrate_v76(preset: dict) -> dict:
    if preset["game"] == "samus_returns":
        preset = _update_default_dock_rando(preset)
    return preset


def _migrate_v77(preset: dict) -> dict:
<<<<<<< HEAD
    if preset["game"] == "samus_returns":
        preset["configuration"]["teleporters"] = {
            "mode": "vanilla",
            "excluded_teleporters": [],
            "excluded_targets": [],
        }
=======
    if preset["game"] == "am2r":
        preset["configuration"]["teleporters"] = {"mode": "vanilla", "excluded_teleporters": [], "excluded_targets": []}
>>>>>>> a8b137f1

    return preset


_MIGRATIONS = [
    _migrate_v1,  # v1.1.1-247-gaf9e4a69
    _migrate_v2,  # v1.2.2-71-g0fbabe91
    _migrate_v3,  # v1.2.2-563-g50f4d07a
    _migrate_v4,  # v1.2.2-832-gec9b8004
    _migrate_v5,  # v2.0.2-15-g1096103d
    _migrate_v6,  # v2.1.2-61-g8bb33489
    _migrate_v7,  # v2.3.0-27-g6b4168b8
    _migrate_v8,  # v2.5.2-39-g3cf0b27d
    _migrate_v9,  # v2.6.1-33-gf0b8ec32
    _migrate_v10,  # v2.6.1-416-g358711ce
    _migrate_v11,  # v2.6.1-494-g086eb8cf
    _migrate_v12,  # v3.0.2-13-gdffb4b9a
    _migrate_v13,  # v3.1.3-122-g9f50c418
    _migrate_v14,  # v3.2.1-44-g11823eac
    _migrate_v15,  # v3.2.1-203-g6e303090
    _migrate_v16,  # v3.2.1-363-g3a93b533
    _migrate_v17,
    _migrate_v18,
    _migrate_v19,  # v3.3.0dev721
    _migrate_v20,
    _migrate_v21,
    _migrate_v22,
    _migrate_v23,
    _migrate_v24,
    _migrate_v25,
    _migrate_v26,
    _migrate_v27,
    _migrate_v28,
    _migrate_v29,
    _migrate_v30,
    _migrate_v31,
    _migrate_v32,
    _migrate_v33,
    _migrate_v34,
    _migrate_v35,
    _migrate_v36,
    _migrate_v37,
    _migrate_v38,
    _migrate_v39,
    _migrate_v40,
    _migrate_v41,
    _migrate_v42,
    _migrate_v43,
    _migrate_v44,
    _migrate_v45,
    _migrate_v46,
    _migrate_v47,
    _migrate_v48,
    _migrate_v49,
    _migrate_v50,
    _migrate_v51,
    _migrate_v52,
    _migrate_v53,
    _migrate_v54,
    _migrate_v55,
    _migrate_v56,
    _migrate_v57,
    _migrate_v58,
    _migrate_v59,
    _migrate_v60,
    _migrate_v61,
    _migrate_v62,
    _migrate_v63,
    _migrate_v64,
    _migrate_v65,
    _migrate_v66,
    _migrate_v67,
    _migrate_v68,
    _migrate_v69,
    _migrate_v70,
    _migrate_v71,
    _migrate_v72,
    _migrate_v73,
    _migrate_v74,
    _migrate_v75,
    _migrate_v76,  # msr door lock rando
<<<<<<< HEAD
    _migrate_v77,  # msr elevator rando
=======
    _migrate_v77,
>>>>>>> a8b137f1
]
CURRENT_VERSION = migration_lib.get_version(_MIGRATIONS)


def convert_to_current_version(preset: dict) -> dict:
    return migration_lib.apply_migrations(
        preset,
        _MIGRATIONS,
        version_name="preset version",
    )<|MERGE_RESOLUTION|>--- conflicted
+++ resolved
@@ -1089,17 +1089,15 @@
 
 
 def _migrate_v77(preset: dict) -> dict:
-<<<<<<< HEAD
-    if preset["game"] == "samus_returns":
-        preset["configuration"]["teleporters"] = {
-            "mode": "vanilla",
-            "excluded_teleporters": [],
-            "excluded_targets": [],
-        }
-=======
     if preset["game"] == "am2r":
         preset["configuration"]["teleporters"] = {"mode": "vanilla", "excluded_teleporters": [], "excluded_targets": []}
->>>>>>> a8b137f1
+
+    return preset
+
+
+def _migrate_v78(preset: dict) -> dict:
+    if preset["game"] == "samus_returns":
+        preset["configuration"]["teleporters"] = {"mode": "vanilla", "excluded_teleporters": [], "excluded_targets": []}
 
     return preset
 
@@ -1181,11 +1179,8 @@
     _migrate_v74,
     _migrate_v75,
     _migrate_v76,  # msr door lock rando
-<<<<<<< HEAD
-    _migrate_v77,  # msr elevator rando
-=======
     _migrate_v77,
->>>>>>> a8b137f1
+    _migrate_v78,  # msr elevator rando
 ]
 CURRENT_VERSION = migration_lib.get_version(_MIGRATIONS)
 

--- conflicted
+++ resolved
@@ -61,11 +61,6 @@
     cosmetic_dialog: Type[BaseCosmeticPatchesDialog]
     """Dialog box for editing the game's cosmetic settings."""
 
-<<<<<<< HEAD
-    progressive_item_gui_tuples: Iterable[tuple[str, tuple[str, ...]]] = frozenset()
-    """(Optional) A list of tuples mapping a progressive item's long name to a tuple of item long names replaced by the progressive item."""
-
-=======
     input_file_text: Optional[tuple[str, str, str]]
     """Two strings used to describe the input file for the game."""
 
@@ -74,7 +69,6 @@
 
     spoiler_visualizer: tuple[Type[GameDetailsTab], ...] = tuple()
 
->>>>>>> 91406f53
 
 @dataclass(frozen=True)
 class GameGenerator:

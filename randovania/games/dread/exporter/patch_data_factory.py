import os

from randovania.exporter import pickup_exporter, item_names
from randovania.exporter.hints import credits_spoiler, guaranteed_item_hint
from randovania.exporter.hints.hint_exporter import HintExporter
from randovania.exporter.patch_data_factory import BasePatchDataFactory
from randovania.exporter.pickup_exporter import ExportedPickupDetails
from randovania.game_description.assignment import PickupTarget
from randovania.game_description.resources.item_resource_info import ItemResourceInfo
from randovania.game_description.resources.pickup_entry import ConditionalResources
from randovania.game_description.resources.resource_info import ResourceCollection
from randovania.game_description.world.area_identifier import AreaIdentifier
from randovania.game_description.world.hint_node import HintNode
from randovania.game_description.world.node import Node
from randovania.game_description.world.node_identifier import NodeIdentifier
from randovania.games.dread.exporter.hint_namer import DreadHintNamer
from randovania.games.dread.layout.dread_configuration import DreadConfiguration
from randovania.games.dread.layout.dread_cosmetic_patches import DreadCosmeticPatches
from randovania.games.game import RandovaniaGame
from randovania.generator.item_pool import pickup_creator
from randovania.layout.base.dock_rando_configuration import DockRandoMode

_ALTERNATIVE_MODELS = {
    "Nothing": ["itemsphere"],

    "powerup_slide": ["itemsphere"],
    "powerup_hyperbeam": ["powerup_plasmabeam"],
    "powerup_metroidsuit": ["powerup_gravitysuit"],

    "PROGRESSIVE_BEAM": ["powerup_widebeam", "powerup_plasmabeam", "powerup_wavebeam"],
    "PROGRESSIVE_CHARGE": ["powerup_chargebeam", "powerup_diffusionbeam"],
    "PROGRESSIVE_MISSILE": ["powerup_supermissile", "powerup_icemissile"],
    "PROGRESSIVE_SUIT": ["powerup_variasuit", "powerup_gravitysuit"],
    "PROGRESSIVE_BOMB": ["powerup_bomb", "powerup_crossbomb"],
    "PROGRESSIVE_SPIN": ["powerup_doublejump", "powerup_spacejump"],
}


def get_item_id_for_item(item: ItemResourceInfo) -> str:
    if "item_capacity_id" in item.extra:
        return item.extra["item_capacity_id"]
    try:
        return item.extra["item_id"]
    except KeyError as e:
        raise KeyError(f"{item.long_name} has no item ID.") from e


def convert_conditional_resource(respects_lock: bool, res: ConditionalResources) -> dict:
    if not res.resources:
        return {"item_id": "ITEM_NONE", "quantity": 0}

    item_id = get_item_id_for_item(res.resources[0][0])
    quantity = res.resources[0][1]

    # only main pbs have 2 elements in res.resources, everything else is just 1
    if len(res.resources) != 1:
        item_id = get_item_id_for_item(res.resources[1][0])
        assert item_id == "ITEM_WEAPON_POWER_BOMB"
        assert len(res.resources) == 2

    # non-required mains
    if item_id == "ITEM_WEAPON_POWER_BOMB_MAX" and not respects_lock:
        item_id = "ITEM_WEAPON_POWER_BOMB"

    return {"item_id": item_id, "quantity": quantity}


def get_resources_for_details(detail: ExportedPickupDetails) -> list[dict]:
    return [
        convert_conditional_resource(detail.original_pickup.respects_lock, res)
        for res in detail.conditional_resources
    ]


class DreadPatchDataFactory(BasePatchDataFactory):
    cosmetic_patches: DreadCosmeticPatches
    configuration: DreadConfiguration
    spawnpoint_name_prefix = "SP_RDV_"

    def __init__(self, *args, **kwargs):
        super().__init__(*args, **kwargs)
        self.memo_data = DreadAcquiredMemo.with_expansion_text()
        self.new_spawn_points: dict[Node, dict] = {}

        tank = self.configuration.energy_per_tank
        self.memo_data["Energy Tank"] = f"Energy Tank acquired.\nEnergy capacity increased by {tank:g}."
        if self.configuration.immediate_energy_parts:
            self.memo_data["Energy Part"] = f"Energy Part acquired.\nEnergy capacity increased by {tank / 4:g}."

    def game_enum(self) -> RandovaniaGame:
        return RandovaniaGame.METROID_DREAD

    def _calculate_starting_inventory(self, resources: ResourceCollection):
        result = {}
        for resource, quantity in resources.as_resource_gain():
            try:
                result[get_item_id_for_item(resource)] = quantity
            except KeyError:
                print(f"Skipping {resource} for starting inventory: no item id")
                continue
        return result

    def _starting_inventory_text(self):
        result = [r"{c1}Random starting items:{c0}"]
        items = item_names.additional_starting_equipment(self.configuration, self.game, self.patches)
        if not items:
            return []
        result.extend(items)
        return result

    def _node_for(self, identifier: AreaIdentifier | NodeIdentifier) -> Node:
        if isinstance(identifier, NodeIdentifier):
            return self.game.world_list.node_by_identifier(identifier)
        else:
            area = self.game.world_list.area_by_area_location(identifier)
            node = area.node_with_name(area.default_node)
            assert node is not None
            return node

    def _key_error_for_node(self, node: Node, err: KeyError):
        return KeyError(f"{self.game.world_list.node_name(node, with_world=True)} has no extra {err}")

    def _key_error_for_start_node(self, node: Node):
        return KeyError(f"{self.game.world_list.node_name(node, with_world=True)} has neither a " +
                        "start_point_actor_name nor the area has a collision_camera_name for a custom start point")

    def _get_or_create_spawn_point(self, node: Node, level_name: str):
        if node in self.new_spawn_points:
            return self.new_spawn_points[node]["new_actor"]["actor"]
        else:
            try:
                area = self.game.world_list.area_by_area_location(node.identifier.area_identifier)
                collision_camera_name = area.extra["asset_id"]
                new_spawnpoint_name = f"{self.spawnpoint_name_prefix}{len(self.new_spawn_points):03d}"
                self.new_spawn_points[node] = {
                    "new_actor": {
                        "actor": new_spawnpoint_name,
                        "scenario": level_name
                    },
                    "location": {
                        "x": node.location.x,
                        "y": node.location.y,
                        "z": node.location.z
                    },
                    "collision_camera_name": collision_camera_name
                }
                return new_spawnpoint_name
            except KeyError:
                raise self._key_error_for_start_node(node)


    def _start_point_ref_for(self, node: Node) -> dict:
        world = self.game.world_list.nodes_to_world(node)
        level_name: str = os.path.splitext(os.path.split(world.extra["asset_id"])[1])[0]

        if "start_point_actor_name" in node.extra:
            return {
                "scenario": level_name,
                "actor": node.extra["start_point_actor_name"],
            }
        else:
            return {
                "scenario": level_name,
                "actor": self._get_or_create_spawn_point(node, level_name),
            }


    def _level_name_for(self, node: Node) -> str:
        world = self.game.world_list.nodes_to_world(node)
        return os.path.splitext(os.path.split(world.extra["asset_id"])[1])[0]

    def _teleporter_ref_for(self, node: Node, actor_key: str = "actor_name") -> dict:
        try:
            return {
                "scenario": self._level_name_for(node),
                "layer": node.extra.get("actor_layer", "default"),
                "actor": node.extra[actor_key],
            }
        except KeyError as e:
            raise self._key_error_for_node(node, e)

    def _callback_ref_for(self, node: Node) -> dict:
        try:
            return {
                "scenario": self._level_name_for(node),
                "function": node.extra["callback_function"],
                "args": node.extra.get("callback_args", 0)
            }
        except KeyError as e:
            raise KeyError(f"{node} has no extra {e}")

    def _pickup_detail_for_target(self, detail: ExportedPickupDetails) -> dict | None:
        # target.

        alt_model = _ALTERNATIVE_MODELS.get(detail.model.name, [detail.model.name])

        if detail.model.game != RandovaniaGame.METROID_DREAD or alt_model[0] == "itemsphere":
            map_icon = {
                # TODO: more specific icons for pickups in other games
                "custom_icon": {
                    "label": detail.original_pickup.name.upper(),
                }
            }
            model_names = ["itemsphere"]
        else:
            map_icon = {
                "icon_id": detail.model.name
            }
            model_names = alt_model

        resources = get_resources_for_details(detail)

        pickup_node = self.game.world_list.node_from_pickup_index(detail.index)
        pickup_type = pickup_node.extra.get("pickup_type", "actor")

        hud_text = detail.collection_text[0]
        if len(set(detail.collection_text)) > 1:
            hud_text = self.memo_data[detail.original_pickup.name]

        details = {
            "pickup_type": pickup_type,
            "caption": hud_text,
            "resources": resources,
        }

        if pickup_type == "actor":
            pickup_actor = self._teleporter_ref_for(pickup_node)

            # Progressive models currently crash when placed in Hanubia.
            # See https://github.com/randovania/open-dread-rando/issues/141
            if pickup_actor["scenario"] == "s080_shipyard":
                model_names = [model_names[0]]

            if "map_icon_actor" in pickup_node.extra:
                map_icon.update({
                    "original_actor": self._teleporter_ref_for(pickup_node, "map_icon_actor")
                })
            details.update({
                "pickup_actor": pickup_actor,
                "model": model_names,
                "map_icon": map_icon,
            })
        else:
            details["pickup_lua_callback"] = self._callback_ref_for(pickup_node)
            if pickup_type != "cutscene":
                details.update({
                    "pickup_actordef": pickup_node.extra["actor_def"],
                    "pickup_string_key": pickup_node.extra["string_key"],
                })

        return details

    def _encode_hints(self) -> list[dict]:
        namer = DreadHintNamer(self.description.all_patches, self.players_config)
        exporter = HintExporter(namer, self.rng, ["A joke hint."])

        return [
            {
                "accesspoint_actor": self._teleporter_ref_for(logbook_node),
                "hint_id": logbook_node.extra["hint_id"],
                "text": exporter.create_message_for_hint(
                    self.patches.hints[self.game.world_list.identifier_for_node(logbook_node)],
                    self.description.all_patches, self.players_config, True
                ),
            }
            for logbook_node in self.game.world_list.iterate_nodes()
            if isinstance(logbook_node, HintNode)
        ]

    def _static_text_changes(self) -> dict[str, str]:
        full_hash = f"{self.description.shareable_word_hash} ({self.description.shareable_hash})"
        text = {}
        difficulty_labels = {
            "GUI_DIFSELECTOR_LABEL_DESCRIPTOR_HARD_UNLOCKED",
            "GUI_DIFSELECTOR_LABEL_DESCRIPTOR_NORMAL",
            "GUI_DIFSELECTOR_LABEL_DESCRIPTOR_EASY",
            "GUI_DIFSELECTOR_LABEL_DESCRIPTOR_EXPERT"
        }
        for difficulty in difficulty_labels:
            text[difficulty] = full_hash

        text["GUI_COMPANY_TITLE_SCREEN"] = "|".join([
            "<versions>",
            full_hash
        ])

        # Warning message for continuing a non-rando game file
        text["GUI_WARNING_NOT_RANDO_GAME_1"] = "|".join([
            r"{c2}Error!{c0}",
            "This save slot was created using a different Randomizer mod.",
        ])
        text["GUI_WARNING_NOT_RANDO_GAME_2"] = "|".join([
            "You must start a New Game from a blank save slot. Returning to title screen.",
        ])

        return text

    def _credits_spoiler(self) -> dict[str, str]:
        return credits_spoiler.generic_credits(
            self.configuration.major_items_configuration,
            self.description.all_patches,
            self.players_config,
            DreadHintNamer(self.description.all_patches, self.players_config),
        )

    def _build_area_name_dict(self) -> dict[str, dict[str, str]]:
        # generate a 2D dictionary of (scenario, collision camera) => room name
        all_dict: dict = {}
        for world in self.game.world_list.worlds:
            scenario = world.extra["scenario_id"]
            world_dict: dict = {}

            for area in world.areas:
                world_dict[area.extra["asset_id"]] = area.name

            all_dict[scenario] = world_dict

        # fix Burenia Main Tower and Golzuna Tower
        all_dict["s040_aqua"]["collision_camera_010"] = "Burenia Main Hub"
        all_dict["s050_forest"]["collision_camera_024"] = "Golzuna Tower"

        return all_dict

    def _cosmetic_patch_data(self) -> dict:
        c = self.cosmetic_patches
        return {
            "config": {
                "AIManager": {
                    "bShowBossLifebar": c.show_boss_lifebar,
                    "bShowEnemyLife": c.show_enemy_life,
                    "bShowEnemyDamage": c.show_enemy_damage,
                    "bShowPlayerDamage": c.show_player_damage
                }
            },
            "lua": {
                "custom_init": {
                    "enable_death_counter": c.show_death_counter,
                    "enable_room_name_display": c.show_room_names.value,
                },
                "camera_names_dict": self._build_area_name_dict()
            },
        }

    def _door_patches(self):
        wl = self.game.world_list

        result = []
        used_actors = {}

        for node, weakness in self.patches.all_dock_weaknesses():
            if "type" not in weakness.extra:
                raise ValueError(
                    f"Unable to change door {wl.node_name(node)} into {weakness.name}: incompatible door weakness")

            if "actor_name" not in node.extra:
                print(f"Invalid door (no actor): {node}")
                continue

            result.append({
                "actor": (actor := self._teleporter_ref_for(node)),
                "door_type": (door_type := weakness.extra["type"]),
            })
            actor_idef = str(actor)
            if used_actors.get(actor_idef, door_type) != door_type:
                raise ValueError(f"Door for {wl.node_name(node)} ({actor}) previously "
                                 f"patched to use {used_actors[actor_idef]}, tried to change to {door_type}.")
            used_actors[actor_idef] = door_type

        return result

    def _objective_patches(self) -> dict:
        if self.configuration.artifacts.required_artifacts == 0:
            return {
                "required_artifacts": 0,
                "hints": []
            }

        artifacts = [self.game.resource_database.get_item(f"Artifact{i + 1}") for i in range(12)]
        artifact_hints = guaranteed_item_hint.create_guaranteed_hints_for_resources(
            self.description.all_patches,
            self.players_config,
            DreadHintNamer(self.description.all_patches, self.players_config),
            True,
            artifacts,
            True
        )

        hint_text = []
        for group in (artifacts[:3], artifacts[3:6], artifacts[6:9], artifacts[9:]):
            text = "|".join(artifact_hints[a] for a in group if artifact_hints[a])
            if text:
                hint_text.append(text)

        return {
            "required_artifacts": self.configuration.artifacts.required_artifacts,
            "hints": hint_text,
        }

    def _tilegroup_patches(self):
        return [
            # beam blocks -> speedboost blocks in Artaria EMMI zone speedbooster puzzle to prevent softlock
            dict(
                actor=dict(scenario="s010_cave",layer="breakables",actor="breakabletilegroup_060"),
                tiletype="SPEEDBOOST"
            )
        ]

    def create_data(self) -> dict:
        starting_location = self._start_point_ref_for(self._node_for(self.patches.starting_location))
        starting_items = self._calculate_starting_inventory(self.patches.starting_resources())
        starting_text = [self._starting_inventory_text()]

        useless_target = PickupTarget(pickup_creator.create_nothing_pickup(self.game.resource_database),
                                      self.players_config.player_index)

        pickup_list = pickup_exporter.export_all_indices(
            self.patches,
            useless_target,
            self.game.world_list,
            self.rng,
            self.configuration.pickup_model_style,
            self.configuration.pickup_model_data_source,
            exporter=pickup_exporter.create_pickup_exporter(self.game, self.memo_data, self.players_config),
            visual_etm=pickup_creator.create_visual_etm(),
        )

        energy_per_tank = self.configuration.energy_per_tank if self.configuration.immediate_energy_parts else 100.0

        return {
            "configuration_identifier": self.description.shareable_hash,
            "starting_location": starting_location,
            "starting_items": starting_items,
            "starting_text": starting_text,
            "pickups": [
                data
                for pickup_item in pickup_list
                if (data := self._pickup_detail_for_target(pickup_item)) is not None
            ],
            "elevators": [
                {
                    "teleporter": self._teleporter_ref_for(source),
                    "destination": self._start_point_ref_for(self._node_for(target)),
                }
                for source, target in self.patches.all_elevator_connections()
            ],
            "hints": self._encode_hints(),
            "text_patches": self._static_text_changes(),
            "spoiler_log": self._credits_spoiler(),
            "cosmetic_patches": self._cosmetic_patch_data(),
            "energy_per_tank": energy_per_tank,
            "immediate_energy_parts": self.configuration.immediate_energy_parts,
            "enable_remote_lua": False,
            "constant_environment_damage": {
                "heat": self.configuration.constant_heat_damage,
                "cold": self.configuration.constant_cold_damage,
                "lava": self.configuration.constant_lava_damage,
            },
            "game_patches": {
<<<<<<< HEAD
                "raven_beak_damage_table_handling": self.configuration.raven_beak_damage_table_handling.value,
=======
                "raven_beak_damage_table_handling": "consistent_low",
>>>>>>> 11b090a5
                "remove_grapple_blocks_hanubia_shortcut": self.configuration.hanubia_shortcut_no_grapple,
                "remove_grapple_block_path_to_itorash": self.configuration.hanubia_easier_path_to_itorash,
                "default_x_released": self.configuration.x_starts_released,
            },
            "show_shields_on_minimap": self.configuration.dock_rando.mode == DockRandoMode.VANILLA,
            "door_patches": self._door_patches(),
            "tile_group_patches": self._tilegroup_patches(),
            "new_spawn_points": list(self.new_spawn_points.values()),
            "objective": self._objective_patches(),
        }


class DreadAcquiredMemo(dict):
    def __missing__(self, key):
        return f"{key} acquired."

    @classmethod
    def with_expansion_text(cls):
        result = cls()
        result["Missile Tank"] = "Missile Tank acquired.\nMissile capacity {MissilesChanged} by {Missiles}."
        result["Missile+ Tank"] = "Missile+ Tank acquired.\nMissile capacity {MissilesChanged} by {Missiles}."
        result["Power Bomb Tank"] = "Power Bomb Tank acquired.\nPower Bomb capacity increased by {Power Bombs}."
        result["Energy Part"] = "Energy Part acquired.\nCollect 4 to increase energy capacity."
        result["Energy Tank"] = "Energy Tank acquired.\nEnergy capacity increased by 100."
        result["Locked Power Bomb Tank"] = result["Power Bomb Tank"]
        return result<|MERGE_RESOLUTION|>--- conflicted
+++ resolved
@@ -456,11 +456,7 @@
                 "lava": self.configuration.constant_lava_damage,
             },
             "game_patches": {
-<<<<<<< HEAD
                 "raven_beak_damage_table_handling": self.configuration.raven_beak_damage_table_handling.value,
-=======
-                "raven_beak_damage_table_handling": "consistent_low",
->>>>>>> 11b090a5
                 "remove_grapple_blocks_hanubia_shortcut": self.configuration.hanubia_shortcut_no_grapple,
                 "remove_grapple_block_path_to_itorash": self.configuration.hanubia_easier_path_to_itorash,
                 "default_x_released": self.configuration.x_starts_released,

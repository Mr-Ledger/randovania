--- conflicted
+++ resolved
@@ -17,10 +17,7 @@
     return GameGui(
         tab_provider=dread_preset_tabs,
         cosmetic_dialog=DreadCosmeticPatchesDialog,
-<<<<<<< HEAD
-=======
         input_file_text=("an extracted RomFS folder", "the Nintendo Switch", "RomFS folder"),
->>>>>>> 91406f53
         progressive_item_gui_tuples=progressive_items.gui_tuples()
     )
 

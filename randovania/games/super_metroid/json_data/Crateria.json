--- conflicted
+++ resolved
@@ -1603,20 +1603,8 @@
                     "override_default_open_requirement": null,
                     "override_default_lock_requirement": null,
                     "connections": {
-<<<<<<< HEAD
                         "Door to Bowling Alley Path": {
-                            "type": "and",
-                            "data": {
-                                "comment": null,
-                                "items": []
-                            }
-                        },
-                        "Door to Attic": {
-                            "type": "and",
-=======
-                        "Door to Bowling Alley Cave": {
                             "type": "or",
->>>>>>> 6663434d
                             "data": {
                                 "comment": null,
                                 "items": [
@@ -1736,61 +1724,6 @@
                     "override_default_open_requirement": null,
                     "override_default_lock_requirement": null,
                     "connections": {
-<<<<<<< HEAD
-                        "Door to Bowling Alley Path": {
-                            "type": "and",
-                            "data": {
-                                "comment": null,
-                                "items": [
-                                    {
-                                        "type": "resource",
-                                        "data": {
-                                            "type": "items",
-                                            "name": "Morph",
-                                            "amount": 1,
-                                            "negate": false
-                                        }
-                                    },
-                                    {
-                                        "type": "or",
-                                        "data": {
-                                            "comment": null,
-                                            "items": [
-                                                {
-                                                    "type": "resource",
-                                                    "data": {
-                                                        "type": "items",
-                                                        "name": "Bombs",
-                                                        "amount": 1,
-                                                        "negate": false
-                                                    }
-                                                },
-                                                {
-                                                    "type": "resource",
-                                                    "data": {
-                                                        "type": "items",
-                                                        "name": "SpringBall",
-                                                        "amount": 1,
-                                                        "negate": false
-                                                    }
-                                                },
-                                                {
-                                                    "type": "resource",
-                                                    "data": {
-                                                        "type": "items",
-                                                        "name": "PowerBomb",
-                                                        "amount": 1,
-                                                        "negate": false
-                                                    }
-                                                }
-                                            ]
-                                        }
-                                    }
-                                ]
-                            }
-                        },
-=======
->>>>>>> 6663434d
                         "Door to Bowling Alley": {
                             "type": "and",
                             "data": {
@@ -5002,17 +4935,12 @@
             }
         },
         "Final Missile Bombway": {
-<<<<<<< HEAD
             "default_node": "Door to The Final Missile",
-=======
-            "default_node": "Door to Final Missile Room",
->>>>>>> 6663434d
             "extra": {
                 "map_name": "79A44",
                 "asset_id": 20
             },
             "nodes": {
-<<<<<<< HEAD
                 "Door to The Final Missile": {
                     "node_type": "dock",
                     "heal": false,
@@ -5040,54 +4968,6 @@
                     "override_default_lock_requirement": null,
                     "connections": {
                         "Door to Parlor and Alcatraz": {
-                            "type": "resource",
-                            "data": {
-                                "type": "items",
-                                "name": "Morph",
-                                "amount": 1,
-                                "negate": false
-                            }
-                        }
-                    }
-                },
-                "Door to Parlor and Alcatraz": {
-=======
-                "Door to Final Missile Room": {
->>>>>>> 6663434d
-                    "node_type": "dock",
-                    "heal": false,
-                    "coordinates": {
-                        "x": 8.546687532602995,
-                        "y": 260.67396974439225,
-                        "z": 0.0
-                    },
-                    "description": "",
-                    "layers": [
-                        "default"
-                    ],
-                    "extra": {},
-                    "valid_starting_location": false,
-                    "dock_type": "door",
-                    "default_connection": {
-                        "region": "Crateria",
-<<<<<<< HEAD
-                        "area": "Parlor and Alcatraz",
-=======
-                        "area": "Final Missile Room",
->>>>>>> 6663434d
-                        "node": "Door to Final Missile Bombway"
-                    },
-                    "default_dock_weakness": "Normal Door",
-                    "exclude_from_dock_rando": false,
-                    "incompatible_dock_weaknesses": [],
-                    "override_default_open_requirement": null,
-                    "override_default_lock_requirement": null,
-                    "connections": {
-<<<<<<< HEAD
-                        "Door to The Final Missile": {
-=======
-                        "Door to Parlor": {
->>>>>>> 6663434d
                             "type": "and",
                             "data": {
                                 "comment": null,
@@ -5135,7 +5015,7 @@
                         }
                     }
                 },
-                "Door to Parlor": {
+                "Door to Parlor and Alcatraz": {
                     "node_type": "dock",
                     "heal": false,
                     "coordinates": {
@@ -5152,7 +5032,7 @@
                     "dock_type": "door",
                     "default_connection": {
                         "region": "Crateria",
-                        "area": "Parlor",
+                        "area": "Parlor and Alcatraz",
                         "node": "Door to Final Missile Bombway"
                     },
                     "default_dock_weakness": "Normal Door",
@@ -5161,7 +5041,7 @@
                     "override_default_open_requirement": null,
                     "override_default_lock_requirement": null,
                     "connections": {
-                        "Door to Final Missile Room": {
+                        "Door to The Final Missile": {
                             "type": "and",
                             "data": {
                                 "comment": null,
@@ -5348,11 +5228,7 @@
                     "pickup_index": 8,
                     "location_category": "major",
                     "connections": {
-<<<<<<< HEAD
                         "Door to Parlor and Alcatraz": {
-=======
-                        "Door to Green Pirates Shaft": {
->>>>>>> 6663434d
                             "type": "and",
                             "data": {
                                 "comment": null,

from __future__ import annotations

import dataclasses
import datetime
import functools
import json
import typing
import uuid
from enum import Enum

import construct  # type: ignore[import-untyped]
from frozendict import frozendict

from randovania.lib import construct_lib, type_lib

if typing.TYPE_CHECKING:
    from _typeshed import DataclassInstance

<<<<<<< HEAD
    from randovania.lib.json_lib import JsonValue
=======
    from randovania.lib.construct_stub import CodeGen
>>>>>>> 90488cf7

BinStr = construct.PascalString(construct.VarInt, "utf-8")


def _bin_str_emitbuild(code: CodeGen) -> str:
    fname = f"build_str_{code.allocateId()}"
    code.append(f"""
        def {fname}(obj: str, io, this):
            encoded = obj.encode("utf-8")
            obj = len(encoded)
            {construct_lib.compile_build_struct(construct.VarInt, code)}
            io.write(encoded)
            return obj
        """)
    return f"{fname}(obj, io, this)"


construct_lib.add_emit_build(BinStr, _bin_str_emitbuild)


T = typing.TypeVar("T")


@typing.runtime_checkable
class JsonEncodable(typing.Protocol):
    @classmethod
    def from_json(cls, value: JsonValue) -> typing.Self: ...

    def as_json(self) -> JsonValue: ...


class DictAdapter(construct.Adapter):
    def _decode(self, obj: list, context: construct.Container, path: str) -> dict:
        return dict(obj)

    def _encode(self, obj: dict, context: construct.Container, path: str) -> list:
        return list(obj.items())


class ConstructTypedStruct(construct.Adapter, typing.Generic[T]):
    def __init__(self, cls: type[T], field_types: dict[str, type]):
        self.cls = cls
        self.field_types = field_types

        fields = [
            construct.Renamed(
                construct_for_type(field_type),
                field_name,
            )
            for field_name, field_type in field_types.items()
        ]
        super().__init__(construct.Struct(*fields))

    def _decode(self, obj: construct.Container, context: construct.Container, path: str) -> T:
        return self.cls(**{field_name: obj[field_name] for field_name in self.field_types.keys()})

    def _encode(self, obj: T, context: construct.Container, path: str) -> construct.Container:
        return construct.Container((field_name, getattr(obj, field_name)) for field_name in self.field_types.keys())

    def _emitbuild(self, code: CodeGen) -> str:
        fname = f"build_typed_struct_{code.allocateId()}"
        block = f"""
            def {fname}(obj, io, this):
                obj = Container([
"""
        for field_name in self.field_types.keys():
            block += f"                    ({repr(field_name)}, obj.{field_name}),\n"
        block += f"""
                ])
                return {construct_lib.compile_build_struct(self.subcon, code)}
        """
        code.append(block)
        return f"{fname}(obj, io, this)"


def _construct_dataclass(cls: type[DataclassInstance]) -> ConstructTypedStruct:
    resolved_types = typing.get_type_hints(cls)
    field_types: dict[str, type] = {
        field.name: resolved_types[field.name] for field in dataclasses.fields(cls) if field.init
    }
    return ConstructTypedStruct(cls, field_types)


def _construct_for_named_tuple(cls: type[typing.NamedTuple]) -> construct.Construct:
    resolved_types = typing.get_type_hints(cls)

    field_types: dict[str, type] = {field_name: resolved_types[field_name] for field_name in cls._fields}

    return ConstructTypedStruct(cls, field_types)


class UUIDAdapter(construct.Adapter):
    def __init__(self) -> None:
        super().__init__(construct.Bytes(16))

    def _decode(self, obj: bytes, context: construct.Container, path: str) -> uuid.UUID:
        return uuid.UUID(bytes=obj)

    def _encode(self, obj: uuid.UUID, context: construct.Container, path: str) -> bytes:
        return obj.bytes

    def _emitparse(self, code: CodeGen) -> str:
        code.append("import uuid")
        return "uuid.UUID(bytes=io.read(16))"

    def _emitbuild(self, code: CodeGen) -> str:
        return "(io.write(obj.bytes), obj)[1]"


class DatetimeAdapter(construct.Adapter):
    def __init__(self) -> None:
        super().__init__(construct.ZigZag)

    def _decode(self, obj: int, context: construct.Container, path: str) -> datetime.datetime:
        return datetime.datetime.fromtimestamp(obj / 10000000, tz=datetime.UTC)

    def _encode(self, obj: datetime.datetime, context: construct.Container, path: str) -> int:
        if obj.tzinfo != datetime.UTC:
            raise construct.ConstructError(f"{obj} is not an UTC datetime", path)

        return int(obj.timestamp() * 10000000)

    def _emitbuild(self, code: CodeGen) -> str:
        construct_lib.zigzag_emitbuild(code)
        return "_zigzag_build(int(obj.timestamp() * 10000000), io, this)"


_direct_mapping: dict[type, construct.Construct] = {
    bool: construct.Flag,
    int: construct.ZigZag,
    str: BinStr,
    bytes: construct.Prefixed(construct.VarInt, construct.GreedyBytes),
    uuid.UUID: UUIDAdapter(),
    datetime.datetime: DatetimeAdapter(),
}


def _tuple_unwrap(con: construct.Construct) -> construct.ExprAdapter:
    return construct.ExprAdapter(
        con,
        decoder=lambda obj, ctx: tuple(obj),
        encoder=lambda obj, ctx: obj,
    )


@functools.cache
def construct_for_type(type_: type) -> construct.Construct:
    type_, is_optional = type_lib.resolve_optional(type_)

    if is_optional:
        return construct.ExprAdapter(
            construct.PrefixedArray(construct.Byte, construct_for_type(type_)),
            decoder=lambda obj, ctx: obj[0] if obj else None,
            encoder=lambda obj, ctx: [obj] if obj is not None else [],
        )

    type_origin = typing.get_origin(type_)

    if type_ in _direct_mapping:
        return _direct_mapping[type_]

    if issubclass(type_, Enum):
        enum_arr = list(type_)
        return construct.ExprAdapter(
            construct.VarInt,
            decoder=lambda obj, ctx: enum_arr[obj],
            encoder=lambda obj, ctx: enum_arr.index(obj),
        )

    elif type_lib.is_named_tuple(type_):
        return _construct_for_named_tuple(typing.cast(type[typing.NamedTuple], type_))

    elif type_origin is list:
        if type_args := typing.get_args(type_):
            value_type = type_args[0]
        else:
            value_type = typing.Any

        return construct.PrefixedArray(construct.VarInt, construct_for_type(value_type))

    elif type_origin is tuple:
        type_args = typing.get_args(type_)
        if type_args:
            if len(type_args) == 2 and type_args[1] == Ellipsis:
                return _tuple_unwrap(construct.PrefixedArray(construct.VarInt, construct_for_type(type_args[0])))
            else:
                return _tuple_unwrap(construct.Sequence(*[construct_for_type(value_type) for value_type in type_args]))
        else:
            return _tuple_unwrap(construct.PrefixedArray(construct.VarInt, construct_for_type(typing.Any)))

    elif type_origin in (dict, frozendict):
        if type_args := typing.get_args(type_):
            key_type, value_type = type_args
        else:
            key_type, value_type = str, typing.Any

        return DictAdapter(
            construct.PrefixedArray(
                construct.VarInt,
                construct.Sequence(
                    construct_for_type(key_type),
                    construct_for_type(value_type),
                ),
            )
        )

    elif dataclasses.is_dataclass(type_):
        return _construct_dataclass(type_)

    elif issubclass(type_, JsonEncodable):
        json_type: type[JsonEncodable] = type_
        return construct.ExprAdapter(
            BinStr,
            encoder=lambda obj, ctx: json.dumps(obj.as_json, separators=(",", ":")),
            decoder=lambda obj, ctx: json_type.from_json(json.loads(obj)),
        )

    raise TypeError(f"Unsupported type: {type_}.")


@functools.cache
def compiled_construct_for_type(type_: type) -> construct.Construct:
    return construct_for_type(type_).compile(
        # Uncomment to inspect the generated code
        # f"compiled_{type_.__name__}.py"
    )


def encode(obj: T, type_: type[T] | None = None) -> bytes:
    if type_ is None:
        type_ = type(obj)
    t: type = type_  # workaround for mypy considering type[T] not hashable
    return compiled_construct_for_type(t).build(obj)


def decode(data: bytes, type_: type[T]) -> T:
    t: type = type_
    return construct_for_type(t).parse(data)<|MERGE_RESOLUTION|>--- conflicted
+++ resolved
@@ -16,11 +16,8 @@
 if typing.TYPE_CHECKING:
     from _typeshed import DataclassInstance
 
-<<<<<<< HEAD
+    from randovania.lib.construct_stub import CodeGen
     from randovania.lib.json_lib import JsonValue
-=======
-    from randovania.lib.construct_stub import CodeGen
->>>>>>> 90488cf7
 
 BinStr = construct.PascalString(construct.VarInt, "utf-8")
 

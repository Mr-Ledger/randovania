--- conflicted
+++ resolved
@@ -62,13 +62,8 @@
                 yield node.pickup_index
 
     def clear_dock_cache(self):
-<<<<<<< HEAD
-        cache: Dict[int, int] = object.__getattribute__(self, "__cached_node_with_dock_index")
-        cache.clear()
+        pass
     
     @property
     def map_name(self) -> str:
-        return self.extra.get("map_name", self.name)
-=======
-        pass
->>>>>>> 91406f53
+        return self.extra.get("map_name", self.name)
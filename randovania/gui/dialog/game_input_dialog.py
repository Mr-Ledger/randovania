import dataclasses
from pathlib import Path
from typing import Optional

from PySide2.QtWidgets import QMessageBox, QDialog, QLabel, QRadioButton

from randovania.games.game import RandovaniaGame
from randovania.gui.generated.game_input_dialog_ui import Ui_GameInputDialog
from randovania.gui.lib import common_qt_lib
from randovania.interface_common.options import Options
from randovania.patching.patcher import Patcher

_VALID_GAME_TEXT = "(internal game copy)"


class GameInputDialog(QDialog, Ui_GameInputDialog):
    _options: Options
    _has_spoiler: bool
    _game: RandovaniaGame
    _prompt_input_file: bool
    _current_lock_state: bool = True
    _selected_output_format: str

    def __init__(self, options: Options, patcher: Patcher, word_hash: str, spoiler: bool, game: RandovaniaGame):
        super().__init__()
        self.setupUi(self)
        common_qt_lib.set_default_window_icon(self)

        self._options = options
        self._has_spoiler = spoiler
        self._game = game

        self.patcher = patcher
        self.default_output_name = patcher.default_output_file(word_hash)
        self.check_extracted_game()

        per_game = options.options_for_game(self._game)

        file_format1, platform, file_format2 = game.data.gui().input_file_text
        description_text = "<html><head/><body><p>In order to create the randomized game, {} of {} for {} is necessary.</p>".format(
            file_format1, game.long_name, platform)
        if not patcher.uses_input_file_directly:
            description_text += "<p>After using it once, a copy is kept by Randovania for later use.</p>"
        description_text += "</body></html>"
        self.description_label.setText(description_text)

        # Input
        if patcher.requires_input_file:
<<<<<<< HEAD
            self.input_file_edit.textChanged.connect(self._validate_input_file)
            self.input_file_button.clicked.connect(self._on_input_file_button)
        else:
=======
            self.input_file_label.setText(f"Input File (Vanilla {file_format2})")
            self.input_file_edit.setPlaceholderText(f"Path to vanilla {file_format2}")
            self.input_file_edit.textChanged.connect(self._validate_input_file)
            self.input_file_button.clicked.connect(self._on_input_file_button)
        else:
            self.input_file_label.setText("Game does not require input files.")
>>>>>>> 91406f53
            self.input_file_edit.setVisible(False)
            self.input_file_button.setVisible(False)
            self.description_label.setVisible(False)

        # Output
        self.output_file_edit.textChanged.connect(self._validate_output_file)
        self.output_file_button.clicked.connect(self._on_output_file_button)

        # Output format
        if per_game.output_format is not None:
            self._selected_output_format = per_game.output_format
        else:
            self._selected_output_format = patcher.valid_output_file_types[0]
        if len(patcher.valid_output_file_types) > 1:
            layout = self.output_format_layout
            output_label = QLabel()
            output_label.setText("Output Format")
            layout.addWidget(output_label)
            for filetype in patcher.valid_output_file_types:
                radio = QRadioButton("." + filetype, self)
                if filetype == self._selected_output_format:
                    radio.setChecked(True)
                radio.toggled.connect(self._on_output_format_changed)
                layout.addWidget(radio)

        # Spoiler
        self.auto_save_spoiler_check.setEnabled(spoiler)
        self.auto_save_spoiler_check.setChecked(options.auto_save_spoiler)

        # Accept/Reject
        self.accept_button.clicked.connect(self.accept)
        self.cancel_button.clicked.connect(self.reject)

        self.input_file_edit.has_error = False
        self.output_file_edit.has_error = False

        if self._prompt_input_file and per_game.input_path is not None:
            self.input_file_edit.setText(str(per_game.input_path))

        if per_game.output_directory is not None:
            if self._selected_output_format:
                new_name = "{}.{}".format(self.default_output_name, self._selected_output_format)
            else:
                new_name = self.default_output_name

            output_path = per_game.output_directory.joinpath(new_name)
            self.output_file_edit.setText(str(output_path))

        self._validate_input_file()
        self._validate_output_file()

    def save_options(self):
        with self._options as options:
            if self._has_spoiler:
                options.auto_save_spoiler = self.auto_save_spoiler

            per_game = options.options_for_game(self._game)
            per_game_changes = {
                "output_directory": self.output_file.parent,
                "output_format": self._selected_output_format,
            }
            if self._prompt_input_file:
                per_game_changes["input_path"] = self.input_file

            options.set_options_for_game(self._game, dataclasses.replace(per_game, **per_game_changes))

    # Getters
    @property
    def input_file(self) -> Optional[Path]:
        if self._prompt_input_file:
            return Path(self.input_file_edit.text())

    @property
    def output_file(self) -> Path:
        return Path(self.output_file_edit.text())

    @property
    def auto_save_spoiler(self) -> bool:
        return self.auto_save_spoiler_check.isChecked()

    def _update_accept_button(self):
        self.accept_button.setEnabled(not (self.input_file_edit.has_error or self.output_file_edit.has_error))

    # Checks
    def check_extracted_game(self):
        self._prompt_input_file = (self.patcher.uses_input_file_directly or
                                   not self.patcher.has_internal_copy(self._options.internal_copies_path))
        self.input_file_edit.setEnabled(self._prompt_input_file)

        if self._prompt_input_file:
            self.input_file_button.setText("Select File")
        else:
            self.input_file_button.setText("Delete internal copy")
            self.input_file_edit.setText(_VALID_GAME_TEXT)

    # Input file
    def _validate_input_file(self):
        has_error = False

        if self.patcher.requires_input_file:
            if self._prompt_input_file:
                if self._selected_output_format:
                    has_error = not self.input_file.is_file()
                elif self.input_file_edit.text():
                    has_error = not self.input_file.is_dir()
                else:
                    has_error = True
            else:
                has_error = self.input_file_edit.text() != _VALID_GAME_TEXT

        common_qt_lib.set_error_border_stylesheet(self.input_file_edit, has_error)
        self._update_accept_button()

    def _on_input_file_button(self):
        if self._prompt_input_file:
            existing_file = None
            if self._selected_output_format:
                if self.input_file.is_file():
                    existing_file = self.input_file
                elif self.input_file_edit.text() and self.input_file.parent.is_dir():
                    existing_file = self.input_file.parent
            else:
                if self.input_file.is_dir():
                    existing_file = self.input_file

            input_file = common_qt_lib.prompt_user_for_vanilla_input_file(self, self.patcher.valid_input_file_types,
                                                                          existing_file=existing_file)
            if input_file is not None:
                self.input_file_edit.setText(str(input_file.absolute()))
        else:
            self.patcher.delete_internal_copy(self._options.internal_copies_path)
            self.input_file_edit.setText("")
            self.check_extracted_game()

    # Output File
    def _validate_output_file(self):
        output_file = self.output_file
        if self._selected_output_format:
            has_error = output_file.is_dir() or not output_file.parent.is_dir()
        elif self.input_file_edit.text():
            has_error = not output_file.is_dir()
        else:
            has_error = True

        common_qt_lib.set_error_border_stylesheet(self.output_file_edit, has_error)
        self._update_accept_button()

    def _on_output_file_button(self):
        if self._selected_output_format:
            suggested_name = "{}.{}".format(self.default_output_name, self._selected_output_format)
        else:
            suggested_name = self.default_output_name

        if self.output_file_edit.text() and self.output_file.parent.is_dir():
            suggested_name = str(self.output_file.parent.joinpath(suggested_name))

        output_file = common_qt_lib.prompt_user_for_output_file(self, suggested_name,
                                                                self.patcher.valid_output_file_types)
        if output_file is None:
            return

        output_file = output_file.absolute()

        try:
            output_file.parent.mkdir(parents=True, exist_ok=True)
        except (FileNotFoundError, OSError) as error:
            QMessageBox.warning(self,
                                "Invalid output file",
                                "Unable to use '{}' as output file: {}".format(output_file, error),
                                )
            return

        self.output_file_edit.setText(str(output_file))

    def _on_output_format_changed(self):
        button = self.sender()
        if button.isChecked():
            self._selected_output_format = button.text()[1:]
            current_filename = Path(self.output_file_edit.text())
            if str(current_filename) != '.':
                self.output_file_edit.setText(str(current_filename.with_suffix('.' + self._selected_output_format)))
                self._validate_output_file()<|MERGE_RESOLUTION|>--- conflicted
+++ resolved
@@ -46,18 +46,12 @@
 
         # Input
         if patcher.requires_input_file:
-<<<<<<< HEAD
-            self.input_file_edit.textChanged.connect(self._validate_input_file)
-            self.input_file_button.clicked.connect(self._on_input_file_button)
-        else:
-=======
             self.input_file_label.setText(f"Input File (Vanilla {file_format2})")
             self.input_file_edit.setPlaceholderText(f"Path to vanilla {file_format2}")
             self.input_file_edit.textChanged.connect(self._validate_input_file)
             self.input_file_button.clicked.connect(self._on_input_file_button)
         else:
             self.input_file_label.setText("Game does not require input files.")
->>>>>>> 91406f53
             self.input_file_edit.setVisible(False)
             self.input_file_button.setVisible(False)
             self.description_label.setVisible(False)

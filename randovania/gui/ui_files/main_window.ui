--- conflicted
+++ resolved
@@ -870,11 +870,7 @@
                     <item row="0" column="0">
                      <widget class="QLabel" name="prime_faq_label">
                       <property name="text">
-<<<<<<< HEAD
-                       <string>&lt;html&gt;&lt;head/&gt;&lt;body&gt;&lt;p&gt;&lt;span style=&quot; font-weight:600;&quot;&gt;What is a Shiny Missile Expansion?&lt;/span&gt;&lt;/p&gt;&lt;p&gt;Missile Expansions have a 1 in 1024 of being Pokémon-style shiny: they look different but behave entirely the same as normal.&lt;br/&gt;In a multiworld game, only your own Missile Expansions can be shiny.&lt;/p&gt;&lt;/body&gt;&lt;/html&gt;</string>
-=======
-                       <string>&lt;html&gt;&lt;head/&gt;&lt;body&gt;&lt;p&gt;&lt;span style=&quot; font-weight:600;&quot;&gt;An item collection message sometimes shows up when collecting items, even when disabled. Why?&lt;/span&gt;&lt;/p&gt;&lt;p&gt;In a multiworld, you must not collect items for other players too quickly. To avoid issues, the message box is forced in situations a problem could happen. For more details on the problem, check &lt;span style=&quot; font-style:italic;&quot;&gt;Randovania Help -&amp;gt; Multiworld&lt;/span&gt;.&lt;/p&gt;&lt;/body&gt;&lt;/html&gt;</string>
->>>>>>> de0f2188
+                       <string>&lt;html&gt;&lt;head/&gt;&lt;body&gt;&lt;p&gt;&lt;span style=&quot; font-weight:600;&quot;&gt;An item collection message sometimes shows up when collecting items, even when disabled. Why?&lt;/span&gt;&lt;/p&gt;&lt;p&gt;In a multiworld, you must not collect items for other players too quickly. To avoid issues, the message box is forced in situations a problem could happen. For more details on the problem, check &lt;span style=&quot; font-style:italic;&quot;&gt;Randovania Help -&amp;gt; Multiworld&lt;/span&gt;.&lt;/p&gt;&lt;p&gt;&lt;span style=&quot; font-weight:600;&quot;&gt;What is a Shiny Missile Expansion?&lt;/span&gt;&lt;/p&gt;&lt;p&gt;Missile Expansions have a 1 in 1024 of being Pokémon-style shiny: they look different but behave entirely the same as normal.&lt;br/&gt;In a multiworld game, only your own Missile Expansions can be shiny.&lt;/p&gt;&lt;/body&gt;&lt;/html&gt;</string>
                       </property>
                       <property name="alignment">
                        <set>Qt::AlignLeading|Qt::AlignLeft|Qt::AlignTop</set>

--- conflicted
+++ resolved
@@ -139,11 +139,6 @@
                 for node in world_list.area_by_area_location(other_locations[0]).nodes
                 if isinstance(node, TeleporterNode)
             ]
-<<<<<<< HEAD
-=======
-            assert teleporters_in_target, f"no teleporters in {other_locations[0]}"
-            other_loc = teleporters_in_target[0]
->>>>>>> 6dec15f7
 
             self._elevator_source_destination[location] = None
 

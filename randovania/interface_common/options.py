--- conflicted
+++ resolved
@@ -375,7 +375,6 @@
         self._edit_field("dark_mode", value)
 
     @property
-<<<<<<< HEAD
     def experimental_settings(self) -> bool:
         return _return_with_default(self._experimental_settings, lambda: False)
 
@@ -384,12 +383,8 @@
         self._edit_field("experimental_settings", value)
 
     @property
-    def game_backend(self) -> MemoryExecutorChoice:
-        return _return_with_default(self._game_backend, lambda: MemoryExecutorChoice.DOLPHIN)
-=======
     def game_backend(self) -> ConnectorBuilderChoice:
         return _return_with_default(self._game_backend, lambda: ConnectorBuilderChoice.DOLPHIN)
->>>>>>> b2b3a1e5
 
     @game_backend.setter
     def game_backend(self, value: ConnectorBuilderChoice):
